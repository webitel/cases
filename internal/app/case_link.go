package app

import (
	"context"
<<<<<<< HEAD
	authmodel "github.com/webitel/cases/auth/model"
	"log/slog"
	"strconv"

=======
>>>>>>> ced4bb4e
	cases "github.com/webitel/cases/api/cases"
	cerror "github.com/webitel/cases/internal/error"
	"github.com/webitel/cases/model"
	"github.com/webitel/cases/util"
	"github.com/webitel/webitel-go-kit/etag"
	"log/slog"
)

// In search options extract from context user
// Remove from search options fields functions

type CaseLinkService struct {
	app *App
	cases.UnimplementedCaseLinksServer
}

var CaseLinkMetadata = model.NewObjectMetadata(
	"cases",
	[]*model.Field{
		{"etag", true},
		{"id", false},
		{"ver", false},
		{"created_by", true},
		{"created_at", true},
		{"updated_by", false},
		{"updated_at", false},
		{"author", true},
		{"name", true},
		{"url", true},
		{"case_id", false},
	})

func (c *CaseLinkService) LocateLink(ctx context.Context, req *cases.LocateLinkRequest) (*cases.CaseLink, error) {
	// Validate required fields
	if req.Etag == "" {
		return nil, cerror.NewBadRequestError("app.case_link.locate.check_args.etag", "Etag is required")
	}

<<<<<<< HEAD
	etg, err := etag.EtagOrId(etag.EtagCaseLink, req.GetId())
=======
	etg, err := etag.EtagOrId(etag.EtagCaseLink, req.Etag)
>>>>>>> ced4bb4e
	if err != nil {
		return nil, cerror.NewBadRequestError("app.case_link.locate.parse_etag.error", err.Error())
	}

	caseEtg, err := etag.EtagOrId(etag.EtagCase, req.GetCaseId())
	if err != nil {
		return nil, cerror.NewBadRequestError("app.case_link.locate.parse_case_etag.error", err.Error())
	}

	searchOpts, err := model.NewLocateOptions(ctx, req, CaseLinkMetadata)
	if err != nil {
		slog.Error(err.Error())
		return nil, AppInternalError
	}
	searchOpts.IDs = []int64{etg.GetOid()}
	searchOpts.ParentId = caseEtg.GetOid()
	logAttributes := slog.Group(
		"context",
		slog.Int64("user_id", searchOpts.GetAuthOpts().GetUserId()),
		slog.Int64("domain_id", searchOpts.GetAuthOpts().GetDomainId()),
		slog.Int64("id", searchOpts.IDs[0]),
		slog.Int64("case_id", searchOpts.ParentId),
	)

	if searchOpts.GetAuthOpts().GetObjectScope(CaseLinkMetadata.GetMainScopeName()).IsRbacUsed() {
		access, err := c.app.Store.Case().CheckRbacAccess(searchOpts, searchOpts.GetAuthOpts(), authmodel.Read, searchOpts.ParentId)
		if err != nil {
			slog.Error(err.Error(), logAttributes)
			return nil, AppForbiddenError
		}
		if !access {
			slog.Error("user doesn't have required (READ) access to the case", logAttributes)
			return nil, AppForbiddenError
		}
	}
	links, err := c.app.Store.CaseLink().List(searchOpts)
	if err != nil {
		slog.Error(err.Error(), logAttributes)
		return nil, AppDatabaseError
	}
	if len(links.Items) == 0 {
		return nil, cerror.NewNotFoundError("app.case_link.locate.check_items.error", "not found")
	}
	res := links.Items[0]
	// hide etag if needed
	err = NormalizeResponseLink(res, req)
	if err != nil {
		slog.Error(err.Error(), logAttributes)
		return nil, AppResponseNormalizingError
	}
	return res, nil
}

func (c *CaseLinkService) CreateLink(ctx context.Context, req *cases.CreateLinkRequest) (*cases.CaseLink, error) {
<<<<<<< HEAD
=======

>>>>>>> ced4bb4e
	// Validate request
	if req.CaseEtag == "" {
		return nil, cerror.NewBadRequestError("app.case_link.create.case_etag.check_args.case_etag", "Case etag is required")
	} else if req.Input.GetUrl() == "" {
		return nil, cerror.NewBadRequestError("app.case_link.create.case_etag.check_args.url", "Url is required for each link")
	}
	caseTID, err := etag.EtagOrId(etag.EtagCase, req.CaseEtag)
	if err != nil {
		return nil, cerror.NewBadRequestError("app.case_link.create.case_etag.parse.error", err.Error())
	}

	createOpts, err := model.NewCreateOptions(ctx, req, CaseLinkMetadata)
	if err != nil {
		slog.Error(err.Error())
		return nil, AppInternalError
	}
	createOpts.ParentID = caseTID.GetOid()
	logAttributes := slog.Group(
		"context",
		slog.Int64("user_id", createOpts.GetAuthOpts().GetUserId()),
		slog.Int64("domain_id", createOpts.GetAuthOpts().GetDomainId()),
		slog.Int64("case_id", createOpts.ParentID),
	)

	if createOpts.GetAuthOpts().GetObjectScope(CaseLinkMetadata.GetMainScopeName()).IsRbacUsed() {
		access, err := c.app.Store.Case().CheckRbacAccess(createOpts, createOpts.GetAuthOpts(), authmodel.Edit, createOpts.ParentID)
		if err != nil {
			slog.Error(err.Error(), logAttributes)
			return nil, AppForbiddenError
		}
		if !access {
			slog.Error("user doesn't have required (EDIT) access to the case", logAttributes)
			return nil, AppForbiddenError
		}
	}
	res, dbErr := c.app.Store.CaseLink().Create(createOpts, req.Input)
	if dbErr != nil {
		slog.Error(dbErr.Error(), logAttributes)
		return nil, AppDatabaseError
	}

	err = NormalizeResponseLink(res, req)
	if err != nil {
		slog.Error(err.Error(), logAttributes)
		return nil, AppResponseNormalizingError
	}
	return res, nil
}

func (c *CaseLinkService) UpdateLink(ctx context.Context, req *cases.UpdateLinkRequest) (*cases.CaseLink, error) {
	if req.Input == nil {
		return nil, cerror.NewBadRequestError("app.case_link.update.check_args.input", "input required")
	}
	if req.Input.GetEtag() == "" {
		return nil, cerror.NewBadRequestError("app.case_link.update.check_args.id", "case ID required")
	}
	linkTID, err := etag.EtagOrId(etag.EtagCaseLink, req.GetInput().GetEtag())
	if err != nil {
		return nil, cerror.NewBadRequestError("app.case_link.create.link_etag.parse.error", err.Error())
	}
	caseTID, err := etag.EtagOrId(etag.EtagCase, req.GetCaseId())
	if err != nil {
		return nil, cerror.NewBadRequestError("app.case_link.create.case_etag.parse.error", err.Error())
	}
	updateOpts, err := model.NewUpdateOptions(ctx, req, CaseLinkMetadata)
	if err != nil {
		slog.Error(err.Error())
		return nil, AppInternalError
	}
	updateOpts.Etags = []*etag.Tid{&linkTID}
	updateOpts.ParentID = caseTID.GetOid()
	logAttributes := slog.Group(
		"context",
		slog.Int64("user_id", updateOpts.GetAuthOpts().GetUserId()),
		slog.Int64("domain_id", updateOpts.GetAuthOpts().GetDomainId()),
		slog.Int64("id", linkTID.GetOid()),
		slog.Int64("case_id", updateOpts.ParentID),
	)

	if updateOpts.GetAuthOpts().GetObjectScope(CaseLinkMetadata.GetMainScopeName()).IsRbacUsed() {
		access, err := c.app.Store.Case().CheckRbacAccess(updateOpts, updateOpts.GetAuthOpts(), authmodel.Edit, updateOpts.ParentID)
		if err != nil {
			slog.Error(err.Error(), logAttributes)
			return nil, AppForbiddenError
		}
		if !access {
			slog.Error("user doesn't have required (EDIT) access to the case", logAttributes)
			return nil, AppForbiddenError
		}
	}
	updated, err := c.app.Store.CaseLink().Update(updateOpts, req.Input)
	if err != nil {
		slog.Error(err.Error())
		return nil, err
	}
	err = NormalizeResponseLink(updated, req)
	if err != nil {
		slog.Error(err.Error(), logAttributes)
		return nil, AppResponseNormalizingError
	}

	return updated, nil
}

func (c *CaseLinkService) DeleteLink(ctx context.Context, req *cases.DeleteLinkRequest) (*cases.CaseLink, error) {
<<<<<<< HEAD
	if req.GetId() == "" {
		return nil, cerror.NewBadRequestError("app.case_link.update.check_args.id", "case ID required")
=======
	if req.GetEtag() == "" {
		return nil, cerror.NewBadRequestError("app.case_link.update.check_args.etag", "case etag required")
>>>>>>> ced4bb4e
	}
	linkTID, err := etag.EtagOrId(etag.EtagCaseLink, req.GetEtag())
	if err != nil {
		return nil, cerror.NewBadRequestError("app.case_link.create.link_etag.parse.error", err.Error())
	}
	caseTID, err := etag.EtagOrId(etag.EtagCase, req.GetCaseId())
	if err != nil {
		return nil, cerror.NewBadRequestError("app.case_link.create.case_etag.parse.error", err.Error())
	}
	deleteOpts, err := model.NewDeleteOptions(ctx, CaseLinkMetadata)
	if err != nil {
		slog.Error(err.Error())
		return nil, AppInternalError
	}
	deleteOpts.ID = linkTID.GetOid()
	deleteOpts.ParentID = caseTID.GetOid()
	logAttributes := slog.Group(
		"context",
		slog.Int64("user_id", deleteOpts.GetAuthOpts().GetUserId()),
		slog.Int64("domain_id", deleteOpts.GetAuthOpts().GetDomainId()),
		slog.Int64("id", deleteOpts.ID),
		slog.Int64("case_id", deleteOpts.ParentID),
	)
	if deleteOpts.GetAuthOpts().GetObjectScope(CaseLinkMetadata.GetMainScopeName()).IsRbacUsed() {
		access, err := c.app.Store.Case().CheckRbacAccess(deleteOpts, deleteOpts.GetAuthOpts(), authmodel.Edit, deleteOpts.ParentID)
		if err != nil {
			slog.Error(err.Error(), logAttributes)
			return nil, AppForbiddenError
		}
		if !access {
			slog.Error("user doesn't have required (EDIT) access to the case", logAttributes)
			return nil, AppForbiddenError
		}
	}
	err = c.app.Store.CaseLink().Delete(deleteOpts)
	if err != nil {
		slog.Error(err.Error(), logAttributes)
		return nil, AppDatabaseError
	}

	return nil, nil
}

func (c *CaseLinkService) ListLinks(ctx context.Context, req *cases.ListLinksRequest) (*cases.CaseLinkList, error) {
	// Validate required fields
	if req.GetCaseEtag() == "" {
		return nil, cerror.NewBadRequestError("app.case_link.list.case_etag.check_args.etag", "case etag is required")
	}

	etg, err := etag.EtagOrId(etag.EtagCase, req.GetCaseEtag())
	if err != nil {
		return nil, cerror.NewBadRequestError("app.case_link.locate.parse_etag.error", err.Error())
	}

	searchOpts, err := model.NewSearchOptions(ctx, req, CaseLinkMetadata)
	if err != nil {
		slog.Error(err.Error())
		return nil, AppInternalError
	}
	searchOpts.ParentId = etg.GetOid()
	//
	ids, err := util.ParseIds(req.GetIds(), etag.EtagCaseLink)
	if err != nil {
		return nil, cerror.NewBadRequestError("app.case_link.locate.parse_qin.invalid", err.Error())
	}
	searchOpts.IDs = ids
	logAttributes := slog.Group(
		"context",
		slog.Int64("user_id", searchOpts.GetAuthOpts().GetUserId()),
		slog.Int64("domain_id", searchOpts.GetAuthOpts().GetDomainId()),
		slog.Int64("id", searchOpts.ID),
		slog.Int64("case_id", searchOpts.ParentId),
	)
	if searchOpts.GetAuthOpts().GetObjectScope(CaseLinkMetadata.GetMainScopeName()).IsRbacUsed() {
		access, err := c.app.Store.Case().CheckRbacAccess(searchOpts, searchOpts.GetAuthOpts(), authmodel.Read, searchOpts.ParentId)
		if err != nil {
			slog.Error(err.Error(), logAttributes)
			return nil, AppForbiddenError
		}
		if !access {
			slog.Error("user doesn't have required (READ) access to the case", logAttributes)
			return nil, AppForbiddenError
		}
	}

	links, err := c.app.Store.CaseLink().List(searchOpts)
	if err != nil {
		slog.Error(err.Error(), logAttributes)
		return nil, AppDatabaseError
	}

	err = NormalizeResponseLinks(links, req.GetFields())
	if err != nil {
		slog.Error(err.Error(), logAttributes)
		return nil, AppResponseNormalizingError
	}
	//Return the located comment
	return links, nil
}

func NewCaseLinkService(app *App) (*CaseLinkService, cerror.AppError) {
	if app == nil {
		return nil, cerror.NewBadRequestError("app.case.new_case_comment_service.check_args.app", "unable to init service, app is nil")
	}
	return &CaseLinkService{app: app}, nil
}

func NormalizeResponseLink(res *cases.CaseLink, opts model.Fielder) error {
	var err error
	hasEtag, hasId, hasVer := util.FindEtagFields(opts.GetFields())
	if hasEtag {
		res.Etag, err = etag.EncodeEtag(etag.EtagCaseLink, res.GetId(), res.GetVer())
		if err != nil {
			return err
		}

		// hide
		if !hasId {
			res.Id = 0
		}
		if !hasVer {
			res.Ver = 0
		}
	}
	return nil
}

func NormalizeResponseLinks(res *cases.CaseLinkList, requestedFields []string) error {

	if len(requestedFields) == 0 {
		requestedFields = CaseLinkMetadata.GetDefaultFields()
	}
	var err error
	hasEtag, hasId, hasVer := util.FindEtagFields(requestedFields)
	for _, re := range res.Items {
		if hasEtag {
			re.Etag, err = etag.EncodeEtag(etag.EtagCaseLink, re.Id, re.Ver)
			if err != nil {
				return err
			}
			// hide
			if !hasId {
				re.Id = 0
			}
			if !hasVer {
				re.Ver = 0
			}
		}
	}
	return nil
}<|MERGE_RESOLUTION|>--- conflicted
+++ resolved
@@ -2,13 +2,6 @@
 
 import (
 	"context"
-<<<<<<< HEAD
-	authmodel "github.com/webitel/cases/auth/model"
-	"log/slog"
-	"strconv"
-
-=======
->>>>>>> ced4bb4e
 	cases "github.com/webitel/cases/api/cases"
 	cerror "github.com/webitel/cases/internal/error"
 	"github.com/webitel/cases/model"
@@ -47,11 +40,7 @@
 		return nil, cerror.NewBadRequestError("app.case_link.locate.check_args.etag", "Etag is required")
 	}
 
-<<<<<<< HEAD
-	etg, err := etag.EtagOrId(etag.EtagCaseLink, req.GetId())
-=======
-	etg, err := etag.EtagOrId(etag.EtagCaseLink, req.Etag)
->>>>>>> ced4bb4e
+	etg, err := etag.EtagOrId(etag.EtagCaseLink, req.GetEtag())
 	if err != nil {
 		return nil, cerror.NewBadRequestError("app.case_link.locate.parse_etag.error", err.Error())
 	}
@@ -106,10 +95,7 @@
 }
 
 func (c *CaseLinkService) CreateLink(ctx context.Context, req *cases.CreateLinkRequest) (*cases.CaseLink, error) {
-<<<<<<< HEAD
-=======
-
->>>>>>> ced4bb4e
+
 	// Validate request
 	if req.CaseEtag == "" {
 		return nil, cerror.NewBadRequestError("app.case_link.create.case_etag.check_args.case_etag", "Case etag is required")
@@ -215,13 +201,8 @@
 }
 
 func (c *CaseLinkService) DeleteLink(ctx context.Context, req *cases.DeleteLinkRequest) (*cases.CaseLink, error) {
-<<<<<<< HEAD
-	if req.GetId() == "" {
-		return nil, cerror.NewBadRequestError("app.case_link.update.check_args.id", "case ID required")
-=======
 	if req.GetEtag() == "" {
 		return nil, cerror.NewBadRequestError("app.case_link.update.check_args.etag", "case etag required")
->>>>>>> ced4bb4e
 	}
 	linkTID, err := etag.EtagOrId(etag.EtagCaseLink, req.GetEtag())
 	if err != nil {
