--- conflicted
+++ resolved
@@ -4,24 +4,16 @@
 	"context"
 	"encoding/json"
 	"fmt"
-<<<<<<< HEAD
+	"github.com/webitel/cases/api/cases"
 	"github.com/webitel/webitel-go-kit/errors"
 	"log/slog"
-=======
-	"github.com/webitel/cases/api/cases"
-	"log/slog"
 	"strings"
->>>>>>> ac43cf2f
 
 	webitelgo "github.com/webitel/cases/api/webitel-go/contacts"
 	"github.com/webitel/cases/auth"
 	"github.com/webitel/cases/auth/user_auth"
 	"github.com/webitel/cases/auth/user_auth/webitel_manager"
 	"google.golang.org/grpc/metadata"
-<<<<<<< HEAD
-	"strings"
-=======
->>>>>>> ac43cf2f
 
 	conf "github.com/webitel/cases/config"
 	ftspublisher "github.com/webitel/cases/fts_client"
@@ -30,11 +22,8 @@
 	"github.com/webitel/cases/internal/store"
 	"github.com/webitel/cases/internal/store/postgres"
 	broker "github.com/webitel/cases/rabbit"
-<<<<<<< HEAD
-=======
 
 	engine "github.com/webitel/cases/api/engine"
->>>>>>> ac43cf2f
 	wlogger "github.com/webitel/logger/pkg/client/v2"
 	ftsclient "github.com/webitel/webitel-fts/pkg/client"
 	"google.golang.org/grpc"
@@ -71,22 +60,6 @@
 }
 
 type App struct {
-<<<<<<< HEAD
-	config          *conf.AppConfig
-	Store           store.Store
-	server          *server.Server
-	exitChan        chan error
-	storageConn     *grpc.ClientConn
-	sessionManager  user_auth.AuthManager
-	webitelAppConn  *grpc.ClientConn
-	shutdown        func(ctx context.Context) error
-	log             *slog.Logger
-	rabbit          *broker.RabbitBroker
-	rabbitExitChan  chan cerror.AppError
-	webitelgoClient webitelgo.GroupsClient
-	ftsClient       *ftsclient.Client
-	wtelLogger      *wlogger.LoggerClient
-=======
 	config            *conf.AppConfig
 	Store             store.Store
 	server            *server.Server
@@ -99,6 +72,7 @@
 	rabbit            *broker.RabbitBroker
 	rabbitExitChan    chan cerror.AppError
 	webitelgoClient   webitelgo.GroupsClient
+	ftsClient         *ftsclient.Client
 	engineConn        *grpc.ClientConn
 	engineAgentClient engine.AgentServiceClient
 	wtelLogger        *wlogger.LoggerClient
@@ -122,7 +96,6 @@
 	}
 	wd.CaseString = string(caseBytes)
 	return json.Marshal(wd)
->>>>>>> ac43cf2f
 }
 
 func New(config *conf.AppConfig, shutdown func(ctx context.Context) error) (*App, error) {
