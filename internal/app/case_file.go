--- conflicted
+++ resolved
@@ -1,21 +1,8 @@
 package app
 
 import (
-<<<<<<< HEAD
-=======
-	"context"
-	"fmt"
-	"github.com/webitel/cases/api/cases"
-	"github.com/webitel/cases/auth"
-	cerror "github.com/webitel/cases/internal/errors"
-	deferr "github.com/webitel/cases/internal/errors/defaults"
-	"github.com/webitel/cases/model"
-	grpcopts "github.com/webitel/cases/model/options/grpc"
-	"github.com/webitel/cases/util"
-	"github.com/webitel/webitel-go-kit/etag"
-	watcherkit "github.com/webitel/webitel-go-kit/pkg/watcher"
->>>>>>> 3a1989a6
 	"log/slog"
+	"strconv"
 
 	"github.com/webitel/cases/auth"
 	"github.com/webitel/cases/internal/api_handler/grpc"
@@ -26,36 +13,21 @@
 )
 
 func (a *App) ListCaseFiles(rpc options.Searcher) ([]*model.CaseFile, error) {
-	tag, ok := rpc.GetFilter("case_id").(int64)
-	if !ok || tag == 0 {
+	filters := rpc.GetFilter("case_id")
+	if len(filters) == 0 {
 		return nil, errors.New("case id required", errors.WithCode(codes.InvalidArgument))
 	}
-<<<<<<< HEAD
-=======
-
-	tag, err := etag.EtagOrId(etag.EtagCase, req.CaseEtag)
-	if err != nil {
-		return nil, cerror.NewBadRequestError("app.case_file.list_files.invalid_case_etag", "Invalid Case Etag")
-	}
-	if tag.GetOid() != 0 {
-	searchOpts.AddFilter(fmt.Sprintf("case_id=%d", tag.GetOid()))
-	}
-	logAttributes := slog.Group("context", slog.Int64("user_id", searchOpts.GetAuthOpts().GetUserId()), slog.Int64("domain_id", searchOpts.GetAuthOpts().GetDomainId()))
->>>>>>> 3a1989a6
 	accessMode := auth.Read
-	logAttributes := slog.Group(
-		"context",
-		slog.Int64("user_id", rpc.GetAuthOpts().GetUserId()),
-		slog.Int64("domain_id", rpc.GetAuthOpts().GetDomainId()),
-	)
 	if rpc.GetAuthOpts().IsRbacCheckRequired(grpc.CaseFileMetadata.GetParentScopeName(), accessMode) {
-		access, err := a.Store.Case().CheckRbacAccess(rpc, rpc.GetAuthOpts(), accessMode, tag)
+		caseId, err := strconv.Atoi(filters[0].Value)
 		if err != nil {
-			slog.ErrorContext(rpc, err.Error(), logAttributes)
+			return nil, errors.InvalidArgument("invalid case id", errors.WithCause(err))
+		}
+		access, err := a.Store.Case().CheckRbacAccess(rpc, rpc.GetAuthOpts(), accessMode, int64(caseId))
+		if err != nil {
 			return nil, errors.New("unable access resource", errors.WithCode(codes.PermissionDenied))
 		}
 		if !access {
-			slog.ErrorContext(rpc, "user doesn't have required (READ) access to the case", logAttributes)
 			return nil, errors.New("unable access resource", errors.WithCode(codes.PermissionDenied))
 		}
 	}
@@ -66,23 +38,9 @@
 	return files, nil
 }
 
-<<<<<<< HEAD
 func (a *App) DeleteCaseFile(rpc options.Deleter) (*model.CaseFile, error) {
 	if rpc.GetIDs() == nil || len(rpc.GetIDs()) == 0 {
 		return nil, errors.New("file id required", errors.WithCode(codes.InvalidArgument))
-=======
-func (c *CaseFileService) DeleteFile(ctx context.Context, req *cases.DeleteFileRequest) (*cases.File, error) {
-	if req.Id == 0 {
-		return nil, cerror.NewBadRequestError("app.case_file.delete_file.file_id_required", "File ID is required")
-	}
-	deleteOpts, err := grpcopts.NewDeleteOptions(
-		ctx,
-		grpcopts.WithDeleteID(req.GetId()),
-		grpcopts.WithDeleteParentIDAsEtag(etag.EtagCase, req.GetCaseEtag()),
-	)
-	if err != nil {
-		return nil, NewBadRequestError(err)
->>>>>>> 3a1989a6
 	}
 	logAttributes := slog.Group(
 		"context",
@@ -116,110 +74,8 @@
 	// Delete the file from the database
 	file, err := a.Store.CaseFile().Delete(rpc)
 	if err != nil {
-<<<<<<< HEAD
 		slog.ErrorContext(rpc, err.Error(), logAttributes)
 		return nil, err
 	}
 	return file, nil
-=======
-		switch err.(type) {
-		case *cerror.DBNoRowsError:
-			return nil, cerror.NewBadRequestError(
-				"app.case_file.delete.not_found",
-				"delete not allowed",
-			)
-		default:
-			slog.ErrorContext(ctx, err.Error(), logAttributes)
-			return nil, deferr.DatabaseError
-		}
-	}
-
-	if notifyErr := c.app.watcherManager.Notify(
-		filesObj,
-		watcherkit.EventTypeDelete,
-		NewFileWatcherData(
-			deleteOpts.GetAuthOpts(),
-			nil,
-			req.GetId(),
-			deleteOpts.GetAuthOpts().GetDomainId(),
-		),
-	); notifyErr != nil {
-		slog.ErrorContext(ctx, fmt.Sprintf("could not notify case file delete: %s, ", notifyErr.Error()), logAttributes)
-	}
-
-	return &cases.File{}, nil
-}
-
-func NewFileWatcherData(session auth.Auther, file *cases.File, fileID int64, dc int64) *CaseFileWatcherData {
-	return &CaseFileWatcherData{
-		file: file,
-		Args: map[string]any{
-			"session":   session,
-			"obj":       file,
-			"id":        fileID,
-			"domain_id": dc,
-		},
-	}
-}
-
-type CaseFileWatcherData struct {
-	file *cases.File
-	Args map[string]any
-}
-
-func (wd *CaseFileWatcherData) GetArgs() map[string]any {
-	return wd.Args
-}
-
-// in DB directory.wbt_class `files` object is called `record_file`
-// overwritten for logger
-const (
-	filesObj = "record_file"
-)
-
-func NewCaseFileService(app *App) (*CaseFileService, cerror.AppError) {
-	if app == nil {
-		return nil, cerror.NewBadRequestError(
-			"app.case.new_case_file_service.check_args.app",
-			"unable to init service, app is nil",
-		)
-	}
-
-	watcher := watcherkit.NewDefaultWatcher()
-
-	if app.config.LoggerWatcher.Enabled {
-		obs, err := NewLoggerObserver(app.wtelLogger, filesObj, defaultLogTimeout)
-		if err != nil {
-			return nil, cerror.NewInternalError("app.case.new_case_file_service.create_observer.app", err.Error())
-		}
-		watcher.Attach(watcherkit.EventTypeCreate, obs)
-		watcher.Attach(watcherkit.EventTypeUpdate, obs)
-		watcher.Attach(watcherkit.EventTypeDelete, obs)
-	}
-
-	if app.config.TriggerWatcher.Enabled {
-		mq, err := NewTriggerObserver(
-			app.rabbit,
-			app.config.TriggerWatcher,
-			formCaseFiletriggerModel,
-			slog.With(
-				slog.Group("context",
-					slog.String("scope", "watcher")),
-			))
-
-		if err != nil {
-			return nil, cerror.NewInternalError("app.case.new_case_file_service.create_mq_observer.app", err.Error())
-		}
-		watcher.Attach(watcherkit.EventTypeCreate, mq)
-		watcher.Attach(watcherkit.EventTypeUpdate, mq)
-		watcher.Attach(watcherkit.EventTypeDelete, mq)
-		watcher.Attach(watcherkit.EventTypeResolutionTime, mq)
-
-		app.caseResolutionTimer.Start()
-	}
-
-	app.watcherManager.AddWatcher(filesObj, watcher)
-
-	return &CaseFileService{app: app}, nil
->>>>>>> 3a1989a6
 }