package app

import (
	"context"
	"encoding/json"
<<<<<<< HEAD
	wlogger "github.com/webitel/logger/pkg/client/v2"
	"github.com/webitel/webitel-go-kit/errors"
=======
	"fmt"
	"log"
>>>>>>> de3b3e6f
	"log/slog"
	"strconv"
	"strings"
	"time"

	"google.golang.org/grpc/metadata"

	cases "github.com/webitel/cases/api/cases"
	webitelgo "github.com/webitel/cases/api/webitel-go/contacts"
	cerror "github.com/webitel/cases/internal/errors"
	"github.com/webitel/cases/model"
	"github.com/webitel/cases/util"
	"github.com/webitel/webitel-go-kit/etag"
)

const (
	dynamicGroup = "dynamic"
	caseObjScope = "cases"
)

var (
	dynamicGroupFields = []string{"id", "name", "type", "conditions", "default_group"}
	groupXJsonMask     = []string{"group", "assignee"}

	CaseMetadata = model.NewObjectMetadata(caseObjScope, "", []*model.Field{
		{Name: "etag", Default: true},
		{Name: "id", Default: false},
		{Name: "ver", Default: false},
		{Name: "created_by", Default: true},
		{Name: "created_at", Default: true},
		{Name: "updated_by", Default: false},
		{Name: "updated_at", Default: false},
		{Name: "assignee", Default: true},
		{Name: "reporter", Default: true},
		{Name: "name", Default: true},
		{Name: "subject", Default: true},
		{Name: "description", Default: true},
		{Name: "source", Default: true},
		{Name: "priority", Default: true},
		{Name: "impacted", Default: true},
		{Name: "author", Default: true},
		{Name: "planned_reaction_at", Default: true},
		{Name: "planned_resolve_at", Default: true},
		{Name: "status", Default: true},
		{Name: "close_reason_group", Default: true},
		{Name: "group", Default: true},
		{Name: "close", Default: true},
		{Name: "rate", Default: true},
		{Name: "sla_condition", Default: true},
		{Name: "service", Default: true},
		{Name: "status_condition", Default: true},
		{Name: "sla", Default: true},
		{Name: "comments", Default: false},
		{Name: "links", Default: false},
		{Name: "files", Default: false},
		{Name: "related", Default: false},
		{Name: "timing", Default: true},
		{Name: "contact_info", Default: true},
	}, CaseCommentMetadata, CaseLinkMetadata, RelatedCaseMetadata)
)

type CaseService struct {
	app *App
	cases.UnimplementedCasesServer
	logger *wlogger.ObjectedLogger
}

func (c *CaseService) SearchCases(ctx context.Context, req *cases.SearchCasesRequest) (*cases.CaseList, error) {
	searchOpts, err := model.NewSearchOptions(ctx, req, CaseMetadata)
	if err != nil {
		slog.ErrorContext(ctx, err.Error())
		return nil, AppInternalError
	}
	logAttributes := slog.Group("context", slog.Int64("user_id", searchOpts.GetAuthOpts().GetUserId()), slog.Int64("domain_id", searchOpts.GetAuthOpts().GetDomainId()))
	ids, err := util.ParseIds(req.GetIds(), etag.EtagCase)
	if err != nil {
		slog.ErrorContext(ctx, err.Error(), logAttributes)
		return nil, cerror.NewBadRequestError("app.case.search_cases.parse_ids.invalid", err.Error())
	}
	for column, value := range req.GetFilters() {
		if column != "" {
			searchOpts.Filter[column] = value
		}
	}
	searchOpts.IDs = ids
	list, err := c.app.Store.Case().List(searchOpts)
	if err != nil {
<<<<<<< HEAD
		slog.ErrorContext(ctx, err.Error(), logAttributes)
		return nil, errors.NewInternalError("app.case_communication.search_cases.database.error", "database error")
=======
		slog.Error(err.Error(), logAttributes)
		return nil, AppDatabaseError
>>>>>>> de3b3e6f
	}
	err = c.NormalizeResponseCases(list, req, nil)
	if err != nil {
		slog.ErrorContext(ctx, err.Error(), logAttributes)
		return nil, AppResponseNormalizingError
	}

	return list, nil
}

func (c *CaseService) LocateCase(ctx context.Context, req *cases.LocateCaseRequest) (*cases.Case, error) {
	searchOpts, err := model.NewLocateOptions(ctx, req, CaseMetadata)
	if err != nil {
		slog.ErrorContext(ctx, err.Error())
		return nil, AppInternalError
	}
	logAttributes := slog.Group("context", slog.Int64("user_id", searchOpts.GetAuthOpts().GetUserId()), slog.Int64("domain_id", searchOpts.GetAuthOpts().GetDomainId()))
	id, err := util.ParseIds([]string{req.GetEtag()}, etag.EtagCase)
	if err != nil {
		slog.ErrorContext(ctx, err.Error(), logAttributes)
		return nil, cerror.NewBadRequestError("app.case_link.locate.parse_qin.invalid", err.Error())
	}
	searchOpts.IDs = id
	list, err := c.app.Store.Case().List(searchOpts)
	if err != nil {
		return nil, err
	}
	if len(list.Items) == 0 {
		return nil, cerror.NewBadRequestError("app.case_link.locate.not_found", "entity not found")
	}
	err = c.NormalizeResponseCases(list, req, nil)
	if err != nil {
		slog.ErrorContext(ctx, err.Error(), logAttributes)
		return nil, AppResponseNormalizingError
	}
	return list.Items[0], nil
}

func (c *CaseService) CreateCase(ctx context.Context, req *cases.CreateCaseRequest) (*cases.Case, error) {
	// Validate required fields
	appErr := c.ValidateCreateInput(req.Input)
	if appErr != nil {
		return nil, appErr
	}

	var (
		related *cases.RelatedCaseList
		links   *cases.CaseLinkList
	)

	if len(req.Input.Links) > 0 {
		linkItems := make([]*cases.CaseLink, len(req.Input.Links))
		for i, inputLink := range req.Input.Links {
			linkItems[i] = &cases.CaseLink{
				Url:  inputLink.GetUrl(),
				Name: inputLink.GetName(),
			}
		}
		links = &cases.CaseLinkList{Items: linkItems}
	}

	if len(req.Input.Related) > 0 {
		relatedItems := make([]*cases.RelatedCase, len(req.Input.Related))
		for i, inputRelated := range req.Input.Related {
			relatedItems[i] = &cases.RelatedCase{
				Etag:         inputRelated.GetRelatedTo(),
				RelationType: inputRelated.RelationType,
			}
		}
		related = &cases.RelatedCaseList{Data: relatedItems}
	}

	// -----------------------------------------------------------------------------
	// Special Fields Overview (Computed or Derived Dynamically)
	// -----------------------------------------------------------------------------
	// - planned_reaction_at:
	//     * Automatically calculated based on the SLA and calendar conditions.
	//     * Determines the expected reaction time for the case.
	// - planned_resolve_at:
	//     * Computed dynamically using SLA rules and calendar settings.
	//     * Represents the anticipated resolution time for the case.
	// - status_condition:
	//     * Set based on the provided status.
	// - timing:
	//     * Calculated dynamically by the SLA engine during case lifecycle.
	//     * Represents SLA-driven timing metrics for reaction and resolution.
	// - SLA:
	//     * Pulled from the associated service's configuration using a recursive query.
	//     * The process begins by traversing the service hierarchy, starting from the given service ID,
	//       and recursively finding the "deepest" child service (the lowest level in the hierarchy) that has a non-NULL SLA.
	//     * The SLA is selected from this lowest-level service.
	//     * SLA conditions are further checked for specific priorities.
	//         - If a condition matches the priority, the reaction and resolution times are derived from the SLA condition.
	//         - If no condition matches the priority, the default reaction and resolution times are taken directly from the SLA.
	// - SLA Conditions:
	//     * Derived from the associated service's SLA configuration.
	//     * SLA conditions define specific rules and thresholds for SLA adherence based on the priority of the case.
	//     * During SLA resolution:
	//         - If a condition matches the given priority, the corresponding SLA condition is selected and applied.
	// -----------------------------------------------------------------------------
	newCase := &cases.Case{
		Subject:          req.Input.Subject,
		Description:      req.Input.Description,
		ContactInfo:      req.Input.ContactInfo,
		Assignee:         req.Input.Assignee,
		Reporter:         req.Input.Reporter,
		Source:           &cases.SourceTypeLookup{Id: req.Input.Source.GetId()},
		Impacted:         req.Input.Impacted,
		Group:            &cases.ExtendedLookup{Id: req.Input.Group.GetId()},
		Status:           req.Input.Status,
		Close:            (*cases.CloseInfo)(req.Input.GetClose()),
		CloseReasonGroup: req.Input.GetCloseReasonGroup(),
		Priority:         &cases.Priority{Id: req.Input.Priority.GetId()},
		Service:          req.Input.Service,
		Links:            links,
		Related:          related,
	}
	// Type assert CaseMetadata to *ObjectMetadata before passing to SetAllFieldsToTrue
	caseMD, ok := CaseMetadata.(*model.ObjectMetadata)
	if !ok {
		log.Fatal("CaseMetadata is not of type *ObjectMetadata")
	}

	fullMD := model.SetAllFieldsToTrue(*caseMD)
	createOpts, err := model.NewCreateOptions(ctx, req, &fullMD)
	if err != nil {
		slog.ErrorContext(ctx, err.Error())
		return nil, AppInternalError
	}
	logAttributes := slog.Group("context", slog.Int64("user_id", createOpts.GetAuthOpts().GetUserId()), slog.Int64("domain_id", createOpts.GetAuthOpts().GetDomainId()))
	newCase, err = c.app.Store.Case().Create(createOpts, newCase)
	if err != nil {
		slog.ErrorContext(ctx, err.Error(), logAttributes)
		return nil, AppDatabaseError
	}
	err = c.NormalizeResponseCase(newCase, req)
	if err != nil {
		slog.ErrorContext(ctx, err.Error(), logAttributes)
		return nil, AppResponseNormalizingError
	}

	// Handle dynamic group update if applicable
	newCase, err = c.handleDynamicGroupUpdate(ctx, newCase)
	if err != nil {
		return nil, err
	}

	userId := createOpts.GetAuthOpts().GetUserId()

	// Publish an event to RabbitMQ
	event := map[string]interface{}{
		"action":    "CreateCase",
		"user":      userId,
		"case_id":   newCase.Id,
		"case_etag": newCase.Etag,
		"case_ver":  newCase.Ver,
		"case_name": newCase.Name,
	}

	eventData, err := json.Marshal(event)
	if err != nil {
		return nil, cerror.NewInternalError("app.case.create_case.event_marshal.failed", err.Error())
	}

	err = c.app.rabbit.Publish(
		model.APP_SERVICE_NAME,
		"create_case_key",
		eventData,
		strconv.Itoa(int(userId)),
		time.Now(),
	)
	if err != nil {
		return nil, cerror.NewInternalError("app.case.create_case.event_publish.failed", err.Error())
	}

	if newCase.Reporter == nil && util.ContainsField(createOpts.Fields, "reporter") {
		newCase.Reporter = &cases.Lookup{
			Name: AnonymousName,
		}
	}

	log, err := wlogger.NewCreateMessage(createOpts.GetAuthOpts().GetUserId(), getClientIp(ctx), newCase.Id, newCase)
	if err != nil {
		return nil, err
	}
	err = c.logger.SendContext(ctx, createOpts.GetAuthOpts().GetDomainId(), log)
	if err != nil {
		slog.ErrorContext(ctx, err.Error(), logAttributes)
	}

	err = c.NormalizeResponseCase(newCase, req)
	if err != nil {
		slog.ErrorContext(ctx, err.Error(), logAttributes)
		return nil, AppResponseNormalizingError
	}
	return newCase, nil
}

func (c *CaseService) UpdateCase(ctx context.Context, req *cases.UpdateCaseRequest) (*cases.Case, error) {
	// Validate input
	appErr := c.ValidateUpdateInput(req.Input, req.XJsonMask)
	if appErr != nil {
		return nil, appErr
	}

	tag, err := etag.EtagOrId(etag.EtagCase, req.Input.Etag)
	if err != nil {
		slog.ErrorContext(ctx, err.Error())
		return nil, cerror.NewBadRequestError("app.case.update.invalid_etag", "Invalid etag")
	}
	// Type assert CaseMetadata to *ObjectMetadata before passing to SetAllFieldsToTrue
	caseMD, ok := CaseMetadata.(*model.ObjectMetadata)
	if !ok {
		log.Fatal("CaseMetadata is not of type *ObjectMetadata")
	}

	fullMD := model.SetAllFieldsToTrue(*caseMD)
	updateOpts, err := model.NewUpdateOptions(ctx, req, &fullMD)
	if err != nil {
		slog.ErrorContext(ctx, err.Error())
		return nil, AppInternalError
	}
	updateOpts.Etags = []*etag.Tid{&tag}
	logAttributes := slog.Group("context", slog.Int64("user_id", updateOpts.GetAuthOpts().GetUserId()), slog.Int64("domain_id", updateOpts.GetAuthOpts().GetDomainId()), slog.Int64("case_id", tag.GetOid()))

	upd := &cases.Case{
		Id:               tag.GetOid(),
		Ver:              tag.GetVer(),
		Subject:          req.Input.GetSubject(),
		Description:      req.Input.GetDescription(),
		ContactInfo:      req.Input.GetContactInfo(),
		Status:           req.Input.GetStatus(),
		StatusCondition:  req.Input.GetStatusCondition(),
		CloseReasonGroup: req.Input.GetCloseReason(),
		Assignee:         req.Input.GetAssignee(),
		Reporter:         req.Input.GetReporter(),
		Impacted:         req.Input.GetImpacted(),
		Group:            &cases.ExtendedLookup{Id: req.Input.Group.GetId()},
		Priority:         &cases.Priority{Id: req.Input.Priority.GetId()},
		Source:           &cases.SourceTypeLookup{Id: req.Input.Source.GetId()},
		Close: &cases.CloseInfo{
			CloseResult: req.Input.Close.GetCloseResult(),
			CloseReason: req.Input.Close.GetCloseReason(),
		},
		Rate: &cases.RateInfo{
			Rating:        req.Input.Rate.GetRating(),
			RatingComment: req.Input.Rate.GetRatingComment(),
		},
		Service: req.Input.GetService(),
	}

	updatedCase, err := c.app.Store.Case().Update(updateOpts, upd)
	if err != nil {
		switch err.(type) {
		case *cerror.DBNoRowsError:
			return nil, cerror.NewBadRequestError("app.case.update.invalid_etag", "Invalid etag")
		}
		slog.ErrorContext(ctx, err.Error())
		return nil, AppDatabaseError
	}

<<<<<<< HEAD
	log, err := wlogger.NewCreateMessage(updateOpts.GetAuthOpts().GetUserId(), getClientIp(ctx), updatedCase.Id, updatedCase)
	if err != nil {
		return nil, err
	}
	err = c.logger.SendContext(ctx, updateOpts.GetAuthOpts().GetDomainId(), log)
	if err != nil {
		slog.ErrorContext(ctx, err.Error(), logAttributes)
	}
=======
	// Handle dynamic group update if applicable
	updatedCase, err = c.handleDynamicGroupUpdate(ctx, updatedCase)
	if err != nil {
		return nil, err
	}
>>>>>>> de3b3e6f

	err = c.NormalizeResponseCase(updatedCase, req)
	if err != nil {
		slog.ErrorContext(ctx, err.Error(), logAttributes)
		return nil, AppResponseNormalizingError
	}

	return updatedCase, nil
}

// handleDynamicGroupUpdate checks if a dynamic group is needed and updates the case accordingly.
func (c *CaseService) handleDynamicGroupUpdate(
	ctx context.Context,
	input *cases.Case,
) (*cases.Case, error) {
	// *Check if the group is dynamic
	if input.Group.Type == dynamicGroup {

		var info metadata.MD
		var ok bool

		info, ok = metadata.FromIncomingContext(ctx)
		if !ok {
			return nil, cerror.NewForbiddenError("internal.grpc.get_context", "Not found")
		}
		newCtx := metadata.NewOutgoingContext(ctx, info)

		id := strconv.Itoa(int(input.Group.GetId()))
		res, err := c.app.webitelgoClient.LocateGroup(
			newCtx,
			&webitelgo.LocateGroupRequest{
				Id:     id,
				Fields: dynamicGroupFields,
			})
		if err != nil {
			return nil, err
		}

		// Resolve dynamic group and update the case
		input, err = c.resolveDynamicContactGroup(ctx, input, res)
		if err != nil {
			return nil, err
		}
	}

	// Return the potentially updated case
	return input, nil
}

func (c *CaseService) resolveDynamicContactGroup(
	ctx context.Context,
	inputCase *cases.Case,
	inputGroup *webitelgo.LocateGroupResponse,
) (*cases.Case, error) {
	// Convert the case object to a map for dynamic evaluation
	caseMap, err := caseToMap(inputCase)
	if err != nil {
		fmt.Printf("Error converting case to map: %v\n", err)
		return nil, err
	}

	etag, ok := caseMap["case.etag"].(string)
	if !ok {
		return nil, AppForbiddenError
	}

	// Iterate over all dynamic conditions in the group
	for _, condition := range inputGroup.Group.Conditions {
		// Evaluate the condition against the case map
		if evaluateComplexCondition(caseMap, condition.Expression) {

			groupID, err := strconv.Atoi(condition.Group.GetId())
			if err != nil {
				return nil, AppResponseNormalizingError
			}

			var assigneeID int
			if condition.Assignee != nil {
				assigneeID, err = strconv.Atoi(condition.Assignee.GetId())
				if err != nil {
					return nil, AppResponseNormalizingError
				}
			} else {
				assigneeID = 0
			}

			// Build request for Case Update API
			req := &cases.UpdateCaseRequest{
				XJsonMask: groupXJsonMask,
				Input: &cases.InputCase{
					Group:    &cases.Lookup{Id: int64(groupID)},
					Assignee: &cases.Lookup{Id: int64(assigneeID)},
					Etag:     etag,
				},
			}

			updCase, err := c.UpdateCase(ctx, req)
			if err != nil {
				return nil, err
			}

			return updCase, nil
		}
	}

	groupID, err := strconv.Atoi(inputGroup.Group.DefaultGroup.GetId())
	if err != nil {
		return nil, fmt.Errorf("app.case.resolveDynamicContactGroup: failed to convert group ID to integer: %w", err)
	}

	req := &cases.UpdateCaseRequest{
		XJsonMask: groupXJsonMask,
		Input: &cases.InputCase{
			Group: &cases.Lookup{Id: int64(groupID)},
			Etag:  etag,
		},
	}
	// Final update if a default group was assigned
	updCase, err := c.UpdateCase(ctx, req)
	if err != nil {
		return nil, err
	}
	return updCase, nil
}

// Parses a string ID into an int64
func parseID(idStr string) int64 {
	id, err := strconv.ParseInt(idStr, 10, 64)
	if err != nil {
		fmt.Printf("Error parsing ID: %v\n", err)
		return 0
	}
	return id
}

// Converts a Case object to map[string]interface{} with "case." prefixed keys and lowercase values (except case.etag)
func caseToMap(caseObj interface{}) (map[string]interface{}, error) {
	caseJSON, err := json.Marshal(caseObj)
	if err != nil {
		return nil, err
	}

	var caseMap map[string]interface{}
	err = json.Unmarshal(caseJSON, &caseMap)
	if err != nil {
		return nil, err
	}

	// Create a new map with "case." prefixed keys, handling nested fields
	prefixedMap := make(map[string]interface{})
	addPrefixedKeys(prefixedMap, caseMap, "case")

	return prefixedMap, nil
}

// Recursively adds prefixed keys for nested maps (all keys and values converted to lowercase except case.etag)
func addPrefixedKeys(dest map[string]interface{}, source map[string]interface{}, prefix string) {
	for key, value := range source {
		fullKey := strings.ToLower(prefix + "." + key)

		switch v := value.(type) {
		case map[string]interface{}:
			// Recursively process nested maps
			addPrefixedKeys(dest, v, fullKey)
		case string:
			// Keep "case.etag" value unchanged, lowercase everything else
			if fullKey == "case.etag" {
				dest[fullKey] = v
			} else {
				dest[fullKey] = strings.ToLower(v)
			}
		default:
			dest[fullKey] = value // Keep non-string values unchanged
		}
	}
}

// Evaluates complex condition strings with support for AND (&&) and OR (||) operators using bitwise operations
func evaluateComplexCondition(caseMap map[string]interface{}, condition string) bool {
	// Convert condition to lowercase to ensure case-insensitive matching
	condition = strings.ToLower(condition)

	// Split conditions by OR (||)
	orConditions := strings.Split(condition, "||")
	for _, orCondition := range orConditions {
		// Split each OR condition into AND (&&) conditions
		andConditions := strings.Split(orCondition, "&&")
		// Use a bitmask to track whether all AND conditions are met
		var andMask uint = 0
		for i, andCondition := range andConditions {
			andCondition = strings.TrimSpace(andCondition)
			if evaluateSingleCondition(caseMap, andCondition) {
				// Set the corresponding bit in the mask
				andMask |= 1 << i
			}
		}
		// Check if all AND conditions are met (all bits set in the mask)
		if andMask == (1<<len(andConditions) - 1) {
			return true
		}
	}
	return false
}

// Evaluates a single condition string, e.g., "case.assignee.name == 'volodia'"
func evaluateSingleCondition(caseMap map[string]interface{}, condition string) bool {
	// Convert condition to lowercase
	condition = strings.ToLower(condition)

	// Parse condition into field, operator, and value
	var field, operator, value string
	if strings.Contains(condition, "==") {
		parts := strings.Split(condition, "==")
		field, operator, value = strings.TrimSpace(parts[0]), "==", strings.TrimSpace(parts[1])
	} else if strings.Contains(condition, "!=") {
		parts := strings.Split(condition, "!=")
		field, operator, value = strings.TrimSpace(parts[0]), "!=", strings.TrimSpace(parts[1])
	} else {
		fmt.Printf("Unsupported operator in condition: %s\n", condition)
		return false
	}

	// Remove quotes around the value if present and convert to lowercase
	value = strings.Trim(value, `"'`)

	// Resolve the field path in the caseMap (keys and values are already lowercase)
	fieldValue := resolveFieldPath(caseMap, field)

	// Compare the field value with the condition value
	switch operator {
	case "==":
		return fmt.Sprintf("%v", fieldValue) == value
	case "!=":
		return fmt.Sprintf("%v", fieldValue) != value
	default:
		fmt.Printf("Unsupported operator: %s\n", operator)
		return false
	}
}

// Resolves a field path (e.g., "case.assignee.name") to its value in the map
func resolveFieldPath(data map[string]interface{}, path string) interface{} {
	// Convert path to lowercase to match map keys
	path = strings.ToLower(path)

	// Direct lookup
	if value, exists := data[path]; exists {
		return value
	}

	return nil
}

func (c *CaseService) DeleteCase(ctx context.Context, req *cases.DeleteCaseRequest) (*cases.Case, error) {
	if req.Etag == "" {
		return nil, cerror.NewBadRequestError("app.case.delete_case.etag_required", "Etag is required")
	}

	deleteOpts, err := model.NewDeleteOptions(ctx, CaseMetadata)
	if err != nil {
		slog.ErrorContext(ctx, err.Error())
		return nil, AppInternalError
	}

	tag, err := etag.EtagOrId(etag.EtagCase, req.Etag)
	if err != nil {
		return nil, cerror.NewBadRequestError("app.case.delete_case.invalid_etag", "Invalid etag")
	}
	deleteOpts.IDs = []int64{tag.GetOid()}
	logAttributes := slog.Group("context", slog.Int64("user_id", deleteOpts.GetAuthOpts().GetUserId()), slog.Int64("domain_id", deleteOpts.GetAuthOpts().GetDomainId()), slog.Int64("case_id", tag.GetOid()))

	err = c.app.Store.Case().Delete(deleteOpts)
	if err != nil {
		switch err.(type) {
		case *cerror.DBNoRowsError:
			return nil, cerror.NewBadRequestError("app.case.delete.invalid_etag", "Invalid etag")
		}
		slog.ErrorContext(ctx, err.Error(), logAttributes)
		return nil, AppDatabaseError
	}
	log, err := wlogger.NewDeleteMessage(deleteOpts.GetAuthOpts().GetUserId(), getClientIp(ctx), tag.GetOid())
	if err != nil {
		return nil, err
	}
	err = c.logger.SendContext(ctx, deleteOpts.GetAuthOpts().GetDomainId(), log)
	if err != nil {
		slog.ErrorContext(ctx, err.Error(), logAttributes)
	}
	return nil, nil
}

func NewCaseService(app *App) (*CaseService, cerror.AppError) {
	if app == nil {
		return nil, cerror.NewBadRequestError("app.case.new_case_service.check_args.app", "unable to init case service, app is nil")
	}
	return &CaseService{app: app, logger: app.wtelLogger.GetObjectedLogger(CaseMetadata.GetMainScopeName())}, nil
}

func (c *CaseService) ValidateUpdateInput(
	input *cases.InputCase,
	xJsonMask []string,
) cerror.AppError {
	if input.Etag == "" {
		return cerror.NewBadRequestError("app.case.update_case.etag_required", "Etag is required")
	}

	// Ensure nested structures are initialized
	if input.Rate == nil {
		input.Rate = &cases.RateInfo{}
	}
	if input.Close == nil {
		input.Close = &cases.CloseInfo{}
	}

	// Iterate over xJsonMask and validate corresponding fields
	// Validating fields passed for updating
	for _, field := range xJsonMask {
		switch field {
		case "subject":
			if input.Subject == "" {
				return cerror.NewBadRequestError("app.case.update_case.subject_required", "Subject is required")
			}
		case "status":
			if input.Status.GetId() == 0 {
				return cerror.NewBadRequestError("app.case.update_case.status_required", "Status is required")
			}
		case "close.close_reason":
			if input.Close.GetCloseReason().GetId() == 0 {
				return cerror.NewBadRequestError("app.case.update_case.close_reason_group_required", "Close Reason group is required")
			}
		case "priority":
			if input.Priority.GetId() == 0 {
				return cerror.NewBadRequestError("app.case.update_case.priority_required", "Priority is required")
			}
		case "source":
			if input.Source.GetId() == 0 {
				return cerror.NewBadRequestError("app.case.update_case.source_required", "Source is required")
			}
		case "service":
			if input.Service.GetId() == 0 {
				return cerror.NewBadRequestError("app.case.update_case.service_required", "Service is required")
			}
		}
	}

	return nil
}

// region UTILITY

func (c *CaseService) ValidateCreateInput(input *cases.InputCreateCase) cerror.AppError {
	if input.Subject == "" {
		return cerror.NewBadRequestError("app.case.create_case.subject_required", "Case subject is required")
	}

	if input.Status.GetId() == 0 {
		return cerror.NewBadRequestError("app.case.create_case.status_required", "Case status is required")
	}

	if input.GetCloseReasonGroup().GetId() == 0 {
		return cerror.NewBadRequestError("app.case.create_case.close_reason_required", "Case close reason is required")
	}

	if input.Source.GetId() == 0 {
		return cerror.NewBadRequestError("app.case.create_case.source_required", "Case source is required")
	}

	if input.Impacted.GetId() == 0 {
		return cerror.NewBadRequestError("app.case.create_case.impacted_required", "Impacted contact is required")
	}

	// Validate additional optional fields if needed
	if input.Priority.GetId() == 0 {
		return cerror.NewBadRequestError("app.case.create_case.invalid_priority", "Invalid priority specified")
	}

	if input.Service.GetId() == 0 {
		return cerror.NewBadRequestError("app.case.create_case.invalid_service", "Invalid service specified")
	}
	return nil
}

// NormalizeResponseCases validates and normalizes the response cases.CaseList to the front-end side.
func (c *CaseService) NormalizeResponseCases(res *cases.CaseList, mainOpts model.Fielder, subOpts map[string]model.Fielder) error {
	var err error
	fields := mainOpts.GetFields()
	if len(fields) == 0 {
		fields = CaseMetadata.GetDefaultFields()
	}
	hasEtag, hasId, hasVer := util.FindEtagFields(fields)

	fields = util.FieldsFunc(fields, util.InlineFields)

	for _, item := range res.Items {
		err = util.NormalizeEtags(etag.EtagCase, hasEtag, hasId, hasVer, &item.Etag, &item.Id, &item.Ver)
		if err != nil {
			return err
		}
		if item.Reporter == nil && util.ContainsField(fields, "reporter") {
			item.Reporter = &cases.Lookup{
				Name: AnonymousName,
			}
		}

	}

	for _, item := range res.Items {
		if item.Comments != nil {
			for _, com := range item.Comments.Items {
				err = util.NormalizeEtags(etag.EtagCaseComment, true, false, false, &com.Etag, &com.Id, &com.Ver)
				if err != nil {
					return err
				}
			}
		}
		if item.Links != nil {
			for _, link := range item.Links.Items {
				err = util.NormalizeEtags(etag.EtagCaseLink, true, false, false, &link.Etag, &link.Id, &link.Ver)
				if err != nil {
					return err
				}
			}
		}
		if item.Related != nil {
			for _, related := range item.Related.Data {
				err = util.NormalizeEtags(etag.EtagRelatedCase, true, false, false, &related.Etag, &related.Id, &related.Ver)
				if err != nil {
					return err
				}
			}
		}
	}

	return nil
}

// NormalizeResponseCase validates and normalizes the response cases.Case to the front-end side.
func (c *CaseService) NormalizeResponseCase(re *cases.Case, opts model.Fielder) error {
	fields := opts.GetFields()
	if len(fields) == 0 {
		fields = CaseMetadata.GetDefaultFields()
	}
	err := util.NormalizeEtag(etag.EtagCase, fields, &re.Etag, &re.Id, &re.Ver)
	if err != nil {
		return err
	}

	if re.Reporter == nil && util.ContainsField(fields, "reporter") {
		re.Reporter = &cases.Lookup{
			Name: AnonymousName,
		}
	}
	if re.Comments != nil {
		for _, com := range re.Comments.Items {
			err = util.NormalizeEtags(etag.EtagCaseComment, true, false, false, &com.Etag, &com.Id, &com.Ver)
			if err != nil {
				return err
			}
		}
	}
	if re.Links != nil {
		for _, link := range re.Links.Items {
			err = util.NormalizeEtags(etag.EtagCaseLink, true, false, false, &link.Etag, &link.Id, &link.Ver)
			if err != nil {
				return err
			}
		}
	}
	if re.Related != nil {
		for _, related := range re.Related.Data {
			err = util.NormalizeEtags(etag.EtagRelatedCase, true, false, false, &related.Etag, &related.Id, &related.Ver)
			if err != nil {
				return err
			}
		}
	}

	return nil
}<|MERGE_RESOLUTION|>--- conflicted
+++ resolved
@@ -3,13 +3,9 @@
 import (
 	"context"
 	"encoding/json"
-<<<<<<< HEAD
+	"fmt"
 	wlogger "github.com/webitel/logger/pkg/client/v2"
-	"github.com/webitel/webitel-go-kit/errors"
-=======
-	"fmt"
 	"log"
->>>>>>> de3b3e6f
 	"log/slog"
 	"strconv"
 	"strings"
@@ -97,13 +93,8 @@
 	searchOpts.IDs = ids
 	list, err := c.app.Store.Case().List(searchOpts)
 	if err != nil {
-<<<<<<< HEAD
-		slog.ErrorContext(ctx, err.Error(), logAttributes)
-		return nil, errors.NewInternalError("app.case_communication.search_cases.database.error", "database error")
-=======
-		slog.Error(err.Error(), logAttributes)
+		slog.ErrorContext(ctx, err.Error(), logAttributes)
 		return nil, AppDatabaseError
->>>>>>> de3b3e6f
 	}
 	err = c.NormalizeResponseCases(list, req, nil)
 	if err != nil {
@@ -365,23 +356,19 @@
 		return nil, AppDatabaseError
 	}
 
-<<<<<<< HEAD
-	log, err := wlogger.NewCreateMessage(updateOpts.GetAuthOpts().GetUserId(), getClientIp(ctx), updatedCase.Id, updatedCase)
-	if err != nil {
-		return nil, err
-	}
-	err = c.logger.SendContext(ctx, updateOpts.GetAuthOpts().GetDomainId(), log)
-	if err != nil {
-		slog.ErrorContext(ctx, err.Error(), logAttributes)
-	}
-=======
 	// Handle dynamic group update if applicable
 	updatedCase, err = c.handleDynamicGroupUpdate(ctx, updatedCase)
 	if err != nil {
 		return nil, err
 	}
->>>>>>> de3b3e6f
-
+	log, err := wlogger.NewCreateMessage(updateOpts.GetAuthOpts().GetUserId(), getClientIp(ctx), updatedCase.Id, updatedCase)
+	if err != nil {
+		return nil, err
+	}
+	err = c.logger.SendContext(ctx, updateOpts.GetAuthOpts().GetDomainId(), log)
+	if err != nil {
+		slog.ErrorContext(ctx, err.Error(), logAttributes)
+	}
 	err = c.NormalizeResponseCase(updatedCase, req)
 	if err != nil {
 		slog.ErrorContext(ctx, err.Error(), logAttributes)
