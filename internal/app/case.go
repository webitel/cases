--- conflicted
+++ resolved
@@ -5,11 +5,8 @@
 	"encoding/json"
 	"errors"
 	"fmt"
-<<<<<<< HEAD
+	wlogger "github.com/webitel/logger/pkg/client/v2"
 	"google.golang.org/grpc/metadata"
-=======
-	wlogger "github.com/webitel/logger/pkg/client/v2"
->>>>>>> 5a374e02
 	"log"
 	"log/slog"
 	"strconv"
@@ -343,7 +340,6 @@
 	if err != nil {
 		return nil, err
 	}
-<<<<<<< HEAD
 
 	if ftsModel, ftsErr := ConvertCaseToFtsModel(updatedCase); ftsErr == nil {
 		ftsErr = c.app.ftsClient.Update(updateOpts.GetAuthOpts().GetDomainId(), CaseMetadata.GetMainScopeName(), updatedCase.Id, ftsModel)
@@ -354,7 +350,6 @@
 		slog.ErrorContext(ctx, ftsErr.Error(), logAttributes)
 	}
 
-=======
 	log, err := wlogger.NewCreateMessage(updateOpts.GetAuthOpts().GetUserId(), getClientIp(ctx), updatedCase.Id, updatedCase)
 	if err != nil {
 		return nil, err
@@ -363,7 +358,6 @@
 	if err != nil {
 		slog.ErrorContext(ctx, err.Error(), logAttributes)
 	}
->>>>>>> 5a374e02
 	err = c.NormalizeResponseCase(updatedCase, req)
 	if err != nil {
 		slog.ErrorContext(ctx, err.Error(), logAttributes)
@@ -643,12 +637,11 @@
 		slog.ErrorContext(ctx, err.Error(), logAttributes)
 		return nil, AppDatabaseError
 	}
-<<<<<<< HEAD
 
 	ftsErr := c.app.ftsClient.Delete(deleteOpts.GetAuthOpts().GetDomainId(), CaseMetadata.GetMainScopeName(), tag.GetOid())
 	if ftsErr != nil {
 		slog.ErrorContext(ctx, ftsErr.Error(), logAttributes)
-=======
+	}
 	log, err := wlogger.NewDeleteMessage(deleteOpts.GetAuthOpts().GetUserId(), getClientIp(ctx), tag.GetOid())
 	if err != nil {
 		return nil, err
@@ -656,7 +649,6 @@
 	err = c.logger.SendContext(ctx, deleteOpts.GetAuthOpts().GetDomainId(), log)
 	if err != nil {
 		slog.ErrorContext(ctx, err.Error(), logAttributes)
->>>>>>> 5a374e02
 	}
 	return nil, nil
 }
