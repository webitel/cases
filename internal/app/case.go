package app

import (
	"context"
	"encoding/json"
	"errors"
	"fmt"
<<<<<<< HEAD
	"google.golang.org/grpc/metadata"
=======
	"log"
>>>>>>> de3b3e6f
	"log/slog"
	"strconv"
	"strings"

	cases "github.com/webitel/cases/api/cases"
	webitelgo "github.com/webitel/cases/api/webitel-go/contacts"
	cerror "github.com/webitel/cases/internal/errors"
	"github.com/webitel/cases/model"
	"github.com/webitel/cases/util"
	"github.com/webitel/webitel-go-kit/etag"
)

const (
	dynamicGroup = "dynamic"
)

var (
	dynamicGroupFields = []string{"id", "name", "type", "conditions", "default_group"}
	groupXJsonMask     = []string{"group", "assignee"}

	CaseMetadata = model.NewObjectMetadata(model.ScopeCase, "", []*model.Field{
		{Name: "etag", Default: true},
		{Name: "id", Default: false},
		{Name: "ver", Default: false},
		{Name: "created_by", Default: true},
		{Name: "created_at", Default: true},
		{Name: "updated_by", Default: false},
		{Name: "updated_at", Default: false},
		{Name: "assignee", Default: true},
		{Name: "reporter", Default: true},
		{Name: "name", Default: true},
		{Name: "subject", Default: true},
		{Name: "description", Default: true},
		{Name: "source", Default: true},
		{Name: "priority", Default: true},
		{Name: "impacted", Default: true},
		{Name: "author", Default: true},
		{Name: "planned_reaction_at", Default: true},
		{Name: "planned_resolve_at", Default: true},
		{Name: "status", Default: true},
		{Name: "close_reason_group", Default: true},
		{Name: "group", Default: true},
		{Name: "close", Default: true},
		{Name: "rate", Default: true},
		{Name: "sla_condition", Default: true},
		{Name: "service", Default: true},
		{Name: "status_condition", Default: true},
		{Name: "sla", Default: true},
		{Name: "comments", Default: false},
		{Name: "links", Default: false},
		{Name: "files", Default: false},
		{Name: "related", Default: false},
		{Name: "timing", Default: true},
		{Name: "contact_info", Default: true},
	}, CaseCommentMetadata, CaseLinkMetadata, RelatedCaseMetadata)
)

type CaseService struct {
	app *App
	cases.UnimplementedCasesServer
}

func (c *CaseService) SearchCases(ctx context.Context, req *cases.SearchCasesRequest) (*cases.CaseList, error) {
	searchOpts, err := model.NewSearchOptions(ctx, req, CaseMetadata)
	if err != nil {
		slog.Error(err.Error())
		return nil, AppInternalError
	}
	logAttributes := slog.Group("context", slog.Int64("user_id", searchOpts.GetAuthOpts().GetUserId()), slog.Int64("domain_id", searchOpts.GetAuthOpts().GetDomainId()))
	ids, err := util.ParseIds(req.GetIds(), etag.EtagCase)
	if err != nil {
		slog.Error(err.Error(), logAttributes)
		return nil, cerror.NewBadRequestError("app.case.search_cases.parse_ids.invalid", err.Error())
	}
	for column, value := range req.GetFilters() {
		if column != "" {
			searchOpts.Filter[column] = value
		}
	}
	searchOpts.IDs = ids
	list, err := c.app.Store.Case().List(searchOpts)
	if err != nil {
		slog.Error(err.Error(), logAttributes)
		return nil, AppDatabaseError
	}
	err = c.NormalizeResponseCases(list, req, nil)
	if err != nil {
		slog.Error(err.Error(), logAttributes)
		return nil, AppResponseNormalizingError
	}
	return list, nil
}

func (c *CaseService) LocateCase(ctx context.Context, req *cases.LocateCaseRequest) (*cases.Case, error) {
	searchOpts, err := model.NewLocateOptions(ctx, req, CaseMetadata)
	if err != nil {
		slog.Error(err.Error())
		return nil, AppInternalError
	}
	logAttributes := slog.Group("context", slog.Int64("user_id", searchOpts.GetAuthOpts().GetUserId()), slog.Int64("domain_id", searchOpts.GetAuthOpts().GetDomainId()))
	id, err := util.ParseIds([]string{req.GetEtag()}, etag.EtagCase)
	if err != nil {
		slog.Error(err.Error(), logAttributes)
		return nil, cerror.NewBadRequestError("app.case_link.locate.parse_qin.invalid", err.Error())
	}
	searchOpts.IDs = id
	list, err := c.app.Store.Case().List(searchOpts)
	if err != nil {
		return nil, err
	}
	if len(list.Items) == 0 {
		return nil, cerror.NewBadRequestError("app.case_link.locate.not_found", "entity not found")
	}
	err = c.NormalizeResponseCases(list, req, nil)
	if err != nil {
		slog.Error(err.Error(), logAttributes)
		return nil, AppResponseNormalizingError
	}
	return list.Items[0], nil
}

func (c *CaseService) CreateCase(ctx context.Context, req *cases.CreateCaseRequest) (*cases.Case, error) {
	// Validate required fields
	appErr := c.ValidateCreateInput(req.Input)
	if appErr != nil {
		return nil, appErr
	}

	var (
		related *cases.RelatedCaseList
		links   *cases.CaseLinkList
	)

	if len(req.Input.Links) > 0 {
		linkItems := make([]*cases.CaseLink, len(req.Input.Links))
		for i, inputLink := range req.Input.Links {
			linkItems[i] = &cases.CaseLink{
				Url:  inputLink.GetUrl(),
				Name: inputLink.GetName(),
			}
		}
		links = &cases.CaseLinkList{Items: linkItems}
	}

	if len(req.Input.Related) > 0 {
		relatedItems := make([]*cases.RelatedCase, len(req.Input.Related))
		for i, inputRelated := range req.Input.Related {
			relatedItems[i] = &cases.RelatedCase{
				Etag:         inputRelated.GetRelatedTo(),
				RelationType: inputRelated.RelationType,
			}
		}
		related = &cases.RelatedCaseList{Data: relatedItems}
	}

	// -----------------------------------------------------------------------------
	// Special Fields Overview (Computed or Derived Dynamically)
	// -----------------------------------------------------------------------------
	// - planned_reaction_at:
	//     * Automatically calculated based on the SLA and calendar conditions.
	//     * Determines the expected reaction time for the case.
	// - planned_resolve_at:
	//     * Computed dynamically using SLA rules and calendar settings.
	//     * Represents the anticipated resolution time for the case.
	// - status_condition:
	//     * Set based on the provided status.
	// - timing:
	//     * Calculated dynamically by the SLA engine during case lifecycle.
	//     * Represents SLA-driven timing metrics for reaction and resolution.
	// - SLA:
	//     * Pulled from the associated service's configuration using a recursive query.
	//     * The process begins by traversing the service hierarchy, starting from the given service ID,
	//       and recursively finding the "deepest" child service (the lowest level in the hierarchy) that has a non-NULL SLA.
	//     * The SLA is selected from this lowest-level service.
	//     * SLA conditions are further checked for specific priorities.
	//         - If a condition matches the priority, the reaction and resolution times are derived from the SLA condition.
	//         - If no condition matches the priority, the default reaction and resolution times are taken directly from the SLA.
	// - SLA Conditions:
	//     * Derived from the associated service's SLA configuration.
	//     * SLA conditions define specific rules and thresholds for SLA adherence based on the priority of the case.
	//     * During SLA resolution:
	//         - If a condition matches the given priority, the corresponding SLA condition is selected and applied.
	// -----------------------------------------------------------------------------
	newCase := &cases.Case{
		Subject:          req.Input.Subject,
		Description:      req.Input.Description,
		ContactInfo:      req.Input.ContactInfo,
		Assignee:         req.Input.Assignee,
		Reporter:         req.Input.Reporter,
		Source:           &cases.SourceTypeLookup{Id: req.Input.Source.GetId()},
		Impacted:         req.Input.Impacted,
		Group:            &cases.ExtendedLookup{Id: req.Input.Group.GetId()},
		Status:           req.Input.Status,
		Close:            (*cases.CloseInfo)(req.Input.GetClose()),
		CloseReasonGroup: req.Input.GetCloseReasonGroup(),
		Priority:         &cases.Priority{Id: req.Input.Priority.GetId()},
		Service:          req.Input.Service,
		Links:            links,
		Related:          related,
	}
	// Type assert CaseMetadata to *ObjectMetadata before passing to SetAllFieldsToTrue
	caseMD, ok := CaseMetadata.(*model.ObjectMetadata)
	if !ok {
		log.Fatal("CaseMetadata is not of type *ObjectMetadata")
	}

	fullMD := model.SetAllFieldsToTrue(*caseMD)
	createOpts, err := model.NewCreateOptions(ctx, req, &fullMD)
	if err != nil {
		slog.Error(err.Error())
		return nil, AppInternalError
	}
	logAttributes := slog.Group("context", slog.Int64("user_id", createOpts.GetAuthOpts().GetUserId()), slog.Int64("domain_id", createOpts.GetAuthOpts().GetDomainId()))
	newCase, err = c.app.Store.Case().Create(createOpts, newCase)
	if err != nil {
		slog.Error(err.Error(), logAttributes)
		return nil, AppDatabaseError
	}

	// Encode etag from the case ID and version
	newCase.Etag, err = etag.EncodeEtag(etag.EtagCase, newCase.Id, newCase.Ver)
	if err != nil {
		slog.Error(err.Error(), logAttributes)
		return nil, AppResponseNormalizingError
	}

	// Handle dynamic group update if applicable
	newCase, err = c.handleDynamicGroupUpdate(ctx, newCase)
	if err != nil {
		return nil, err
	}

	if ftsModel, ftsErr := ConvertCaseToFtsModel(newCase); ftsErr == nil {
		ftsErr = c.app.ftsClient.Create(createOpts.GetAuthOpts().GetDomainId(), CaseMetadata.GetMainScopeName(), newCase.Id, ftsModel)
		if ftsErr != nil {
			slog.ErrorContext(ctx, ftsErr.Error(), logAttributes)
		}
	} else {
		slog.ErrorContext(ctx, ftsErr.Error(), logAttributes)
	}

	if newCase.Reporter == nil && util.ContainsField(createOpts.Fields, "reporter") {
		newCase.Reporter = &cases.Lookup{
			Name: AnonymousName,
		}
	}
	return newCase, nil
}

func (c *CaseService) UpdateCase(ctx context.Context, req *cases.UpdateCaseRequest) (*cases.Case, error) {
	// Validate input
	appErr := c.ValidateUpdateInput(req.Input, req.XJsonMask)
	if appErr != nil {
		return nil, appErr
	}

	tag, err := etag.EtagOrId(etag.EtagCase, req.Input.Etag)
	if err != nil {
		slog.Error(err.Error())
		return nil, cerror.NewBadRequestError("app.case.update.invalid_etag", "Invalid etag")
	}
	// Type assert CaseMetadata to *ObjectMetadata before passing to SetAllFieldsToTrue
	caseMD, ok := CaseMetadata.(*model.ObjectMetadata)
	if !ok {
		log.Fatal("CaseMetadata is not of type *ObjectMetadata")
	}

	fullMD := model.SetAllFieldsToTrue(*caseMD)
	updateOpts, err := model.NewUpdateOptions(ctx, req, &fullMD)
	if err != nil {
		slog.Error(err.Error())
		return nil, AppInternalError
	}
	updateOpts.Etags = []*etag.Tid{&tag}
	logAttributes := slog.Group("context", slog.Int64("user_id", updateOpts.GetAuthOpts().GetUserId()), slog.Int64("domain_id", updateOpts.GetAuthOpts().GetDomainId()), slog.Int64("case_id", tag.GetOid()))

	upd := &cases.Case{
		Id:               tag.GetOid(),
		Ver:              tag.GetVer(),
		Subject:          req.Input.GetSubject(),
		Description:      req.Input.GetDescription(),
		ContactInfo:      req.Input.GetContactInfo(),
		Status:           req.Input.GetStatus(),
		StatusCondition:  req.Input.GetStatusCondition(),
		CloseReasonGroup: req.Input.GetCloseReason(),
		Assignee:         req.Input.GetAssignee(),
		Reporter:         req.Input.GetReporter(),
		Impacted:         req.Input.GetImpacted(),
		Group:            &cases.ExtendedLookup{Id: req.Input.Group.GetId()},
		Priority:         &cases.Priority{Id: req.Input.Priority.GetId()},
		Source:           &cases.SourceTypeLookup{Id: req.Input.Source.GetId()},
		Close: &cases.CloseInfo{
			CloseResult: req.Input.Close.GetCloseResult(),
			CloseReason: req.Input.Close.GetCloseReason(),
		},
		Rate: &cases.RateInfo{
			Rating:        req.Input.Rate.GetRating(),
			RatingComment: req.Input.Rate.GetRatingComment(),
		},
		Service: req.Input.GetService(),
	}

	updatedCase, err := c.app.Store.Case().Update(updateOpts, upd)
	if err != nil {
		switch err.(type) {
		case *cerror.DBNoRowsError:
			return nil, cerror.NewBadRequestError("app.case.update.invalid_etag", "Invalid etag")
		}
		slog.Error(err.Error())
		return nil, AppDatabaseError
	}

	// Handle dynamic group update if applicable
	updatedCase, err = c.handleDynamicGroupUpdate(ctx, updatedCase)
	if err != nil {
		return nil, err
	}

	if ftsModel, ftsErr := ConvertCaseToFtsModel(updatedCase); ftsErr == nil {
		ftsErr = c.app.ftsClient.Update(updateOpts.GetAuthOpts().GetDomainId(), CaseMetadata.GetMainScopeName(), updatedCase.Id, ftsModel)
		if ftsErr != nil {
			slog.ErrorContext(ctx, ftsErr.Error(), logAttributes)
		}
	} else {
		slog.ErrorContext(ctx, ftsErr.Error(), logAttributes)
	}

	err = c.NormalizeResponseCase(updatedCase, req)
	if err != nil {
		slog.Error(err.Error(), logAttributes)
		return nil, AppResponseNormalizingError
	}
	return updatedCase, nil
}

// handleDynamicGroupUpdate checks if a dynamic group is needed and updates the case accordingly.
func (c *CaseService) handleDynamicGroupUpdate(
	ctx context.Context,
	input *cases.Case,
) (*cases.Case, error) {
	// *Check if the group is dynamic
	if input.Group.Type == dynamicGroup {

		var info metadata.MD
		var ok bool

		info, ok = metadata.FromIncomingContext(ctx)
		if !ok {
			return nil, cerror.NewForbiddenError("internal.grpc.get_context", "Not found")
		}
		newCtx := metadata.NewOutgoingContext(ctx, info)

		id := strconv.Itoa(int(input.Group.GetId()))
		res, err := c.app.webitelgoClient.LocateGroup(
			newCtx,
			&webitelgo.LocateGroupRequest{
				Id:     id,
				Fields: dynamicGroupFields,
			})
		if err != nil {
			return nil, err
		}

		// Resolve dynamic group and update the case
		input, err = c.resolveDynamicContactGroup(ctx, input, res)
		if err != nil {
			return nil, err
		}
	}

	// Return the potentially updated case
	return input, nil
}

func (c *CaseService) resolveDynamicContactGroup(
	ctx context.Context,
	inputCase *cases.Case,
	inputGroup *webitelgo.LocateGroupResponse,
) (*cases.Case, error) {
	// Convert the case object to a map for dynamic evaluation
	caseMap, err := caseToMap(inputCase)
	if err != nil {
		fmt.Printf("Error converting case to map: %v\n", err)
		return nil, err
	}

	etag, ok := caseMap["case.etag"].(string)
	if !ok {
		return nil, AppForbiddenError
	}

	// Iterate over all dynamic conditions in the group
	for _, condition := range inputGroup.Group.Conditions {
		// Evaluate the condition against the case map
		if evaluateComplexCondition(caseMap, condition.Expression) {

			groupID, err := strconv.Atoi(condition.Group.GetId())
			if err != nil {
				return nil, AppResponseNormalizingError
			}

			var assigneeID int
			if condition.Assignee != nil {
				assigneeID, err = strconv.Atoi(condition.Assignee.GetId())
				if err != nil {
					return nil, AppResponseNormalizingError
				}
			} else {
				assigneeID = 0
			}

			// Build request for Case Update API
			req := &cases.UpdateCaseRequest{
				XJsonMask: groupXJsonMask,
				Input: &cases.InputCase{
					Group:    &cases.Lookup{Id: int64(groupID)},
					Assignee: &cases.Lookup{Id: int64(assigneeID)},
					Etag:     etag,
				},
			}

			updCase, err := c.UpdateCase(ctx, req)
			if err != nil {
				return nil, err
			}

			return updCase, nil
		}
	}

	groupID, err := strconv.Atoi(inputGroup.Group.DefaultGroup.GetId())
	if err != nil {
		return nil, fmt.Errorf("app.case.resolveDynamicContactGroup: failed to convert group ID to integer: %w", err)
	}

	req := &cases.UpdateCaseRequest{
		XJsonMask: groupXJsonMask,
		Input: &cases.InputCase{
			Group: &cases.Lookup{Id: int64(groupID)},
			Etag:  etag,
		},
	}
	// Final update if a default group was assigned
	updCase, err := c.UpdateCase(ctx, req)
	if err != nil {
		return nil, err
	}
	return updCase, nil
}

// Parses a string ID into an int64
func parseID(idStr string) int64 {
	id, err := strconv.ParseInt(idStr, 10, 64)
	if err != nil {
		fmt.Printf("Error parsing ID: %v\n", err)
		return 0
	}
	return id
}

// Converts a Case object to map[string]interface{} with "case." prefixed keys and lowercase values (except case.etag)
func caseToMap(caseObj interface{}) (map[string]interface{}, error) {
	caseJSON, err := json.Marshal(caseObj)
	if err != nil {
		return nil, err
	}

	var caseMap map[string]interface{}
	err = json.Unmarshal(caseJSON, &caseMap)
	if err != nil {
		return nil, err
	}

	// Create a new map with "case." prefixed keys, handling nested fields
	prefixedMap := make(map[string]interface{})
	addPrefixedKeys(prefixedMap, caseMap, "case")

	return prefixedMap, nil
}

// Recursively adds prefixed keys for nested maps (all keys and values converted to lowercase except case.etag)
func addPrefixedKeys(dest map[string]interface{}, source map[string]interface{}, prefix string) {
	for key, value := range source {
		fullKey := strings.ToLower(prefix + "." + key)

		switch v := value.(type) {
		case map[string]interface{}:
			// Recursively process nested maps
			addPrefixedKeys(dest, v, fullKey)
		case string:
			// Keep "case.etag" value unchanged, lowercase everything else
			if fullKey == "case.etag" {
				dest[fullKey] = v
			} else {
				dest[fullKey] = strings.ToLower(v)
			}
		default:
			dest[fullKey] = value // Keep non-string values unchanged
		}
	}
}

// Evaluates complex condition strings with support for AND (&&) and OR (||) operators using bitwise operations
func evaluateComplexCondition(caseMap map[string]interface{}, condition string) bool {
	// Convert condition to lowercase to ensure case-insensitive matching
	condition = strings.ToLower(condition)

	// Split conditions by OR (||)
	orConditions := strings.Split(condition, "||")
	for _, orCondition := range orConditions {
		// Split each OR condition into AND (&&) conditions
		andConditions := strings.Split(orCondition, "&&")
		// Use a bitmask to track whether all AND conditions are met
		var andMask uint = 0
		for i, andCondition := range andConditions {
			andCondition = strings.TrimSpace(andCondition)
			if evaluateSingleCondition(caseMap, andCondition) {
				// Set the corresponding bit in the mask
				andMask |= 1 << i
			}
		}
		// Check if all AND conditions are met (all bits set in the mask)
		if andMask == (1<<len(andConditions) - 1) {
			return true
		}
	}
	return false
}

// Evaluates a single condition string, e.g., "case.assignee.name == 'volodia'"
func evaluateSingleCondition(caseMap map[string]interface{}, condition string) bool {
	// Convert condition to lowercase
	condition = strings.ToLower(condition)

	// Parse condition into field, operator, and value
	var field, operator, value string
	if strings.Contains(condition, "==") {
		parts := strings.Split(condition, "==")
		field, operator, value = strings.TrimSpace(parts[0]), "==", strings.TrimSpace(parts[1])
	} else if strings.Contains(condition, "!=") {
		parts := strings.Split(condition, "!=")
		field, operator, value = strings.TrimSpace(parts[0]), "!=", strings.TrimSpace(parts[1])
	} else {
		fmt.Printf("Unsupported operator in condition: %s\n", condition)
		return false
	}

	// Remove quotes around the value if present and convert to lowercase
	value = strings.Trim(value, `"'`)

	// Resolve the field path in the caseMap (keys and values are already lowercase)
	fieldValue := resolveFieldPath(caseMap, field)

	// Compare the field value with the condition value
	switch operator {
	case "==":
		return fmt.Sprintf("%v", fieldValue) == value
	case "!=":
		return fmt.Sprintf("%v", fieldValue) != value
	default:
		fmt.Printf("Unsupported operator: %s\n", operator)
		return false
	}
}

// Resolves a field path (e.g., "case.assignee.name") to its value in the map
func resolveFieldPath(data map[string]interface{}, path string) interface{} {
	// Convert path to lowercase to match map keys
	path = strings.ToLower(path)

	// Direct lookup
	if value, exists := data[path]; exists {
		return value
	}

	return nil
}

func (c *CaseService) DeleteCase(ctx context.Context, req *cases.DeleteCaseRequest) (*cases.Case, error) {
	if req.Etag == "" {
		return nil, cerror.NewBadRequestError("app.case.delete_case.etag_required", "Etag is required")
	}

	deleteOpts, err := model.NewDeleteOptions(ctx, CaseMetadata)
	if err != nil {
		slog.Error(err.Error())
		return nil, AppInternalError
	}

	tag, err := etag.EtagOrId(etag.EtagCase, req.Etag)
	if err != nil {
		return nil, cerror.NewBadRequestError("app.case.delete_case.invalid_etag", "Invalid etag")
	}
	deleteOpts.IDs = []int64{tag.GetOid()}
	logAttributes := slog.Group("context", slog.Int64("user_id", deleteOpts.GetAuthOpts().GetUserId()), slog.Int64("domain_id", deleteOpts.GetAuthOpts().GetDomainId()), slog.Int64("case_id", tag.GetOid()))

	err = c.app.Store.Case().Delete(deleteOpts)
	if err != nil {
		switch err.(type) {
		case *cerror.DBNoRowsError:
			return nil, cerror.NewBadRequestError("app.case.delete.invalid_etag", "Invalid etag")
		}
		slog.Error(err.Error(), logAttributes)
		return nil, AppDatabaseError
	}

	ftsErr := c.app.ftsClient.Delete(deleteOpts.GetAuthOpts().GetDomainId(), CaseMetadata.GetMainScopeName(), tag.GetOid())
	if ftsErr != nil {
		slog.ErrorContext(ctx, ftsErr.Error(), logAttributes)
	}
	return nil, nil
}

func NewCaseService(app *App) (*CaseService, cerror.AppError) {
	if app == nil {
		return nil, cerror.NewBadRequestError("app.case.new_case_service.check_args.app", "unable to init case service, app is nil")
	}
	return &CaseService{app: app}, nil
}

func (c *CaseService) ValidateUpdateInput(
	input *cases.InputCase,
	xJsonMask []string,
) cerror.AppError {
	if input.Etag == "" {
		return cerror.NewBadRequestError("app.case.update_case.etag_required", "Etag is required")
	}

	// Ensure nested structures are initialized
	if input.Rate == nil {
		input.Rate = &cases.RateInfo{}
	}
	if input.Close == nil {
		input.Close = &cases.CloseInfo{}
	}

	// Iterate over xJsonMask and validate corresponding fields
	// Validating fields passed for updating
	for _, field := range xJsonMask {
		switch field {
		case "subject":
			if input.Subject == "" {
				return cerror.NewBadRequestError("app.case.update_case.subject_required", "Subject is required")
			}
		case "status":
			if input.Status.GetId() == 0 {
				return cerror.NewBadRequestError("app.case.update_case.status_required", "Status is required")
			}
		case "close.close_reason":
			if input.Close.GetCloseReason().GetId() == 0 {
				return cerror.NewBadRequestError("app.case.update_case.close_reason_group_required", "Close Reason group is required")
			}
		case "priority":
			if input.Priority.GetId() == 0 {
				return cerror.NewBadRequestError("app.case.update_case.priority_required", "Priority is required")
			}
		case "source":
			if input.Source.GetId() == 0 {
				return cerror.NewBadRequestError("app.case.update_case.source_required", "Source is required")
			}
		case "service":
			if input.Service.GetId() == 0 {
				return cerror.NewBadRequestError("app.case.update_case.service_required", "Service is required")
			}
		}
	}

	return nil
}

// region UTILITY

func (c *CaseService) ValidateCreateInput(input *cases.InputCreateCase) cerror.AppError {
	if input.Subject == "" {
		return cerror.NewBadRequestError("app.case.create_case.subject_required", "Case subject is required")
	}

	if input.Status.GetId() == 0 {
		return cerror.NewBadRequestError("app.case.create_case.status_required", "Case status is required")
	}

	if input.GetCloseReasonGroup().GetId() == 0 {
		return cerror.NewBadRequestError("app.case.create_case.close_reason_required", "Case close reason is required")
	}

	if input.Source.GetId() == 0 {
		return cerror.NewBadRequestError("app.case.create_case.source_required", "Case source is required")
	}

	if input.Impacted.GetId() == 0 {
		return cerror.NewBadRequestError("app.case.create_case.impacted_required", "Impacted contact is required")
	}

	// Validate additional optional fields if needed
	if input.Priority.GetId() == 0 {
		return cerror.NewBadRequestError("app.case.create_case.invalid_priority", "Invalid priority specified")
	}

	if input.Service.GetId() == 0 {
		return cerror.NewBadRequestError("app.case.create_case.invalid_service", "Invalid service specified")
	}
	return nil
}

// NormalizeResponseCases validates and normalizes the response cases.CaseList to the front-end side.
func (c *CaseService) NormalizeResponseCases(res *cases.CaseList, mainOpts model.Fielder, subOpts map[string]model.Fielder) error {
	var err error
	fields := mainOpts.GetFields()
	if len(fields) == 0 {
		fields = CaseMetadata.GetDefaultFields()
	}
	hasEtag, hasId, hasVer := util.FindEtagFields(fields)

	fields = util.FieldsFunc(fields, util.InlineFields)

	for _, item := range res.Items {
		err = util.NormalizeEtags(etag.EtagCase, hasEtag, hasId, hasVer, &item.Etag, &item.Id, &item.Ver)
		if err != nil {
			return err
		}
		if item.Reporter == nil && util.ContainsField(fields, "reporter") {
			item.Reporter = &cases.Lookup{
				Name: AnonymousName,
			}
		}

	}

	for _, item := range res.Items {
		if item.Comments != nil {
			for _, com := range item.Comments.Items {
				err = util.NormalizeEtags(etag.EtagCaseComment, true, false, false, &com.Etag, &com.Id, &com.Ver)
				if err != nil {
					return err
				}
			}
		}
		if item.Links != nil {
			for _, link := range item.Links.Items {
				err = util.NormalizeEtags(etag.EtagCaseLink, true, false, false, &link.Etag, &link.Id, &link.Ver)
				if err != nil {
					return err
				}
			}
		}
		if item.Related != nil {
			for _, related := range item.Related.Data {
				err = util.NormalizeEtags(etag.EtagRelatedCase, true, false, false, &related.Etag, &related.Id, &related.Ver)
				if err != nil {
					return err
				}
			}
		}
	}

	return nil
}

// NormalizeResponseCase validates and normalizes the response cases.Case to the front-end side.
func (c *CaseService) NormalizeResponseCase(re *cases.Case, opts model.Fielder) error {
	fields := opts.GetFields()
	if len(fields) == 0 {
		fields = CaseMetadata.GetDefaultFields()
	}
	util.NormalizeEtag(fields, &re.Etag, &re.Id, &re.Ver)

	if re.Reporter == nil && util.ContainsField(fields, "reporter") {
		re.Reporter = &cases.Lookup{
			Name: AnonymousName,
		}
	}
	return nil
<<<<<<< HEAD
}

func ConvertCaseToFtsModel(re *cases.Case) (*model.FtsCase, error) {
	if re == nil {
		return nil, errors.New("input empty")
	}
	res := &model.FtsCase{
		Description: re.Description,
	}
	if re.Id == 0 {
		return nil, errors.New("id required")
	}
	res.Id = strconv.FormatInt(re.Id, 10)
	if cl := re.Close; cl != nil {
		res.CloseResult = cl.CloseResult
	}
	if rt := re.Rate; rt != nil {
		res.RatingComment = rt.RatingComment
	}

	return res, nil
}

// endregion
=======
}
>>>>>>> de3b3e6f
<|MERGE_RESOLUTION|>--- conflicted
+++ resolved
@@ -5,11 +5,8 @@
 	"encoding/json"
 	"errors"
 	"fmt"
-<<<<<<< HEAD
 	"google.golang.org/grpc/metadata"
-=======
 	"log"
->>>>>>> de3b3e6f
 	"log/slog"
 	"strconv"
 	"strings"
@@ -782,7 +779,6 @@
 		}
 	}
 	return nil
-<<<<<<< HEAD
 }
 
 func ConvertCaseToFtsModel(re *cases.Case) (*model.FtsCase, error) {
@@ -806,7 +802,4 @@
 	return res, nil
 }
 
-// endregion
-=======
-}
->>>>>>> de3b3e6f
+// endregion