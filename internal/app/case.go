--- conflicted
+++ resolved
@@ -94,18 +94,13 @@
 }
 
 func (c *CaseService) LocateCase(ctx context.Context, req *cases.LocateCaseRequest) (*cases.Case, error) {
-<<<<<<< HEAD
 	searchOpts, err := model.NewLocateOptions(ctx, req, CaseMetadata)
 	if err != nil {
 		slog.Error(err.Error())
 		return nil, AppForbiddenError
 	}
 	logAttributes := slog.Group("context", slog.Int64("user_id", searchOpts.GetAuthOpts().GetUserId()), slog.Int64("domain_id", searchOpts.GetAuthOpts().GetDomainId()))
-	id, err := util.ParseIds([]string{req.GetId()}, etag.EtagCase)
-=======
-	searchOpts := model.NewLocateOptions(ctx, req, CaseMetadata)
 	id, err := util.ParseIds([]string{req.GetEtag()}, etag.EtagCase)
->>>>>>> ced4bb4e
 	if err != nil {
 		return nil, cerror.NewBadRequestError("app.case_link.locate.parse_qin.invalid", err.Error())
 	}
@@ -216,11 +211,7 @@
 	// Encode etag from the case ID and version
 	newCase.Etag, err = etag.EncodeEtag(etag.EtagCase, newCase.Id, newCase.Ver)
 	if err != nil {
-<<<<<<< HEAD
-		slog.Error(err.Error(), logAttributes)
-=======
-		slog.Warn(err.Error(), slog.Int64("user_id", createOpts.Session.GetUserId()), slog.Int64("domain_id", createOpts.Session.GetDomainId()), slog.Int64("case_etag", newCase.GetId()))
->>>>>>> ced4bb4e
+		slog.Error(err.Error(), logAttributes)
 		return nil, AppResponseNormalizingError
 	}
 	userId := createOpts.GetAuthOpts().GetUserId()
