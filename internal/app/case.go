--- conflicted
+++ resolved
@@ -3,33 +3,25 @@
 import (
 	"context"
 	"encoding/json"
-<<<<<<< HEAD
-=======
 	"fmt"
->>>>>>> 421f8448
 	"log/slog"
 	"strconv"
 	"strings"
 	"time"
 
-	"github.com/webitel/webitel-go-kit/errors"
 	"google.golang.org/grpc/metadata"
 
 	cases "github.com/webitel/cases/api/cases"
 	webitelgo "github.com/webitel/cases/api/webitel-go/contacts"
-	cerror "github.com/webitel/cases/internal/error"
+	cerror "github.com/webitel/cases/internal/errors"
 	"github.com/webitel/cases/model"
 	"github.com/webitel/cases/util"
 	"github.com/webitel/webitel-go-kit/etag"
 )
 
-<<<<<<< HEAD
-	cerror "github.com/webitel/cases/internal/errors"
-=======
 const (
 	dynamicGroup = "dynamic"
 	caseObjScope = "cases"
->>>>>>> 421f8448
 )
 
 var (
@@ -311,11 +303,7 @@
 		Assignee:         req.Input.GetAssignee(),
 		Reporter:         req.Input.GetReporter(),
 		Impacted:         req.Input.GetImpacted(),
-<<<<<<< HEAD
-		Group:            &cases.ExtendedLookup{Id: req.Input.GetGroup().GetId()},
-=======
 		Group:            &cases.ExtendedLookup{Id: req.Input.Group.GetId()},
->>>>>>> 421f8448
 		Priority:         &cases.Priority{Id: req.Input.Priority.GetId()},
 		Source:           &cases.SourceTypeLookup{Id: req.Input.Source.GetId()},
 		Close: &cases.CloseInfo{
