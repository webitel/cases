package app

import (
	"context"
	"encoding/json"
	"errors"
	"fmt"
	"github.com/webitel/cases/auth"
	auth_util "github.com/webitel/cases/auth/util"
	"log/slog"
	"strconv"
	"strings"
	"time"

	wlogger "github.com/webitel/webitel-go-kit/infra/logger_client"

	"github.com/webitel/cases/api/cases"
	webitelgo "github.com/webitel/cases/api/webitel-go/contacts"
	cerror "github.com/webitel/cases/internal/errors"
	deferr "github.com/webitel/cases/internal/errors/defaults"
	"github.com/webitel/cases/model"
	grpcopts "github.com/webitel/cases/model/options/grpc"
	"github.com/webitel/cases/model/options/grpc/shared"
	"github.com/webitel/cases/util"
	"github.com/webitel/webitel-go-kit/etag"
	watcherkit "github.com/webitel/webitel-go-kit/pkg/watcher"
	"google.golang.org/grpc/metadata"
)

const (
	dynamicGroup      = "dynamic"
	caseObjScope      = model.ScopeCases
	defaultLogTimeout = 5 * time.Second
)

var (
	dynamicGroupFields = []string{"id", "name", "type", "conditions", "default_group"}
	groupXJsonMask     = []string{"group", "assignee"}

	CaseMetadata = model.NewObjectMetadata(caseObjScope, "", []*model.Field{
		{Name: "etag", Default: true},
		{Name: "id", Default: true},
		{Name: "ver", Default: false},
		{Name: "created_by", Default: true},
		{Name: "created_at", Default: true},
		{Name: "updated_by", Default: true},
		{Name: "updated_at", Default: true},
		{Name: "assignee", Default: true},
		{Name: "reporter", Default: true},
		{Name: "name", Default: true},
		{Name: "subject", Default: true},
		{Name: "description", Default: true},
		{Name: "source", Default: true},
		{Name: "priority", Default: true},
		{Name: "impacted", Default: true},
		{Name: "author", Default: true},
		{Name: "planned_reaction_at", Default: true},
		{Name: "planned_resolve_at", Default: true},
		{Name: "status", Default: true},
		{Name: "close_reason_group", Default: true},
		{Name: "group", Default: true},
		{Name: "close_reason", Default: true},
		{Name: "close_result", Default: true},
		{Name: "rating", Default: true},
		{Name: "rating_comment", Default: true},
		{Name: "sla_condition", Default: true},
		{Name: "service", Default: true},
		{Name: "status_condition", Default: true},
		{Name: "sla", Default: true},
		{Name: "comments", Default: false},
		{Name: "links", Default: false},
		{Name: "files", Default: false},
		{Name: "related", Default: false},
		{Name: "resolved_at", Default: true},
		{Name: "reacted_at", Default: true},
		{Name: "difference_in_reaction", Default: true},
		{Name: "difference_in_resolve", Default: true},
		{Name: "contact_info", Default: true},
		{Name: "role_ids", Default: false},
		{Name: "dc", Default: false},
	}, CaseCommentMetadata, CaseLinkMetadata, RelatedCaseMetadata)

	resolutionTimeSO = &grpcopts.SearchOptions{
		Context: context.Background(),
		Fields:  util.ParseFieldsForEtag(util.RemoveSliceElement(CaseMetadata.GetAllFields(), "related")),
	}
)

type CaseService struct {
	app *App
	cases.UnimplementedCasesServer
	logger *wlogger.ObjectedLogger
}

func (c *CaseService) SearchCases(ctx context.Context, req *cases.SearchCasesRequest) (*cases.CaseList, error) {
	searchOpts, err := grpcopts.NewSearchOptions(
		ctx,
		grpcopts.WithSearch(req),
		grpcopts.WithPagination(req),
		grpcopts.WithFilters(req),
		grpcopts.WithFields(req, CaseMetadata,
			util.DeduplicateFields,
			util.ParseFieldsForEtag,
			util.EnsureIdField,
		),
		grpcopts.WithIDsAsEtags(etag.EtagCase, req.GetIds()...),
		grpcopts.WithSort(req),
	)
	if err != nil {
		return nil, NewBadRequestError(err)
	}
	logAttributes := slog.Group(
		"context",
		slog.Int64(
			"user_id",
			searchOpts.GetAuthOpts().GetUserId(),
		),
		slog.Int64(
			"domain_id",
			searchOpts.GetAuthOpts().GetDomainId(),
		),
	)
	if req.GetContactId() != "" {
		contactId, err := strconv.ParseInt(req.GetContactId(), 10, 64)
		if err != nil {
			slog.ErrorContext(ctx, err.Error(), logAttributes)
			contactId = 0
		}
		searchOpts.AddFilter("contact", contactId)
	}
	list, err := c.app.Store.Case().List(searchOpts)
	if err != nil {
		slog.ErrorContext(ctx, err.Error(), logAttributes)
		return nil, deferr.DatabaseError
	}
	err = c.NormalizeResponseCases(list, req)
	if err != nil {
		slog.ErrorContext(ctx, err.Error(), logAttributes)
		return nil, deferr.ResponseNormalizingError
	}

	return list, nil
}

func (c *CaseService) LocateCase(ctx context.Context, req *cases.LocateCaseRequest) (*cases.Case, error) {
	searchOpts, err := grpcopts.NewLocateOptions(
		ctx,
		grpcopts.WithFields(req, CaseMetadata,
			util.DeduplicateFields,
			util.ParseFieldsForEtag,
			util.EnsureIdField,
			util.EnsureCustomField,
		),
		grpcopts.WithIDsAsEtags(etag.EtagCase, req.GetEtag()),
	)
	if err != nil {
		return nil, NewBadRequestError(err)
	}
	logAttributes := slog.Group(
		"context",
		slog.Int64(
			"user_id",
			searchOpts.GetAuthOpts().GetUserId(),
		),
		slog.Int64(
			"domain_id", searchOpts.GetAuthOpts().GetDomainId(),
		),
	)
	list, err := c.app.Store.Case().List(searchOpts)
	if err != nil {
		return nil, err
	}
	if len(list.Items) == 0 {
		return nil, cerror.NewBadRequestError("app.case.locate.not_found", "entity not found")
	}
	err = c.NormalizeResponseCases(list, req)
	if err != nil {
		slog.ErrorContext(ctx, err.Error(), logAttributes)
		return nil, deferr.ResponseNormalizingError
	}
	return list.Items[0], nil
}

func (c *CaseService) CreateCase(ctx context.Context, req *cases.CreateCaseRequest) (*cases.Case, error) {
	// Validate required fields
	appErr := c.ValidateCreateInput(req.Input)
	if appErr != nil {
		return nil, appErr
	}

	var (
		related *cases.RelatedCaseList
		links   *cases.CaseLinkList
	)

	if len(req.Input.Links) > 0 {
		linkItems := make([]*cases.CaseLink, len(req.Input.Links))
		for i, inputLink := range req.Input.Links {
			linkItems[i] = &cases.CaseLink{
				Url:  inputLink.GetUrl(),
				Name: inputLink.GetName(),
			}
		}
		links = &cases.CaseLinkList{Items: linkItems}
	}

	if len(req.Input.Related) > 0 {
		relatedItems := make([]*cases.RelatedCase, len(req.Input.Related))
		for i, inputRelated := range req.Input.Related {
			var relatedID int64
			if inputRelated.GetRelatedTo() != "" {
				relatedID, _ = strconv.ParseInt(inputRelated.GetRelatedTo(), 10, 64)
			}
			relatedItems[i] = &cases.RelatedCase{
				Id:           relatedID,
				Etag:         inputRelated.GetEtag(),
				RelationType: inputRelated.RelationType,
			}
		}
		related = &cases.RelatedCaseList{Data: relatedItems}
	}

	// -----------------------------------------------------------------------------
	// Special Fields Overview (Computed or Derived Dynamically)
	// -----------------------------------------------------------------------------
	// - planned_reaction_at:
	//     * Automatically calculated based on the SLA and calendar conditions.
	//     * Determines the expected reaction time for the case.
	// - planned_resolve_at:
	//     * Computed dynamically using SLA rules and calendar settings.
	//     * Represents the anticipated resolution time for the case.
	// - status_condition:
	//     * Set based on the provided status.
	// - timing:
	//     * Calculated dynamically by the SLA engine during case lifecycle.
	//     * Represents SLA-driven timing metrics for reaction and resolution.
	// - SLA:
	//     * Pulled from the associated service's configuration using a recursive query.
	//     * The process begins by traversing the service hierarchy, starting from the given service ID,
	//       and recursively finding the "deepest" child service (the lowest level in the hierarchy) that has a non-NULL SLA.
	//     * The SLA is selected from this lowest-level service.
	//     * SLA conditions are further checked for specific priorities.
	//         - If a condition matches the priority, the reaction and resolution times are derived from the SLA condition.
	//         - If no condition matches the priority, the default reaction and resolution times are taken directly from the SLA.
	// - SLA Conditions:
	//     * Derived from the associated service's SLA configuration.
	//     * SLA conditions define specific rules and thresholds for SLA adherence based on the priority of the case.
	//     * During SLA resolution:
	//         - If a condition matches the given priority, the corresponding SLA condition is selected and applied.
	// -----------------------------------------------------------------------------

	var statusCondition *cases.StatusCondition
	if req.Input.StatusCondition != nil {
		statusCondition = &cases.StatusCondition{Id: req.Input.StatusCondition.Id}
	}
	res := &cases.Case{
		// Used if explicitly set the case creator / updater instead of deriving it from the auth token.
		CreatedBy:        req.Input.GetUserID(),
		Subject:          req.Input.Subject,
		Description:      req.Input.Description,
		ContactInfo:      req.Input.ContactInfo,
		Assignee:         req.Input.Assignee,
		Reporter:         req.Input.Reporter,
		Source:           &cases.SourceTypeLookup{Id: req.Input.Source.GetId()},
		Impacted:         req.Input.Impacted,
		Group:            &cases.ExtendedLookup{Id: req.Input.Group.GetId()},
		Status:           req.Input.Status,
		StatusCondition:  statusCondition,
		CloseReason:      req.Input.GetCloseReason(),
		CloseResult:      req.Input.GetCloseResult(),
		CloseReasonGroup: req.Input.GetCloseReasonGroup(),
		Priority:         &cases.Priority{Id: req.Input.Priority.GetId()},
		Rating:           req.Input.Rating,
		RatingComment:    req.Input.RatingComment,
		Service:          req.Input.Service,
		Links:            links,
		Related:          related,
		Custom:           req.Input.GetCustom(),
	}

	createOpts, err := grpcopts.NewCreateOptions(
		ctx,
		grpcopts.WithCreateFields(
			req,
			CaseMetadata.CopyWithAllFieldsSetToDefault(),
			util.DeduplicateFields,
<<<<<<< HEAD
			util.ParseFieldsForEtag),
=======
			util.ParseFieldsForEtag,
			func(fields []string) []string {
				for i, v := range fields {
					if v == "related" {
						fields = append(fields[:i], fields[i+1:]...)
					}
				}

				return fields
			},
		),
>>>>>>> 1d2d2d23
	)
	if err != nil {
		return nil, NewBadRequestError(err)
	}

	// if userID is set explicitly - log it else log userID extracted from token
	userID := req.Input.UserID.GetId()
	if userID == 0 {
		userID = createOpts.GetAuthOpts().GetUserId()
	}

	logAttributes := slog.Group(
		"context",
		slog.Int64("user_id", userID),
		slog.Int64("domain_id", createOpts.GetAuthOpts().GetDomainId()),
	)

	res, err = c.app.Store.Case().Create(createOpts, res)
	if err != nil {
		var DBBadRequestError *cerror.DBBadRequestError
		if errors.As(err, &DBBadRequestError) {
			return nil, cerror.NewBadRequestError(
				"app.case.create_case.param_required",
				err.Error(),
			)
		}
		slog.ErrorContext(ctx, err.Error(), logAttributes)
		return nil, deferr.DatabaseError
	}
	et, err := etag.EncodeEtag(etag.EtagCase, res.Id, res.Ver)
	if err != nil {
		return nil, err
	}
	res.Etag = et

	// save before normalize
	roleIds := res.GetRoleIds()
	id := res.GetId()

	//* Handle dynamic group update if applicable
	res, err = c.handleDynamicGroup(ctx, res)
	if err != nil {
		return nil, err
	}

	// * CREATE require all fields set to true incase we need to calculate dynamic condition
	req.Fields = createOpts.Fields
	err = c.NormalizeResponseCase(res, req)
	if err != nil {
		slog.ErrorContext(ctx, err.Error(), logAttributes)
		return nil, deferr.ResponseNormalizingError
	}

	authOpts := createOpts.GetAuthOpts()
	if overrideID := req.Input.UserID.GetId(); overrideID != 0 {
		authOpts = auth_util.CloneWithUserID(authOpts, overrideID)
	}

	if notifyErr := c.app.watcherManager.Notify(
		model.ScopeCases,
		watcherkit.EventTypeCreate,
		NewCaseWatcherData(
			authOpts,
			res,
			id,
			roleIds,
		),
	); notifyErr != nil {
		slog.ErrorContext(ctx, fmt.Sprintf("could not notify case creation: %s", notifyErr.Error()), logAttributes)
	}

	return res, nil
}

func (c *CaseService) UpdateCase(ctx context.Context, req *cases.UpdateCaseRequest) (*cases.Case, error) {
	// Validate input
	appErr := c.ValidateUpdateInput(req.Input, req.XJsonMask)
	if appErr != nil {
		return nil, appErr
	}

	tag, err := etag.EtagOrId(etag.EtagCase, req.Input.Etag)
	if err != nil {
		slog.ErrorContext(ctx, err.Error())
		return nil, cerror.NewBadRequestError("app.case.update.invalid_etag", "Invalid et")
	}

	updateOpts, err := grpcopts.NewUpdateOptions(
		ctx,
		grpcopts.WithUpdateFields(
			req,
			CaseMetadata.CopyWithAllFieldsSetToDefault(),
			util.DeduplicateFields,
			util.ParseFieldsForEtag),
		grpcopts.WithUpdateEtag(&tag),
		grpcopts.WithUpdateMasker(req),
	)
	if err != nil {
		return nil, NewBadRequestError(err)
	}

	// if userID is set explicitly - log it else log userID extracted from token
	userID := req.Input.UserID.GetId()
	if userID == 0 {
		userID = updateOpts.GetAuthOpts().GetUserId()
	}

	logAttributes := slog.Group(
		"context",
		slog.Int64("user_id", userID),
		slog.Int64("domain_id", updateOpts.GetAuthOpts().GetDomainId()),
		slog.Int64("case_id", tag.GetOid()))

	upd := &cases.Case{
		// Used if explicitly set the case creator / updater instead of deriving it from the auth token.
		UpdatedBy:        req.Input.GetUserID(),
		Id:               tag.GetOid(),
		Ver:              tag.GetVer(),
		Subject:          req.Input.GetSubject(),
		Description:      req.Input.GetDescription(),
		ContactInfo:      req.Input.GetContactInfo(),
		Status:           req.Input.GetStatus(),
		StatusCondition:  req.Input.GetStatusCondition(),
		CloseReasonGroup: req.Input.GetCloseReason(),
		Assignee:         req.Input.GetAssignee(),
		Reporter:         req.Input.GetReporter(),
		Impacted:         req.Input.GetImpacted(),
		Group:            &cases.ExtendedLookup{Id: req.Input.Group.GetId()},
		Priority:         &cases.Priority{Id: req.Input.Priority.GetId()},
		Source:           &cases.SourceTypeLookup{Id: req.Input.Source.GetId()},
		CloseReason:      req.Input.GetCloseReason(),
		CloseResult:      req.Input.GetCloseResult(),
		Rating:           req.Input.GetRating(),
		RatingComment:    req.Input.GetRatingComment(),
		Service:          req.Input.GetService(),
		Custom:           req.Input.GetCustom(),
	}

	res, err := c.app.Store.Case().Update(updateOpts, upd)
	if err != nil {
		var DBNoRowsError *cerror.DBNoRowsError
		switch {
		case errors.As(err, &DBNoRowsError):
			return nil, cerror.NewBadRequestError("app.case.update.invalid_etag", "Invalid et")
		}
		slog.ErrorContext(ctx, err.Error())
		return nil, deferr.DatabaseError
	}

	et, err := etag.EncodeEtag(etag.EtagCase, res.Id, res.Ver)
	if err != nil {
		return nil, err
	}
	res.Etag = et

	// *Handle dynamic group update if applicable
	res, err = c.handleDynamicGroup(ctx, res)
	if err != nil {
		return nil, err
	}

	roleIds := res.GetRoleIds()
	id := res.GetId()

	// * Update  require all fields set to true incase we need to calculate dynamic condition
	req.Fields = updateOpts.Fields
	err = c.NormalizeResponseCase(res, req)
	if err != nil {
		slog.ErrorContext(ctx, err.Error(), logAttributes)
		return nil, deferr.ResponseNormalizingError
	}

	authOpts := updateOpts.GetAuthOpts()
	if overrideID := req.Input.UserID.GetId(); overrideID != 0 {
		authOpts = auth_util.CloneWithUserID(authOpts, overrideID)
	}

	if notifyErr := c.app.watcherManager.Notify(
		model.ScopeCases,
		watcherkit.EventTypeUpdate,
		NewCaseWatcherData(
			authOpts,
			upd,
			id,
			roleIds,
		)); notifyErr != nil {
		slog.ErrorContext(ctx, fmt.Sprintf("could not notify case update: %s, ", notifyErr.Error()), logAttributes)
	}

	return res, nil
}

// handleDynamicGroup checks if a dynamic group is needed and updates the case accordingly.
func (c *CaseService) handleDynamicGroup(
	ctx context.Context,
	input *cases.Case,
) (*cases.Case, error) {
	// *Check if the group is dynamic
	if input.Group != nil && input.Group.Type == dynamicGroup {

		var info metadata.MD
		var ok bool

		info, ok = metadata.FromIncomingContext(ctx)
		if !ok {
			return nil, cerror.NewForbiddenError("internal.grpc.get_context", "Not found")
		}
		newCtx := metadata.NewOutgoingContext(ctx, info)

		id := strconv.Itoa(int(input.Group.GetId()))
		res, err := c.app.webitelgoClient.LocateGroup(
			newCtx,
			&webitelgo.LocateGroupRequest{
				Id:     id,
				Fields: dynamicGroupFields,
			})
		if err != nil {
			return nil, err
		}

		// Resolve dynamic group and update the case
		input, err = c.resolveDynamicGroup(ctx, input, res)
		if err != nil {
			return nil, err
		}
	}

	// Return the potentially updated case
	return input, nil
}

func (c *CaseService) resolveDynamicGroup(
	ctx context.Context,
	inputCase *cases.Case,
	inputGroup *webitelgo.LocateGroupResponse,
) (*cases.Case, error) {
	// Convert the case object to a map for dynamic evaluation
	caseMap, err := caseToMap(inputCase)
	if err != nil {
		fmt.Printf("Error converting case to map: %v\n", err)
		return nil, err
	}

	et, ok := caseMap["case.etag"].(string)
	if !ok {
		return nil, deferr.ForbiddenError
	}

	// Iterate over all dynamic conditions in the group…
	for _, condition := range inputGroup.Group.Conditions {
		// Evaluate the condition against the case map
		if evaluateDynamicCondition(caseMap, condition.Expression) {

			groupID, err := strconv.Atoi(condition.Group.GetId())
			if err != nil {
				return nil, deferr.ResponseNormalizingError
			}

			var assigneeID int
			if condition.Assignee != nil {
				assigneeID, err = strconv.Atoi(condition.Assignee.GetId())
				if err != nil {
					return nil, deferr.ResponseNormalizingError
				}
			} else {
				assigneeID = 0
			}

			// Build request for Case Update API
			req := &cases.UpdateCaseRequest{
				XJsonMask: groupXJsonMask,
				Input: &cases.InputCase{
					Group:    &cases.Lookup{Id: int64(groupID)},
					Assignee: &cases.Lookup{Id: int64(assigneeID)},
					Etag:     et,
				},
			}

			updCase, err := c.UpdateCase(ctx, req)
			if err != nil {
				return nil, err
			}

			return updCase, nil
		}
	}

	groupID, err := strconv.Atoi(inputGroup.Group.DefaultGroup.GetId())
	if err != nil {
		return nil, fmt.Errorf("app.case.resolveDynamicGroup: failed to convert group ID to integer: %w", err)
	}

	req := &cases.UpdateCaseRequest{
		XJsonMask: groupXJsonMask,
		Input: &cases.InputCase{
			Group: &cases.Lookup{Id: int64(groupID)},
			Etag:  et,
		},
	}
	// Final update if a default group was assigned
	updCase, err := c.UpdateCase(ctx, req)
	if err != nil {
		return nil, err
	}

	return updCase, nil
}

// Converts a Case object to map[string]interface{} with "case." prefixed keys and lowercase values (except case.etag).
// Helper method for dynamic contact group resolving.
func caseToMap(caseObj interface{}) (map[string]interface{}, error) {
	caseJSON, err := json.Marshal(caseObj)
	if err != nil {
		return nil, err
	}

	var caseMap map[string]interface{}
	err = json.Unmarshal(caseJSON, &caseMap)
	if err != nil {
		return nil, err
	}

	// Create a new map with "case." prefixed keys, handling nested fields
	prefixedMap := make(map[string]interface{})
	addPrefixedKeys(prefixedMap, caseMap, "case")

	return prefixedMap, nil
}

// Recursively adds prefixed keys for nested maps (all keys and values converted to lowercase except case.etag).
// Helper method for dynamic contact group resolving.
func addPrefixedKeys(dest map[string]any, source map[string]any, prefix string) {
	for key, value := range source {
		fullKey := strings.ToLower(prefix + "." + key)

		switch v := value.(type) {
		case map[string]any:
			// Recursively process nested maps
			addPrefixedKeys(dest, v, fullKey)
		case string:
			// Keep "case.etag" value unchanged, lowercase everything else
			if fullKey == "case.etag" {
				dest[fullKey] = v
			} else {
				dest[fullKey] = strings.ToLower(v)
			}
		default:
			dest[fullKey] = value // Keep non-string values unchanged
		}
	}
}

// Evaluates complex condition strings with support for AND (&&) and OR (||) operators using bitwise operations.
// Helper method for dynamic contact group resolving.
func evaluateDynamicCondition(caseMap map[string]any, condition string) bool {
	// Convert condition to lowercase to ensure case-insensitive matching
	condition = strings.ToLower(condition)

	// Split conditions by OR (||)
	orConditions := strings.Split(condition, "||")
	for _, orCondition := range orConditions {
		// Split each OR condition into AND (&&) conditions
		andConditions := strings.Split(orCondition, "&&")
		// Use a bitmask to track whether all AND conditions are met
		var andMask uint = 0
		for i, andCondition := range andConditions {
			andCondition = strings.TrimSpace(andCondition)
			if evaluateSingleCondition(caseMap, andCondition) {
				// Set the corresponding bit in the mask
				andMask |= 1 << i
			}
		}
		// Check if all AND conditions are met (all bits set in the mask)
		if andMask == (1<<len(andConditions) - 1) {
			return true
		}
	}
	return false
}

// Evaluates a single condition string, e.g., "case.assignee.name == 'John Wick'".
// Helper method for dynamic contact group resolving.
func evaluateSingleCondition(caseMap map[string]any, condition string) bool {
	// Convert condition to lowercase
	condition = strings.ToLower(condition)

	// Parse condition into field, operator, and value
	var field, operator, value string
	if strings.Contains(condition, "==") {
		parts := strings.Split(condition, "==")
		field, operator, value = strings.TrimSpace(parts[0]), "==", strings.TrimSpace(parts[1])
	} else if strings.Contains(condition, "!=") {
		parts := strings.Split(condition, "!=")
		field, operator, value = strings.TrimSpace(parts[0]), "!=", strings.TrimSpace(parts[1])
	} else {
		fmt.Printf("Unsupported operator in condition: %s\n", condition)
		return false
	}

	// Remove quotes around the value if present and convert to lowercase
	value = strings.Trim(value, `"'`)

	// Resolve the field path in the caseMap (keys and values are already lowercase)
	fieldValue := resolveFieldPath(caseMap, field)

	// Compare the field value with the condition value
	switch operator {
	case "==":
		return fmt.Sprintf("%v", fieldValue) == value
	case "!=":
		return fmt.Sprintf("%v", fieldValue) != value
	default:
		fmt.Printf("Unsupported operator: %s\n", operator)
		return false
	}
}

// Resolves a field path (e.g., "case.assignee.name") to its value in the map.
// Helper method for dynamic contact group resolving.
func resolveFieldPath(data map[string]interface{}, path string) interface{} {
	// Convert path to lowercase to match map keys
	path = strings.ToLower(path)

	// Direct lookup
	if value, exists := data[path]; exists {
		return value
	}

	return nil
}

func (c *CaseService) DeleteCase(ctx context.Context, req *cases.DeleteCaseRequest) (*cases.Case, error) {
	if req.Etag == "" {
		return nil, cerror.NewBadRequestError("app.case.delete_case.etag_required", "Etag is required")
	}
	tag, err := etag.EtagOrId(etag.EtagCase, req.Etag)
	if err != nil {
		return nil, cerror.NewBadRequestError("app.case.delete.invalid_etag", "Invalid case etag")
	}
	deleteOpts, err := grpcopts.NewDeleteOptions(ctx, grpcopts.WithDeleteID(tag.GetOid()))
	if err != nil {
		return nil, NewBadRequestError(err)
	}
	logAttributes := slog.Group(
		"context",
		slog.Int64(
			"user_id",
			deleteOpts.GetAuthOpts().GetUserId(),
		),
		slog.Int64(
			"domain_id",
			deleteOpts.GetAuthOpts().GetDomainId(),
		),
		slog.Int64(
			"case_id",
			tag.GetOid()),
	)

	err = c.app.Store.Case().Delete(deleteOpts)
	if err != nil {
		var DBNoRowsError *cerror.DBNoRowsError
		switch {
		case errors.As(err, &DBNoRowsError):
			return nil, cerror.NewBadRequestError("app.case.delete.invalid_etag", "Invalid etag or insufficient rights")
		}
		slog.ErrorContext(ctx, err.Error(), logAttributes)
		return nil, deferr.DatabaseError
	}
	deleteCase := &cases.Case{
		Id:   tag.GetOid(),
		Ver:  tag.GetVer(),
		Etag: req.Etag,
	}

	if notifyErr := c.app.watcherManager.Notify(
		model.ScopeCases,
		watcherkit.EventTypeDelete,
		NewCaseWatcherData(
			deleteOpts.GetAuthOpts(),
			deleteCase,
			tag.GetOid(),
			nil,
		),
	); notifyErr != nil {
		slog.ErrorContext(ctx, fmt.Sprintf("could not notify case deletion: %s, ", notifyErr.Error()), logAttributes)
	}
	return nil, nil
}

func NewCaseService(app *App) (*CaseService, error) {
	if app == nil {
		return nil, cerror.NewBadRequestError(
			"app.case.new_case_service.check_args.app",
			"unable to init case service, app is nil",
		)
	}
	objectedLogger, err := app.wtelLogger.GetObjectedLogger(CaseMetadata.GetMainScopeName())
	if err != nil {
		return nil, err
	}
	service := &CaseService{
		app:    app,
		logger: objectedLogger,
	}

	watcher := watcherkit.NewDefaultWatcher()

	if app.config.LoggerWatcher.Enabled {

		obs, err := NewLoggerObserver(app.wtelLogger, caseObjScope, defaultLogTimeout)
		if err != nil {
			return nil, cerror.NewInternalError("app.case.new_case_service.create_observer.app", err.Error())
		}
		watcher.Attach(watcherkit.EventTypeCreate, obs)
		watcher.Attach(watcherkit.EventTypeUpdate, obs)
		watcher.Attach(watcherkit.EventTypeDelete, obs)
	}

	if app.config.FtsWatcher.Enabled {
		ftsObserver, err := NewFullTextSearchObserver(app.ftsClient, caseObjScope, formCaseFtsModel)
		if err != nil {
			return nil, cerror.NewInternalError("app.case.new_case_service.create_fts_observer.app", err.Error())
		}
		watcher.Attach(watcherkit.EventTypeCreate, ftsObserver)
		watcher.Attach(watcherkit.EventTypeUpdate, ftsObserver)
		watcher.Attach(watcherkit.EventTypeDelete, ftsObserver)
	}

	if app.config.TriggerWatcher.Enabled {
		mq, err := NewTriggerObserver(app.rabbit, app.config.TriggerWatcher, formCaseTriggerModel, slog.With(
			slog.Group("context",
				slog.String("scope", "watcher")),
		))

		if err != nil {
			return nil, cerror.NewInternalError("app.case.new_case_service.create_mq_observer.app", err.Error())
		}
		watcher.Attach(watcherkit.EventTypeCreate, mq)
		watcher.Attach(watcherkit.EventTypeUpdate, mq)
		watcher.Attach(watcherkit.EventTypeDelete, mq)
		watcher.Attach(watcherkit.EventTypeResolutionTime, mq)
		app.caseResolutionTimer = NewTimerTask[*App](time.Duration(app.config.TriggerWatcher.ResolutionCheckInterval)*time.Second,
			service.scheduleResolutionTime, app)

		app.caseResolutionTimer.Start()
	}

	app.watcherManager.AddWatcher(caseObjScope, watcher)

	return service, nil
}

func (c *CaseService) ValidateUpdateInput(
	input *cases.InputCase,
	xJsonMask []string,
) cerror.AppError {
	if input.Etag == "" {
		return cerror.NewBadRequestError("app.case.update_case.etag_required", "Etag is required")
	}

	// Iterate over xJsonMask and validate corresponding fields
	// Validating fields passed for updating
	for _, field := range xJsonMask {
		switch field {
		case "subject":
			if input.Subject == "" {
				return cerror.NewBadRequestError("app.case.update_case.subject_required", "Subject is required")
			}
		case "status":
			if input.Status.GetId() == 0 {
				return cerror.NewBadRequestError("app.case.update_case.status_required", "Status is required")
			}
		//case "close_reason":
		//	if closeReason := input.GetCloseReason(); closeReason != nil && closeReason.GetId() == 0 {
		//		return cerror.NewBadRequestError("app.case.update_case.close_reason_group_required", "Close Reason group is required")
		//	}
		case "priority":
			if input.Priority.GetId() == 0 {
				return cerror.NewBadRequestError("app.case.update_case.priority_required", "Priority is required")
			}
		case "source":
			if input.Source.GetId() == 0 {
				return cerror.NewBadRequestError("app.case.update_case.source_required", "Source is required")
			}
		case "service":
			if input.Service.GetId() == 0 {
				return cerror.NewBadRequestError("app.case.update_case.service_required", "Service is required")
			}
			// default:
			// 	if jpath, ok := strings.CutPrefix(field, "custom"); ok {

			// 	}
		}
	}

	return nil
}

// region UTILITY

func (c *CaseService) ValidateCreateInput(input *cases.InputCreateCase) cerror.AppError {
	if input.Subject == "" {
		return cerror.NewBadRequestError("app.case.create_case.subject_required", "Case subject is required")
	}
	if input.Source.GetId() == 0 {
		return cerror.NewBadRequestError("app.case.create_case.source_required", "Case source is required")
	}
	if input.Service.GetId() == 0 {
		return cerror.NewBadRequestError("app.case.create_case.invalid_service", "Case service is required")
	}
	if input.Reporter.GetId() == 0 {
		return cerror.NewBadRequestError("app.case.create_case.invalid_reporter", "Case reporter is required")
	}
	return nil
}

// NormalizeResponseCases validates and normalizes the response cases.CaseList to the front-end side.
func (c *CaseService) NormalizeResponseCases(res *cases.CaseList, mainOpts shared.Fielder) error {
	var err error
	fields := mainOpts.GetFields()
	if len(fields) == 0 {
		fields = CaseMetadata.GetDefaultFields()
	}
	hasEtag, hasId, hasVer := util.FindEtagFields(fields)

	fields = util.FieldsFunc(fields, util.InlineFields)

	for _, item := range res.Items {
		err = util.NormalizeEtags(etag.EtagCase, hasEtag, hasId, hasVer, &item.Etag, &item.Id, &item.Ver)
		if err != nil {
			return err
		}
		if item.Reporter == nil && util.ContainsField(fields, "reporter") {
			item.Reporter = &cases.Lookup{
				Name: AnonymousName,
			}
		}
		// always hide
		item.RoleIds = nil
		if item.Comments != nil {
			for _, com := range item.Comments.Items {
				err = util.NormalizeEtags(etag.EtagCaseComment, true, false, false, &com.Etag, &com.Id, &com.Ver)
				if err != nil {
					return err
				}
			}
		}
		if item.Links != nil {
			for _, link := range item.Links.Items {
				err = util.NormalizeEtags(etag.EtagCaseLink, true, false, false, &link.Etag, &link.Id, &link.Ver)
				if err != nil {
					return err
				}
			}
		}
		if item.Related != nil {
			for _, related := range item.Related.Data {
				err = util.NormalizeEtags(
					etag.EtagRelatedCase,
					true,
					false,
					false,
					&related.Etag,
					&related.Id,
					&related.Ver,
				)
				if err != nil {
					return err
				}
			}
		}
	}

	return nil
}

// NormalizeResponseCase validates and normalizes the response cases.Case to the front-end side.
func (c *CaseService) NormalizeResponseCase(re *cases.Case, opts shared.Fielder) error {
	fields := opts.GetFields()
	if len(fields) == 0 {
		fields = CaseMetadata.GetDefaultFields()
	}
	err := util.NormalizeEtag(etag.EtagCase, fields, &re.Etag, &re.Id, &re.Ver)
	if err != nil {
		return err
	}
	re.RoleIds = nil

	if re.Reporter == nil && util.ContainsField(fields, "reporter") {
		re.Reporter = &cases.Lookup{
			Name: AnonymousName,
		}
	}
	if re.Comments != nil {
		for _, com := range re.Comments.Items {
			if com.Id == 0 {
				// FIXME temp sanitize: skip comments with empty ID
				continue
			}
			err = util.NormalizeEtags(etag.EtagCaseComment, true, false, false, &com.Etag, &com.Id, &com.Ver)
			if err != nil {
				return err
			}
		}
	}

	if re.Links != nil {
		for _, link := range re.Links.Items {
			if link.Id == 0 {
				// FIXME temp sanitize: skip links with empty ID
				continue
			}
			err = util.NormalizeEtags(
				etag.EtagCaseLink,
				true,
				false,
				false,
				&link.Etag,
				&link.Id,
				&link.Ver,
			)
			if err != nil {
				return err
			}
		}
	}

	if re.Related != nil {
		for _, related := range re.Related.Data {
			if related.Id == 0 {
				// FIXME temp sanitize: skip related cases with empty ID
				continue
			}
			err = util.NormalizeEtags(
				etag.EtagRelatedCase,
				true,
				false,
				false,
				&related.Etag,
				&related.Id,
				&related.Ver,
			)
			if err != nil {
				return err
			}
		}
	}

	return nil
}

func formCaseFtsModel(item *cases.Case, params map[string]any) (*model.FtsCase, error) {
	roles, ok := params["role_ids"].([]int64)
	if !ok {
		return nil, fmt.Errorf("role ids required for FTS model")
	}
	m := &model.FtsCase{
		Description:   item.GetDescription(),
		RoleIds:       roles,
		Subject:       item.GetSubject(),
		ContactInfo:   item.GetContactInfo(),
		CreatedAt:     item.GetCreatedAt(),
		RatingComment: item.GetRatingComment(),
		CloseResult:   item.GetCloseResult(),
	}
	return m, nil
}

func formCaseTriggerModel(item *cases.Case) (*model.CaseAMQPMessage, error) {
	m := &model.CaseAMQPMessage{
		Case: item,
	}

	return m, nil
}

func formCaseLinkTriggerModel(item *cases.CaseLink) (*model.CaseLinkAMQPMessage, error) {
	m := &model.CaseLinkAMQPMessage{
		CaseLink: item,
	}

	return m, nil
}

func formCaseCommentTriggerModel(item *cases.CaseComment) (*model.CaseCommentAMQPMessage, error) {
	m := &model.CaseCommentAMQPMessage{
		CaseComment: item,
	}

	return m, nil
}

type CaseWatcherData struct {
	case_ *cases.Case
	Args  map[string]any
}

func NewCaseWatcherData(session auth.Auther, case_ *cases.Case, caseId int64, roleIds []int64) *CaseWatcherData {
	return &CaseWatcherData{case_: case_, Args: map[string]any{
		"session":   session,
		"obj":       case_,
		"id":        caseId,
		"role_ids":  roleIds,
		"domain_id": case_.Dc,
	}}
}

func (wd *CaseWatcherData) GetArgs() map[string]any {
	return wd.Args
}

func (c *CaseService) scheduleResolutionTime(app *App) {
	var css []*cases.Case
	var err error
	var retry bool

	if css, retry, err = app.Store.Case().SetOverdueCases(resolutionTimeSO); err != nil {
		slog.Error(err.Error())
		return
	}

	for _, cs := range css {
		err = c.NormalizeResponseCase(cs, resolutionTimeSO)
		if err != nil {
			slog.Error(err.Error())
			continue
		}

		if notifyErr := app.watcherManager.Notify(
			model.ScopeCases,
			watcherkit.EventTypeResolutionTime,
			NewCaseWatcherData(
				nil,
				cs,
				cs.Id,
				nil,
			),
		); notifyErr != nil {
			slog.Error(fmt.Sprintf("could not notify case resolution time: %s", notifyErr.Error()))
		}
	}

	if retry {
		c.scheduleResolutionTime(app)
	}
}<|MERGE_RESOLUTION|>--- conflicted
+++ resolved
@@ -284,21 +284,7 @@
 			req,
 			CaseMetadata.CopyWithAllFieldsSetToDefault(),
 			util.DeduplicateFields,
-<<<<<<< HEAD
 			util.ParseFieldsForEtag),
-=======
-			util.ParseFieldsForEtag,
-			func(fields []string) []string {
-				for i, v := range fields {
-					if v == "related" {
-						fields = append(fields[:i], fields[i+1:]...)
-					}
-				}
-
-				return fields
-			},
-		),
->>>>>>> 1d2d2d23
 	)
 	if err != nil {
 		return nil, NewBadRequestError(err)
