--- conflicted
+++ resolved
@@ -12,11 +12,8 @@
 	"strings"
 	"time"
 
-<<<<<<< HEAD
 	wlogger "github.com/webitel/webitel-go-kit/infra/logger_client"
 
-=======
->>>>>>> b3a70d18
 	"github.com/webitel/cases/api/cases"
 	webitelgo "github.com/webitel/cases/api/webitel-go/contacts"
 	cerror "github.com/webitel/cases/internal/errors"
@@ -25,7 +22,6 @@
 	grpcopts "github.com/webitel/cases/model/options/grpc"
 	"github.com/webitel/cases/model/options/grpc/shared"
 	"github.com/webitel/cases/util"
-	wlogger "github.com/webitel/logger/pkg/client/v2"
 	"github.com/webitel/webitel-go-kit/etag"
 	watcherkit "github.com/webitel/webitel-go-kit/pkg/watcher"
 	"google.golang.org/grpc/metadata"
@@ -282,27 +278,16 @@
 			CaseMetadata.CopyWithAllFieldsSetToDefault(),
 			util.DeduplicateFields,
 			util.ParseFieldsForEtag,
-<<<<<<< HEAD
 			//func(fields []string) []string {
 			//	for i, v := range fields {
 			//		if v == "related" {
 			//			fields = append(fields[:i], fields[i+1:]...)
 			//		}
 			//	}
+
 			//	return fields
 			//}
 		),
-=======
-			func(fields []string) []string {
-				for i, v := range fields {
-					if v == "related" {
-						fields = append(fields[:i], fields[i+1:]...)
-					}
-				}
-
-				return fields
-			}),
->>>>>>> b3a70d18
 	)
 	if err != nil {
 		return nil, NewBadRequestError(err)
