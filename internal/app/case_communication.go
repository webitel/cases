--- conflicted
+++ resolved
@@ -29,12 +29,7 @@
 }
 
 func (c *CaseCommunicationService) ListCommunications(ctx context.Context, request *cases.ListCommunicationsRequest) (*cases.ListCommunicationsResponse, error) {
-<<<<<<< HEAD
-	tag, err := etag.EtagOrId(etag.EtagCase, request.CaseId)
-=======
-	// TODO: RBAC check by request.CaseEtag
 	tag, err := etag.EtagOrId(etag.EtagCase, request.GetCaseEtag())
->>>>>>> ced4bb4e
 	if err != nil {
 		return nil, errors.NewBadRequestError("app.case_communication.list_communication.invalid_etag", "Invalid case etag")
 	}
