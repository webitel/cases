package app

import (
	"context"
<<<<<<< HEAD
	"encoding/json"
	"fmt"
=======
	"errors"
	"github.com/webitel/cases/api/cases"
	"github.com/webitel/cases/model/options/grpc/shared"
>>>>>>> b4192080
	"log/slog"

	"github.com/webitel/cases/auth"
	cerror "github.com/webitel/cases/internal/errors"
	"github.com/webitel/cases/model"
	grpcopts "github.com/webitel/cases/model/options/grpc"
	"github.com/webitel/cases/util"
	"github.com/webitel/webitel-go-kit/etag"
)

const caseCommentsObjScope = model.ScopeCaseComments

var CaseCommentMetadata = model.NewObjectMetadata(caseCommentsObjScope, caseObjScope, []*model.Field{
	{Name: "id", Default: false},
	{Name: "etag", Default: true},
	{Name: "ver", Default: false},
	{Name: "created_at", Default: true},
	{Name: "created_by", Default: true},
	{Name: "updated_at", Default: true},
	{Name: "updated_by", Default: false},
	{Name: "text", Default: true},
	{Name: "edited", Default: true},
	{Name: "can_edit", Default: true},
	{Name: "author", Default: true},
	{Name: "role_ids", Default: false},
	{Name: "case_id", Default: false},
})

type CaseCommentService struct {
	app *App
	cases.UnimplementedCaseCommentsServer
}

func (c *CaseCommentService) LocateComment(
	ctx context.Context,
	req *cases.LocateCommentRequest,
) (*cases.CaseComment, error) {
	if req.Etag == "" {
		return nil, cerror.NewBadRequestError("app.case_comment.locate_comment.etag_required", "Etag is required")
	}

	searchOpts, err := grpcopts.NewLocateOptions(
		ctx,
		grpcopts.WithFields(req, CaseCommentMetadata,
			util.DeduplicateFields,
			util.ParseFieldsForEtag,
			func(in []string) []string {
				if util.ContainsField(in, "edited") {
					return util.EnsureFields(in, "updated_at", "created_at")
				}
				return in
			},
		),
		grpcopts.WithIDsAsEtags(etag.EtagCaseComment, req.GetEtag()),
	)
	if err != nil {
		return nil, NewBadRequestError(err)
	}
	logAttributes := slog.Group("context", slog.Int64("user_id", searchOpts.GetAuthOpts().GetUserId()), slog.Int64("domain_id", searchOpts.GetAuthOpts().GetDomainId()))

	commentList, err := c.app.Store.CaseComment().List(searchOpts)
	if err != nil {
		return nil, cerror.NewInternalError("app.case_comment.locate_comment.fetch_error", err.Error())
	}

	if len(commentList.Items) == 0 {
		return nil, cerror.NewNotFoundError("app.case_comment.locate_comment.not_found", "Comment not found")
	} else if len(commentList.Items) > 1 {
		return nil, InternalError
	}

	err = NormalizeCommentsResponse(commentList.Items[0], req)
	if err != nil {
		slog.ErrorContext(ctx, err.Error(), logAttributes)
		return nil, ResponseNormalizingError
	}

	return commentList.Items[0], nil
}

func (c *CaseCommentService) UpdateComment(
	ctx context.Context,
	req *cases.UpdateCommentRequest,
) (*cases.CaseComment, error) {
	if req.Input.Etag == "" {
		return nil, cerror.NewBadRequestError("app.case_comment.update_comment.etag_required", "Etag is required")
	}
	if req.Input.Text == "" {
		return nil, cerror.NewBadRequestError("app.case_comment.update_comment.text_required", "Text is required")
	}

	tag, err := etag.EtagOrId(etag.EtagCaseComment, req.Input.Etag)
	if err != nil {
		return nil, cerror.NewBadRequestError("app.case_comment.update_comment.invalid_etag", "Invalid etag")
	}

	updateOpts, err := grpcopts.NewUpdateOptions(
		ctx,
		grpcopts.WithUpdateFields(req, CaseCommentMetadata),
		grpcopts.WithUpdateEtag(&tag),
	)
	if err != nil {
		return nil, NewBadRequestError(err)
	}

	logAttributes := slog.Group("context", slog.Int64("user_id", updateOpts.GetAuthOpts().GetUserId()), slog.Int64("domain_id", updateOpts.GetAuthOpts().GetDomainId()), slog.Int64("id", tag.GetOid()))

	comment := &cases.CaseComment{
		Id:   tag.GetOid(),
		Text: req.Input.Text,
		Ver:  tag.GetVer(),
	}

	updatedComment, err := c.app.Store.CaseComment().Update(updateOpts, comment)
	if err != nil {
		slog.ErrorContext(ctx, err.Error(), logAttributes)
		return nil, cerror.NewInternalError("app.case_comment.update_comment.store_update_failed", "database error")
	}

	id := updatedComment.GetId()
	roleIds := updatedComment.GetRoleIds()
	parentId := comment.GetCaseId()

	err = NormalizeCommentsResponse(updatedComment, req)
	if err != nil {
		slog.ErrorContext(ctx, err.Error(), logAttributes)
		return nil, ResponseNormalizingError
	}
	err = c.app.watcherManager.Notify(caseCommentsObjScope, EventTypeUpdate, NewCaseCommentWatcherData(updateOpts.GetAuthOpts(), updatedComment, id, parentId, roleIds))
	if err != nil {
		slog.ErrorContext(ctx, fmt.Sprintf("could not notify comment update: %s, ", err.Error()), logAttributes)
	}

	return updatedComment, nil
}

func (c *CaseCommentService) DeleteComment(
	ctx context.Context,
	req *cases.DeleteCommentRequest,
) (*cases.CaseComment, error) {
	if req.Etag == "" {
		return nil, cerror.NewBadRequestError("app.case_comment.delete_comment.etag_required", "Etag is required")
	}
	tag, err := etag.EtagOrId(etag.EtagCaseComment, req.GetEtag())
	if err != nil {
		return nil, cerror.NewBadRequestError("app.case_comment.delete_comment.invalid_etag", "Invalid etag")
	}
	deleteOpts, err := grpcopts.NewDeleteOptions(ctx, grpcopts.WithDeleteID(tag.GetOid()))
	if err != nil {
		return nil, NewBadRequestError(err)
	}
	logAttributes := slog.Group("context", slog.Int64("user_id", deleteOpts.GetAuthOpts().GetUserId()), slog.Int64("domain_id", deleteOpts.GetAuthOpts().GetDomainId()), slog.Int64("id", tag.GetOid()))

	err = c.app.Store.CaseComment().Delete(deleteOpts)
	if err != nil {
		slog.ErrorContext(ctx, err.Error(), logAttributes)
		return nil, DatabaseError
	}

	err = c.app.watcherManager.Notify(caseCommentsObjScope, EventTypeDelete, NewCaseCommentWatcherData(deleteOpts.GetAuthOpts(), nil, tag.GetOid(), 0, nil))
	if err != nil {
		slog.ErrorContext(ctx, fmt.Sprintf("could not notify comment delete: %s, ", err.Error()), logAttributes)
	}
	return nil, nil
}

func (c *CaseCommentService) ListComments(
	ctx context.Context,
	req *cases.ListCommentsRequest,
) (*cases.CaseCommentList, error) {
	if req.CaseEtag == "" {
		return nil, cerror.NewBadRequestError("app.case_comment.list_comments.case_etag_required", "Case etag is required")
	}
	searchOpts, err := grpcopts.NewSearchOptions(
		ctx,
		grpcopts.WithSearch(req),
		grpcopts.WithPagination(req),
		grpcopts.WithFields(req, CaseCommentMetadata,
			util.DeduplicateFields,
			util.ParseFieldsForEtag,
			func(in []string) []string {
				if util.ContainsField(in, "edited") {
					return util.EnsureFields(in, "updated_at", "created_at")
				}
				return in
			},
		),
		grpcopts.WithIDsAsEtags(etag.EtagCaseComment, req.GetIds()...),
		grpcopts.WithSort(req),
	)
	if err != nil {
		return nil, NewBadRequestError(err)
	}
	tag, err := etag.EtagOrId(etag.EtagCase, req.CaseEtag)
	if err != nil {
		return nil, cerror.NewBadRequestError("app.case_comment.list_comments.invalid_etag", "Invalid etag")
	}
	searchOpts.AddFilter("case_id", tag.GetOid())
	logAttributes := slog.Group("context", slog.Int64("user_id", searchOpts.GetAuthOpts().GetUserId()), slog.Int64("domain_id", searchOpts.GetAuthOpts().GetDomainId()), slog.Int64("case_id", tag.GetOid()))

	comments, err := c.app.Store.CaseComment().List(searchOpts)
	if err != nil {
		slog.ErrorContext(ctx, err.Error())
		return nil, DatabaseError
	}

	err = NormalizeCommentsResponse(comments, req)
	if err != nil {
		slog.ErrorContext(ctx, err.Error(), logAttributes)
		return nil, ResponseNormalizingError
	}

	return comments, nil
}

func (c *CaseCommentService) PublishComment(
	ctx context.Context,
	req *cases.PublishCommentRequest,
) (*cases.CaseComment, error) {
	if req.CaseEtag == "" {
		return nil, cerror.NewBadRequestError("app.case_comment.publish_comment.case_etag_required", "Case etag is required")
	} else if req.Input.Text == "" {
		return nil, cerror.NewBadRequestError("app.case_comment.publish_comment.text_required", "Text is required")
	}

	createOpts, err := grpcopts.NewCreateOptions(
		ctx,
		grpcopts.WithCreateFields(req, CaseCommentMetadata),
	)
	if err != nil {
		return nil, NewBadRequestError(err)
	}

	tag, err := etag.EtagOrId(etag.EtagCase, req.CaseEtag)
	if err != nil {
		return nil, cerror.NewBadRequestError("app.case_comment.publish_comment.invalid_etag", "Invalid etag")
	}
	createOpts.ParentID = tag.GetOid()
	logAttributes := slog.Group("context", slog.Int64("user_id", createOpts.GetAuthOpts().GetUserId()), slog.Int64("domain_id", createOpts.GetAuthOpts().GetDomainId()), slog.Int64("case_id", tag.GetOid()))

	accessMode := auth.Read
	if !createOpts.GetAuthOpts().CheckObacAccess(CaseCommentMetadata.GetParentScopeName(), accessMode) {
		slog.ErrorContext(ctx, "user doesn't have required (EDIT) access to the case", logAttributes)
		return nil, ForbiddenError
	}
	if createOpts.GetAuthOpts().IsRbacCheckRequired(CaseCommentMetadata.GetParentScopeName(), accessMode) {
		access, err := c.app.Store.Case().CheckRbacAccess(createOpts, createOpts.GetAuthOpts(), accessMode, createOpts.ParentID)
		if err != nil {
			slog.ErrorContext(ctx, err.Error(), logAttributes)
			return nil, ForbiddenError
		}
		if !access {
			slog.ErrorContext(ctx, "user doesn't have required (EDIT) access to the case", logAttributes)
			return nil, ForbiddenError
		}
	}
	comment, err := c.app.Store.CaseComment().Publish(createOpts, &cases.CaseComment{Text: req.Input.Text})
	if err != nil {
		slog.ErrorContext(ctx, err.Error(), logAttributes)
		return nil, DatabaseError
	}

	id := comment.GetId()
	roleId := comment.GetRoleIds()
	parentId := comment.GetCaseId()

	err = NormalizeCommentsResponse(comment, req)
	if err != nil {
		slog.ErrorContext(ctx, err.Error(), logAttributes)
		return nil, ResponseNormalizingError
	}
	err = c.app.watcherManager.Notify(caseCommentsObjScope, EventTypeCreate, NewCaseCommentWatcherData(createOpts.GetAuthOpts(), comment, id, parentId, roleId))
	if err != nil {
		slog.ErrorContext(ctx, fmt.Sprintf("could not notify comment create: %s, ", err.Error()), logAttributes)
	}
	return comment, nil
}

func NormalizeCommentsResponse(res interface{}, opts shared.Fielder) error {
	requestedFields := opts.GetFields()
	if len(requestedFields) == 0 {
		requestedFields = CaseCommentMetadata.GetDefaultFields()
	}
	hasEtag, hasId, hasVer := util.FindEtagFields(requestedFields)
	var err error
	processComment := func(comment *cases.CaseComment) error {
		comment.RoleIds = nil
		comment.CaseId = 0
		if hasEtag {
			comment.Etag, err = etag.EncodeEtag(etag.EtagCaseComment, comment.Id, comment.Ver)
			if err != nil {
				return err
			}
			if !hasId {
				comment.Id = 0
			}
			if !hasVer {
				comment.Ver = 0
			}
		}
		return nil
	}

	switch v := res.(type) {
	case *cases.CaseComment:
		err = processComment(v)
		if err != nil {
			return err
		}
	case *cases.CaseCommentList:
		for _, comment := range v.Items {
			err = processComment(comment)
			if err != nil {
				return err
			}
		}
	}
	return nil
}

func formCommentsFtsModel(comment *cases.CaseComment, params map[string]any) (*model.FtsCaseComment, error) {
	roles, ok := params["role_ids"].([]int64)
	if !ok {
		return nil, fmt.Errorf("role ids required for FTS model")
	}
	caseId, ok := params["case_id"].(int64)
	if !ok {
		return nil, fmt.Errorf("case id required for FTS model")
	}

	return &model.FtsCaseComment{
		ParentId:  caseId,
		Comment:   comment.GetText(),
		RoleIds:   roles,
		CreatedAt: comment.GetCreatedAt(),
	}, nil
}

func NewCaseCommentService(app *App) (*CaseCommentService, cerror.AppError) {
	if app == nil {
		return nil, cerror.NewInternalError("app.case_comment.new_case_comment_service.app_required", "Unable to initialize service, app is nil")
	}
	watcher := NewDefaultWatcher()
	ftsObserver, err := NewFullTextSearchObserver(app.ftsClient, caseCommentsObjScope, formCommentsFtsModel)
	if err != nil {
		return nil, cerror.NewInternalError("app.case.new_case_comment_service.create_observer.app", err.Error())
	}
	watcher.Attach(EventTypeCreate, ftsObserver)
	watcher.Attach(EventTypeUpdate, ftsObserver)
	watcher.Attach(EventTypeDelete, ftsObserver)

	app.watcherManager.AddWatcher(caseCommentsObjScope, watcher)
	return &CaseCommentService{app: app}, nil
}

type CaseCommentWatcherData struct {
	comment *cases.CaseComment
	Args    map[string]any
}

func NewCaseCommentWatcherData(session auth.Auther, comment *cases.CaseComment, id, caseId int64, roleIds []int64) *CaseCommentWatcherData {
	return &CaseCommentWatcherData{comment: comment, Args: map[string]any{"session": session, "obj": comment, "case_id": caseId, "role_ids": roleIds, "id": id}}
}

func (wd *CaseCommentWatcherData) Marshal() ([]byte, error) {
	return json.Marshal(wd.comment)
}

func (wd *CaseCommentWatcherData) GetArgs() map[string]any {
	return wd.Args
}<|MERGE_RESOLUTION|>--- conflicted
+++ resolved
@@ -2,14 +2,10 @@
 
 import (
 	"context"
-<<<<<<< HEAD
 	"encoding/json"
 	"fmt"
-=======
-	"errors"
 	"github.com/webitel/cases/api/cases"
 	"github.com/webitel/cases/model/options/grpc/shared"
->>>>>>> b4192080
 	"log/slog"
 
 	"github.com/webitel/cases/auth"
