package app

import (
	"context"
<<<<<<< HEAD
	authmodel "github.com/webitel/cases/auth/model"
	"github.com/webitel/webitel-go-kit/errors"
	"log/slog"
	"strconv"

=======
>>>>>>> ced4bb4e
	cases "github.com/webitel/cases/api/cases"
	cerror "github.com/webitel/cases/internal/error"
	"github.com/webitel/cases/model"
	"github.com/webitel/cases/util"
	"github.com/webitel/webitel-go-kit/errors"
	"github.com/webitel/webitel-go-kit/etag"
	"log/slog"
)

var CaseCommentMetadata = model.NewObjectMetadata(
	"case_comments",
	[]*model.Field{
		{Name: "id", Default: false},
		{Name: "etag", Default: true},
		{Name: "ver", Default: false},
		{Name: "created_at", Default: true},
		{Name: "created_by", Default: true},
		{Name: "updated_at", Default: true},
		{Name: "updated_by", Default: false},
		{Name: "text", Default: true},
		{Name: "edited", Default: true},
		{Name: "can_edit", Default: true},
		{Name: "author", Default: true},
	})

type CaseCommentService struct {
	app *App
	cases.UnimplementedCaseCommentsServer
}

func (c *CaseCommentService) LocateComment(
	ctx context.Context,
	req *cases.LocateCommentRequest,
) (*cases.CaseComment, error) {
	if req.Etag == "" {
		return nil, cerror.NewBadRequestError("app.case_comment.locate_comment.etag_required", "Etag is required")
	}

	tag, err := etag.EtagOrId(etag.EtagCaseComment, req.Etag)
	if err != nil {
		return nil, cerror.NewBadRequestError("app.case_comment.locate_comment.invalid_etag", "Invalid etag")
	}

	searchOpts, err := model.NewLocateOptions(ctx, req, CaseCommentMetadata)
	if err != nil {
		slog.Error(err.Error())
		return nil, AppInternalError
	}
	searchOpts.IDs = []int64{tag.GetOid()}
	logAttributes := slog.Group("context", slog.Int64("user_id", searchOpts.GetAuthOpts().GetUserId()), slog.Int64("domain_id", searchOpts.GetAuthOpts().GetDomainId()))

	commentList, err := c.app.Store.CaseComment().List(searchOpts)
	if err != nil {
		return nil, cerror.NewInternalError("app.case_comment.locate_comment.fetch_error", err.Error())
	}

	if len(commentList.Items) == 0 {
		return nil, cerror.NewNotFoundError("app.case_comment.locate_comment.not_found", "Comment not found")
	} else if len(commentList.Items) > 1 {
		return nil, cerror.NewInternalError("app.case_comment.locate_comment.multiple_found", "Multiple comments found")
	}

	err = NormalizeCommentsResponse(commentList.Items[0], req)
	if err != nil {
		slog.Error(err.Error(), logAttributes)
		return nil, AppResponseNormalizingError
	}

	return commentList.Items[0], nil
}

func (c *CaseCommentService) UpdateComment(
	ctx context.Context,
	req *cases.UpdateCommentRequest,
) (*cases.CaseComment, error) {
	if req.Input.Etag == "" {
		return nil, cerror.NewBadRequestError("app.case_comment.update_comment.etag_required", "Etag is required")
	}
	if req.Input.Text == "" {
		return nil, cerror.NewBadRequestError("app.case_comment.update_comment.text_required", "Text is required")
	}

	tag, err := etag.EtagOrId(etag.EtagCaseComment, req.Input.Etag)
	if err != nil {
		return nil, cerror.NewBadRequestError("app.case_comment.update_comment.invalid_etag", "Invalid etag")
	}

	updateOpts, err := model.NewUpdateOptions(ctx, req, CaseCommentMetadata)
	if err != nil {
		slog.Error(err.Error())
		return nil, AppInternalError
	}
	updateOpts.Etags = []*etag.Tid{&tag}
	logAttributes := slog.Group("context", slog.Int64("user_id", updateOpts.GetAuthOpts().GetUserId()), slog.Int64("domain_id", updateOpts.GetAuthOpts().GetDomainId()), slog.Int64("id", tag.GetOid()))

	comment := &cases.CaseComment{
		Id:   tag.GetOid(),
		Text: req.Input.Text,
		Ver:  tag.GetVer(),
	}

	updatedComment, err := c.app.Store.CaseComment().Update(updateOpts, comment)
	if err != nil {
		slog.Error(err.Error(), logAttributes)
		return nil, cerror.NewInternalError("app.case_comment.update_comment.store_update_failed", "database error")
	}

	err = NormalizeCommentsResponse(updatedComment, req)
	if err != nil {
		slog.Error(err.Error(), logAttributes)
		return nil, AppResponseNormalizingError
	}
	return updatedComment, nil
}

func (c *CaseCommentService) DeleteComment(
	ctx context.Context,
	req *cases.DeleteCommentRequest,
) (*cases.CaseComment, error) {
	if req.Etag == "" {
		return nil, cerror.NewBadRequestError("app.case_comment.delete_comment.etag_required", "Etag is required")
	}

<<<<<<< HEAD
	deleteOpts, err := model.NewDeleteOptions(ctx, CaseCommentMetadata)
	if err != nil {
		slog.Error(err.Error())
		return nil, AppInternalError
	}
	tag, err := etag.EtagOrId(etag.EtagCaseComment, req.Id)
=======
	deleteOpts := model.NewDeleteOptions(ctx)

	tag, err := etag.EtagOrId(etag.EtagCaseComment, req.Etag)
>>>>>>> ced4bb4e
	if err != nil {
		return nil, cerror.NewBadRequestError("app.case_comment.delete_comment.invalid_etag", "Invalid etag")
	}
	deleteOpts.IDs = []int64{tag.GetOid()}
	logAttributes := slog.Group("context", slog.Int64("user_id", deleteOpts.GetAuthOpts().GetUserId()), slog.Int64("domain_id", deleteOpts.GetAuthOpts().GetDomainId()), slog.Int64("id", tag.GetOid()))

	err = c.app.Store.CaseComment().Delete(deleteOpts)
	if err != nil {
		slog.Error(err.Error(), logAttributes)
		return nil, AppDatabaseError
	}
	return nil, nil
}

func (c *CaseCommentService) ListComments(
	ctx context.Context,
	req *cases.ListCommentsRequest,
) (*cases.CaseCommentList, error) {
	if req.CaseEtag == "" {
		return nil, cerror.NewBadRequestError("app.case_comment.list_comments.case_etag_required", "Case etag is required")
	}

	tag, err := etag.EtagOrId(etag.EtagCase, req.CaseEtag)
	if err != nil {
		return nil, cerror.NewBadRequestError("app.case_comment.list_comments.invalid_etag", "Invalid etag")
	}

	ids, err := util.ParseIds(req.Ids, etag.EtagCaseComment)
	if err != nil {
		return nil, cerror.NewBadRequestError("app.case_comment.list_comments.invalid_qin", "Invalid Qin format")
	}
	searchOpts, err := model.NewSearchOptions(ctx, req, CaseCommentMetadata)
	if err != nil {
		slog.Error(err.Error())
		return nil, AppInternalError
	}
	searchOpts.ParentId = tag.GetOid()
	searchOpts.IDs = ids
	logAttributes := slog.Group("context", slog.Int64("user_id", searchOpts.GetAuthOpts().GetUserId()), slog.Int64("domain_id", searchOpts.GetAuthOpts().GetDomainId()), slog.Int64("case_id", tag.GetOid()))

	comments, err := c.app.Store.CaseComment().List(searchOpts)
	if err != nil {
		slog.Error(err.Error())
		return nil, AppDatabaseError
	}

	err = NormalizeCommentsResponse(comments, req)
	if err != nil {
		slog.Error(err.Error(), logAttributes)
		return nil, AppResponseNormalizingError
	}

	return comments, nil
}

func (c *CaseCommentService) PublishComment(
	ctx context.Context,
	req *cases.PublishCommentRequest,
) (*cases.CaseComment, error) {
	if req.CaseEtag == "" {
		return nil, cerror.NewBadRequestError("app.case_comment.publish_comment.case_etag_required", "Case etag is required")
	} else if req.Input.Text == "" {
		return nil, cerror.NewBadRequestError("app.case_comment.publish_comment.text_required", "Text is required")
	}

	createOpts, err := model.NewCreateOptions(ctx, req, CaseCommentMetadata)
	if err != nil {
		slog.Error(err.Error())
		return nil, AppInternalError
	}

	tag, err := etag.EtagOrId(etag.EtagCase, req.CaseEtag)
	if err != nil {
		return nil, cerror.NewBadRequestError("app.case_comment.publish_comment.invalid_etag", "Invalid etag")
	}
	createOpts.ParentID = tag.GetOid()
	logAttributes := slog.Group("context", slog.Int64("user_id", createOpts.GetAuthOpts().GetUserId()), slog.Int64("domain_id", createOpts.GetAuthOpts().GetDomainId()), slog.Int64("case_id", tag.GetOid()))
	if createOpts.GetAuthOpts().GetObjectScope(CaseCommunicationMetadata.GetMainScopeName()).IsRbacUsed() {
		access, err := c.app.Store.Case().CheckRbacAccess(createOpts, createOpts.GetAuthOpts(), authmodel.Edit, createOpts.ParentID)
		if err != nil {
			slog.Error(err.Error(), logAttributes)
			return nil, AppForbiddenError
		}
		if !access {
			slog.Error("user doesn't have required (EDIT) access to the case", logAttributes)
			return nil, AppForbiddenError
		}
	}
	comment, err := c.app.Store.CaseComment().Publish(createOpts, &cases.CaseComment{Text: req.Input.Text})
	if err != nil {
		slog.Error(err.Error(), logAttributes)
		return nil, errors.NewInternalError("app.case_comment.publish_comment.database.exec", "database error")
	}

	err = NormalizeCommentsResponse(comment, req)
	if err != nil {
		slog.Error(err.Error(), logAttributes)
		return nil, AppResponseNormalizingError
	}
	return comment, nil
}

func NormalizeCommentsResponse(res interface{}, opts model.Fielder) error {
	requestedFields := opts.GetFields()
	if len(requestedFields) == 0 {
		requestedFields = CaseCommentMetadata.GetDefaultFields()
	}
	processComment := func(comment *cases.CaseComment) error {
		err := util.NormalizeEtag(requestedFields, &comment.Etag, &comment.Id, &comment.Ver)
		if err != nil {
			return err
		}
		return nil
	}

	switch v := res.(type) {
	case *cases.CaseComment:
		err := processComment(v)
		if err != nil {
			return err
		}
	case *cases.CaseCommentList:
		for _, comment := range v.Items {
			err := processComment(comment)
			if err != nil {
				return err
			}
		}
	}
	return nil
}

func NewCaseCommentService(app *App) (*CaseCommentService, cerror.AppError) {
	if app == nil {
		return nil, cerror.NewInternalError("app.case_comment.new_case_comment_service.app_required", "Unable to initialize service, app is nil")
	}
	return &CaseCommentService{app: app}, nil
}<|MERGE_RESOLUTION|>--- conflicted
+++ resolved
@@ -2,14 +2,6 @@
 
 import (
 	"context"
-<<<<<<< HEAD
-	authmodel "github.com/webitel/cases/auth/model"
-	"github.com/webitel/webitel-go-kit/errors"
-	"log/slog"
-	"strconv"
-
-=======
->>>>>>> ced4bb4e
 	cases "github.com/webitel/cases/api/cases"
 	cerror "github.com/webitel/cases/internal/error"
 	"github.com/webitel/cases/model"
@@ -133,18 +125,12 @@
 		return nil, cerror.NewBadRequestError("app.case_comment.delete_comment.etag_required", "Etag is required")
 	}
 
-<<<<<<< HEAD
 	deleteOpts, err := model.NewDeleteOptions(ctx, CaseCommentMetadata)
 	if err != nil {
 		slog.Error(err.Error())
 		return nil, AppInternalError
 	}
-	tag, err := etag.EtagOrId(etag.EtagCaseComment, req.Id)
-=======
-	deleteOpts := model.NewDeleteOptions(ctx)
-
-	tag, err := etag.EtagOrId(etag.EtagCaseComment, req.Etag)
->>>>>>> ced4bb4e
+	tag, err := etag.EtagOrId(etag.EtagCaseComment, req.GetEtag())
 	if err != nil {
 		return nil, cerror.NewBadRequestError("app.case_comment.delete_comment.invalid_etag", "Invalid etag")
 	}
