--- conflicted
+++ resolved
@@ -136,12 +136,7 @@
 	})
 }
 
-<<<<<<< HEAD
 func ScanRowExtendedLookup(value **_go.ExtendedLookup) any {
-=======
-// ScanRelatedCaseLookup is specifically designed for scanning related cases with id, name, subject, and ver fields.
-func ScanRelatedCaseLookup(value **_go.RelatedCaseLookup) any {
->>>>>>> 5b48ee46
 	return TextDecoder(func(src []byte) error {
 		res := *(value)
 		*(value) = nil
@@ -151,11 +146,7 @@
 		}
 
 		if res == nil {
-<<<<<<< HEAD
 			res = new(_go.ExtendedLookup)
-=======
-			res = new(_go.RelatedCaseLookup)
->>>>>>> 5b48ee46
 		}
 
 		var (
@@ -170,13 +161,86 @@
 					if err != nil {
 						return err
 					}
-<<<<<<< HEAD
 					id, err := strconv.ParseInt(str.String, 10, 64)
 					if err != nil {
 						return err
 					}
 					res.Id = id
-=======
+					return nil
+				}),
+				TextDecoder(func(src []byte) error {
+					if len(src) == 0 {
+						return nil
+					}
+					err := str.DecodeText(nil, src)
+					if err != nil {
+						return err
+					}
+					res.Name = str.String
+					ok = ok || (str.String != "" && str.String != "[deleted]") // && str.Status == pgtype.Present
+					return nil
+				}),
+				TextDecoder(func(src []byte) error {
+					if len(src) == 0 {
+						return nil
+					}
+					err := str.DecodeText(nil, src)
+					if err != nil {
+						return err
+					}
+					res.Type = str.String
+					ok = ok || (str.String != "" && str.String != "[deleted]") // && str.Status == pgtype.Present
+					return nil
+				}),
+			}
+			raw = pgtype.NewCompositeTextScanner(nil, src)
+		)
+
+		var err error
+		for _, col := range row {
+
+			raw.ScanDecoder(col)
+
+			err = raw.Err()
+			if err != nil {
+				return err
+			}
+		}
+
+		if ok {
+			*(value) = res
+		}
+
+		return nil
+	})
+}
+
+// ScanRelatedCaseLookup is specifically designed for scanning related cases with id, name, subject, and ver fields.
+func ScanRelatedCaseLookup(value **_go.RelatedCaseLookup) any {
+	return TextDecoder(func(src []byte) error {
+		res := *(value)
+		*(value) = nil
+
+		if len(src) == 0 {
+			return nil // NULL
+		}
+
+		if res == nil {
+			res = new(_go.RelatedCaseLookup)
+		}
+
+		var (
+			ok  bool
+			str pgtype.Text
+			row = []pgtype.TextDecoder{
+				TextDecoder(func(src []byte) error {
+					if len(src) == 0 {
+						return nil
+					}
+					err := str.DecodeText(nil, src)
+					if err != nil {
+						return err
+					}
 					res.Id = str.String
 					return nil
 				}),
@@ -190,44 +254,33 @@
 					}
 					res.Name = str.String
 					ok = ok || (str.String != "" && str.String != "[deleted]")
->>>>>>> 5b48ee46
-					return nil
-				}),
-				TextDecoder(func(src []byte) error {
-					if len(src) == 0 {
-						return nil
-					}
-					err := str.DecodeText(nil, src)
-					if err != nil {
-						return err
-					}
-<<<<<<< HEAD
-					res.Name = str.String
-					ok = ok || (str.String != "" && str.String != "[deleted]") // && str.Status == pgtype.Present
-=======
+					return nil
+				}),
+				TextDecoder(func(src []byte) error {
+					if len(src) == 0 {
+						return nil
+					}
+					err := str.DecodeText(nil, src)
+					if err != nil {
+						return err
+					}
 					res.Subject = str.String
 					ok = ok || (str.String != "" && str.String != "[deleted]")
->>>>>>> 5b48ee46
-					return nil
-				}),
-				TextDecoder(func(src []byte) error {
-					if len(src) == 0 {
-						return nil
-					}
-					err := str.DecodeText(nil, src)
-					if err != nil {
-						return err
-					}
-<<<<<<< HEAD
-					res.Type = str.String
-					ok = ok || (str.String != "" && str.String != "[deleted]") // && str.Status == pgtype.Present
-=======
+					return nil
+				}),
+				TextDecoder(func(src []byte) error {
+					if len(src) == 0 {
+						return nil
+					}
+					err := str.DecodeText(nil, src)
+					if err != nil {
+						return err
+					}
 					ver, parseErr := strconv.Atoi(str.String)
 					if parseErr != nil {
 						return parseErr
 					}
 					res.Ver = int32(ver)
->>>>>>> 5b48ee46
 					return nil
 				}),
 			}
@@ -236,13 +289,7 @@
 
 		var err error
 		for _, col := range row {
-<<<<<<< HEAD
-
 			raw.ScanDecoder(col)
-
-=======
-			raw.ScanDecoder(col)
->>>>>>> 5b48ee46
 			err = raw.Err()
 			if err != nil {
 				return err
