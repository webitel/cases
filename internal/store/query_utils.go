package store

import (
	"fmt"
	"strings"

	"github.com/Masterminds/squirrel"
	"github.com/webitel/cases/model"
)

const (
	ComparisonILike  = "ilike"
	ComparisonRegexp = "~"
)

// Ident returns a string that represents a qualified identifier.
// For example, Ident("cc", "case_link") returns "cc.case_link".
var Ident = func(left, right string) string {
	return fmt.Sprintf("%s.%s", left, right)
}

func FormAsCTE(in squirrel.Sqlizer, alias string) (string, []any, error) {
	query, args, err := in.ToSql()
	if err != nil {
		return "", nil, err
	}
	query = fmt.Sprintf("WITH %s AS (%s)", alias, query)
	return query, args, nil
}

func FormAsCTEs(in map[string]squirrel.Sqlizer) (string, []any, error) {
	var (
		i              int
		resultingQuery string
		resultingArgs  []any
	)
	for alias, sqlizer := range in {
		query, args, _ := sqlizer.ToSql()
		if i == 0 {
			// init
			resultingQuery = fmt.Sprintf("WITH %s AS (%s)", alias, query)
			resultingArgs = args
		} else {
			resultingQuery += fmt.Sprintf("%s AS (%s)", alias, query)
			resultingArgs = append(resultingArgs, args...)
		}

		if len(in)-1 != i {
			resultingQuery += ","
		}
		i++
	}

	return resultingQuery, resultingArgs, nil
}

// ParseSearchTerm delimit searches for the regexp search indicators and if found returns string without indicators and indicator that regexp search found.
// Returns changed copy of the input slice.
func ParseSearchTerm(q string) (s string, operator string) {
	var (
		escapePre = "/"
		escapeSu  = "/"
	)
	if strings.HasPrefix(q, escapePre) && strings.HasSuffix(q, escapeSu) {
		pre, _ := strings.CutPrefix(q, escapePre)
		su, _ := strings.CutSuffix(pre, escapeSu)
		return su, ComparisonRegexp
	} else {
		return "%" + q + "%", ComparisonILike
	}
}

func AddSearchTerm(base squirrel.SelectBuilder, q string, columns ...string) squirrel.SelectBuilder {
	search, operator := ParseSearchTerm(q)
	for _, column := range columns {
		base = base.Where(fmt.Sprintf("%s %s ?", column, operator), search)
	}
	return base
}

func ApplyPaging(page int, size int, base squirrel.SelectBuilder) squirrel.SelectBuilder {
	if size > 0 {
		base = base.Limit(uint64(size + 1))
		if page > 1 {
			base = base.Offset(uint64((page - 1) * size))
		}
	}

	return base
}

<<<<<<< HEAD
func ResolvePaging[T any](size int, items []*T) (updatedItems []*T, next bool) {
	updatedItems = make([]*T, len(items))
	copy(updatedItems, items)
	if size > 0 {
		if len(updatedItems) > size {
			updatedItems = updatedItems[:size]
			next = true
		}
	}
	return
}

func ApplyDefaultSorting(opts model.Sorter, base squirrel.SelectBuilder) squirrel.SelectBuilder {
=======
func ApplyDefaultSorting(opts model.Sorter, base squirrel.SelectBuilder, defaultSort string) squirrel.SelectBuilder {
>>>>>>> b818b74d
	if len(opts.GetSort()) != 0 {
		for _, s := range opts.GetSort() {
			desc := strings.HasPrefix(s, "-")
			if desc {
				s = strings.TrimPrefix(s, "-")
			}

			if desc {
				s += " DESC"
			} else {
				s += " ASC"
			}
			base = base.OrderBy(s)
		}
	} else {
		base = base.OrderBy(fmt.Sprintf(`%s ASC`, defaultSort))
	}

	return base
}

// PrepareSearchNumber reverses the first string
func PrepareSearchNumber(number string) string {
	if number != "" {
		r := []rune(number)
		for i, j := 0, len(r)-1; i < len(r)/2; i, j = i+1, j-1 {
			r[i], r[j] = r[j], r[i]
		}
		return string(r)

	}
	return number
}<|MERGE_RESOLUTION|>--- conflicted
+++ resolved
@@ -89,7 +89,6 @@
 	return base
 }
 
-<<<<<<< HEAD
 func ResolvePaging[T any](size int, items []*T) (updatedItems []*T, next bool) {
 	updatedItems = make([]*T, len(items))
 	copy(updatedItems, items)
@@ -102,10 +101,7 @@
 	return
 }
 
-func ApplyDefaultSorting(opts model.Sorter, base squirrel.SelectBuilder) squirrel.SelectBuilder {
-=======
 func ApplyDefaultSorting(opts model.Sorter, base squirrel.SelectBuilder, defaultSort string) squirrel.SelectBuilder {
->>>>>>> b818b74d
 	if len(opts.GetSort()) != 0 {
 		for _, s := range opts.GetSort() {
 			desc := strings.HasPrefix(s, "-")
