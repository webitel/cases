--- conflicted
+++ resolved
@@ -9,13 +9,7 @@
 	"github.com/webitel/cases/internal/model"
 	"github.com/webitel/cases/internal/model/options"
 	"github.com/webitel/cases/internal/store"
-<<<<<<< HEAD
 	storeutils "github.com/webitel/cases/internal/store/util"
-=======
-	"github.com/webitel/cases/internal/store/postgres/scanner"
-	storeUtil "github.com/webitel/cases/internal/store/util"
-	"github.com/webitel/cases/model/options"
->>>>>>> 3a1989a6
 	"github.com/webitel/cases/util"
 	"google.golang.org/grpc/codes"
 )
@@ -42,7 +36,6 @@
 	for _, field := range fields {
 		switch field {
 		case "id":
-<<<<<<< HEAD
 			// already set
 		case "name":
 			base = base.Column(fmt.Sprintf("%s.name", crLeft))
@@ -68,51 +61,6 @@
 			}
 			base = storeutils.SetUserColumn(base, crLeft, field, field)
 			updatedByAlias = field
-=======
-			base = base.Column(storeUtil.Ident(crLeft, "id"))
-			plan = append(plan, func(reason *_go.CloseReason) any {
-				return &reason.Id
-			})
-		case "name":
-			base = base.Column(storeUtil.Ident(crLeft, "name"))
-			plan = append(plan, func(reason *_go.CloseReason) any {
-				return &reason.Name
-			})
-		case "description":
-			base = base.Column(storeUtil.Ident(crLeft, "description"))
-			plan = append(plan, func(reason *_go.CloseReason) any {
-				return scanner.ScanText(&reason.Description)
-			})
-		case "created_at":
-			base = base.Column(storeUtil.Ident(crLeft, "created_at"))
-			plan = append(plan, func(reason *_go.CloseReason) any {
-				return scanner.ScanTimestamp(&reason.CreatedAt)
-			})
-		case "updated_at":
-			base = base.Column(storeUtil.Ident(crLeft, "updated_at"))
-			plan = append(plan, func(reason *_go.CloseReason) any {
-				return scanner.ScanTimestamp(&reason.UpdatedAt)
-			})
-		case "updated_by":
-			base = base.Column(fmt.Sprintf(
-				"(SELECT ROW(id, COALESCE(name, username))::text FROM directory.wbt_user WHERE id = %s.updated_by) updated_by",
-				crLeft))
-			plan = append(plan, func(reason *_go.CloseReason) any {
-				return scanner.ScanRowLookup(&reason.UpdatedBy)
-			})
-		case "created_by":
-			base = base.Column(fmt.Sprintf(
-				"(SELECT ROW(id, COALESCE(name, username))::text FROM directory.wbt_user WHERE id = %s.created_by) created_by",
-				crLeft))
-			plan = append(plan, func(reason *_go.CloseReason) any {
-				return scanner.ScanRowLookup(&reason.CreatedBy)
-			})
-		case "close_reason_id":
-			base = base.Column(storeUtil.Ident(crLeft, "close_reason_id"))
-			plan = append(plan, func(reason *_go.CloseReason) any {
-				return &reason.CloseReasonGroupId
-			})
->>>>>>> 3a1989a6
 		default:
 			return base, errors.New(fmt.Sprintf("unknown field: %s", field), errors.WithCode(codes.InvalidArgument))
 
@@ -216,6 +164,36 @@
 	return selectBuilder, nil, nil
 }
 
+func (s *CloseReason) buildDeleteCloseReasonQuery(deleter options.Deleter) (sq.SelectBuilder, error) {
+	if len(deleter.GetIDs()) == 0 {
+		return sq.SelectBuilder{}, errors.InvalidArgument("no IDs provided for deletion")
+	}
+	fields := []string{"id", "name", "description", "close_reason_id", "created_at", "updated_at", "dc", "created_by", "updated_by"}
+	deleteBuilder := sq.Delete("cases.close_reason").
+		Where(sq.Eq{"id": deleter.GetIDs()}).
+		Where(sq.Eq{"dc": deleter.GetAuthOpts().GetDomainId()}).
+		PlaceholderFormat(sq.Dollar).
+		Suffix("RETURNING *")
+
+	deleteSQL, args, err := deleteBuilder.ToSql()
+	if err != nil {
+		return sq.SelectBuilder{}, err
+	}
+
+	cte := sq.Expr("WITH deleted AS ("+deleteSQL+")", args...)
+
+	selectBuilder, err := buildCloseReasonSelectColumns(
+		sq.Select().PrefixExpr(cte).From("deleted cr"),
+		fields,
+	)
+	if err != nil {
+		return sq.SelectBuilder{}, err
+	}
+	selectBuilder = selectBuilder.PlaceholderFormat(sq.Dollar)
+
+	return selectBuilder, nil
+}
+
 func (s *CloseReason) buildListCloseReasonQuery(
 	searcher options.Searcher,
 	closeReasonId int64,
@@ -224,7 +202,6 @@
 	if len(fields) == 0 {
 		fields = []string{"id", "name", "description", "close_reason_id", "created_at", "updated_at", "dc", "created_by", "updated_by"}
 	}
-
 	queryBuilder, err := buildCloseReasonSelectColumns(
 		sq.Select().From("cases.close_reason AS cr"),
 		fields,
@@ -232,14 +209,18 @@
 	if err != nil {
 		return sq.SelectBuilder{}, err
 	}
-
+	// Add name filter if provided
+	nameFilters := searcher.GetFilter("name")
+	if len(nameFilters) > 0 {
+		f := nameFilters[0]
+		if f.Operator == "=" || f.Operator == "" {
+			queryBuilder = storeutils.AddSearchTerm(queryBuilder, f.Value, "cr.name")
+		}
+	}
 	queryBuilder = queryBuilder.Where(sq.Eq{"cr.dc": searcher.GetAuthOpts().GetDomainId()})
 
 	if len(searcher.GetIDs()) > 0 {
 		queryBuilder = queryBuilder.Where(sq.Eq{"cr.id": searcher.GetIDs()})
-	}
-	if name, ok := searcher.GetFilter("name").(string); ok && len(name) > 0 {
-		queryBuilder = storeutils.AddSearchTerm(queryBuilder, name, "cr.name")
 	}
 	if closeReasonId != 0 {
 		queryBuilder = queryBuilder.Where(sq.Eq{"cr.close_reason_id": closeReasonId})
@@ -252,55 +233,6 @@
 	return queryBuilder, nil
 }
 
-<<<<<<< HEAD
-func (s *CloseReason) buildDeleteCloseReasonQuery(
-	deleter options.Deleter) (sq.SelectBuilder, error) {
-	if len(deleter.GetIDs()) == 0 {
-		return sq.SelectBuilder{}, errors.InvalidArgument("no IDs provided for deletion")
-=======
-	// Add name filter if provided
-	nameFilters := rpc.GetFilter("name")
-	if len(nameFilters) > 0 {
-		f := nameFilters[0]
-		if f.Operator == "=" || f.Operator == "" {
-			queryBuilder = storeUtil.AddSearchTerm(queryBuilder, f.Value, "cr.name")
-		}
->>>>>>> 3a1989a6
-	}
-	fields := []string{"id", "name", "description", "close_reason_id", "created_at", "updated_at", "dc", "created_by", "updated_by"}
-	deleteBuilder := sq.Delete("cases.close_reason").
-		Where(sq.Eq{"id": deleter.GetIDs()}).
-		Where(sq.Eq{"dc": deleter.GetAuthOpts().GetDomainId()}).
-		PlaceholderFormat(sq.Dollar).
-		Suffix("RETURNING *")
-
-	deleteSQL, args, err := deleteBuilder.ToSql()
-	if err != nil {
-		return sq.SelectBuilder{}, err
-	}
-
-<<<<<<< HEAD
-	cte := sq.Expr("WITH deleted AS ("+deleteSQL+")", args...)
-=======
-	// -------- Apply sorting ----------
-	queryBuilder = storeUtil.ApplyDefaultSorting(rpc, queryBuilder, closeReasonDefaultSort)
-
-	// ---------Apply paging based on Search Opts ( page ; size ) -----------------
-	queryBuilder = storeUtil.ApplyPaging(rpc.GetPage(), rpc.GetSize(), queryBuilder)
->>>>>>> 3a1989a6
-
-	selectBuilder, err := buildCloseReasonSelectColumns(
-		sq.Select().PrefixExpr(cte).From("deleted cr"),
-		fields,
-	)
-	if err != nil {
-		return sq.SelectBuilder{}, err
-	}
-	selectBuilder = selectBuilder.PlaceholderFormat(sq.Dollar)
-
-	return selectBuilder, nil
-}
-
 // --- CRUD Methods ---
 
 func (s *CloseReason) Create(creator options.Creator, input *model.CloseReason) (*model.CloseReason, error) {
@@ -318,10 +250,7 @@
 	if err != nil {
 		return nil, err
 	}
-<<<<<<< HEAD
-=======
-	query = storeUtil.CompactSQL(query)
->>>>>>> 3a1989a6
+	query = storeutils.CompactSQL(query)
 
 	var result model.CloseReason
 	err = pgxscan.Get(creator, d, &result, query, args...)
