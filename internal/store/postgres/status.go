package postgres

import (
	"fmt"

	sq "github.com/Masterminds/squirrel"
	"github.com/georgysavva/scany/v2/pgxscan"
	_go "github.com/webitel/cases/api/cases"
	"github.com/webitel/cases/internal/errors"
	"github.com/webitel/cases/internal/model"
	"github.com/webitel/cases/internal/model/options"
	"github.com/webitel/cases/internal/store"
<<<<<<< HEAD
	util2 "github.com/webitel/cases/internal/store/util"
=======
	"github.com/webitel/cases/internal/store/postgres/scanner"
	storeUtil "github.com/webitel/cases/internal/store/util"
	"github.com/webitel/cases/model/options"
>>>>>>> 3a1989a6
	"github.com/webitel/cases/util"
	"google.golang.org/grpc/codes"
)

type StatusScan func(status *_go.Status) any

const (
	statusLeft        = "s"
	statusDefaultSort = "name"
)

type Status struct {
	storage *Store
}

// Helper function to dynamically build select columns and plan.
func buildStatusSelectColumnsAndPlan(base sq.SelectBuilder, fields []string) (sq.SelectBuilder, error) {
	var (
		createdByAlias string
		updatedByAlias string
	)
	for _, field := range fields {
		switch field {
		case "id":
<<<<<<< HEAD
			base = base.Column(util2.Ident(statusLeft, "id"))
		case "name":
			base = base.Column(util2.Ident(statusLeft, "name"))
		case "description":
			base = base.Column(util2.Ident(statusLeft, "description"))
		case "created_at":
			base = base.Column(util2.Ident(statusLeft, "created_at"))
		case "updated_at":
			base = base.Column(util2.Ident(statusLeft, "updated_at"))
=======
			base = base.Column(storeUtil.Ident(statusLeft, "id"))
			plan = append(plan, func(status *_go.Status) any {
				return &status.Id
			})
		case "name":
			base = base.Column(storeUtil.Ident(statusLeft, "name"))
			plan = append(plan, func(status *_go.Status) any {
				return &status.Name
			})
		case "description":
			base = base.Column(storeUtil.Ident(statusLeft, "description"))
			plan = append(plan, func(status *_go.Status) any {
				return scanner.ScanText(&status.Description)
			})
		case "created_at":
			base = base.Column(storeUtil.Ident(statusLeft, "created_at"))
			plan = append(plan, func(status *_go.Status) any {
				return scanner.ScanTimestamp(&status.CreatedAt)
			})
		case "updated_at":
			base = base.Column(storeUtil.Ident(statusLeft, "updated_at"))
			plan = append(plan, func(status *_go.Status) any {
				return scanner.ScanTimestamp(&status.UpdatedAt)
			})
>>>>>>> 3a1989a6
		case "created_by":
			alias := "crb"
			if createdByAlias == "" {
				base = util2.SetUserColumn(base, statusLeft, alias, field)
			}
			createdByAlias = alias
		case "updated_by":
			alias := "upb"
			if updatedByAlias == "" {
				base = util2.SetUserColumn(base, statusLeft, alias, field)
			}
			updatedByAlias = alias
		default:
			return base, errors.New(fmt.Sprintf("unknown field: %s", field), errors.WithCode(codes.InvalidArgument))
		}
	}
	return base, nil
}

func (s *Status) buildCreateStatusQuery(rpc options.Creator, input *model.Status) (sq.SelectBuilder, error) {
	fields := rpc.GetFields()
	fields = util.EnsureIdField(rpc.GetFields())
	// Build the INSERT query with a RETURNING clause
	insertBuilder := sq.Insert("cases.status").
		Columns("name", "dc", "created_at", "description", "created_by", "updated_at", "updated_by").
		Values(
			input.Name,                                  // name
			rpc.GetAuthOpts().GetDomainId(),             // dc
			rpc.RequestTime(),                           // created_at
			sq.Expr("NULLIF(?, '')", input.Description), // NULLIF for empty description
			rpc.GetAuthOpts().GetUserId(),               // created_by
			rpc.RequestTime(),                           // updated_at
			rpc.GetAuthOpts().GetUserId(),               // updated_by
		).
		PlaceholderFormat(sq.Dollar).
		Suffix("RETURNING *") // RETURNING all columns for use in the next SELECT

	// Convert the INSERT query into a CTE
	insertSQL, args, err := insertBuilder.ToSql()
	if err != nil {
		return sq.SelectBuilder{}, errors.Internal(fmt.Sprintf("postgres.input.create.query_build_error: %v", err))
	}

	// Use the INSERT query as a CTE (Common Table Expression)
	cte := sq.Expr("WITH s AS ("+insertSQL+")", args...)

	// Dynamically build the SELECT query for the resulting row
	selectBuilder, err := buildStatusSelectColumnsAndPlan(sq.Select(), fields)
	if err != nil {
		return sq.SelectBuilder{}, err
	}

	// Combine the CTE with the SELECT query
	selectBuilder = selectBuilder.PrefixExpr(cte).From(statusLeft)

	return selectBuilder, nil
}

func (s *Status) Create(rpc options.Creator, input *model.Status) (*model.Status, error) {
	d, dbErr := s.storage.Database()
	if dbErr != nil {
		return nil, errors.Internal(fmt.Sprintf("postgres.status.create.database_connection_error: %v", dbErr))
	}

	selectBuilder, err := s.buildCreateStatusQuery(rpc, input)
	if err != nil {
		return nil, err
	}

	query, args, err := selectBuilder.ToSql()
	if err != nil {
		return nil, errors.Internal(fmt.Sprintf("postgres.status.create.query_build_error: %v", err))
	}
	res := model.Status{}
	err = pgxscan.Get(rpc, d, &res, query, args...)
	if err != nil {
		return nil, ParseError(err)
	}

	return &res, nil
}

func (s *Status) buildUpdateStatusQuery(rpc options.Updator, input *model.Status) (sq.SelectBuilder, error) {
	fields := rpc.GetFields()
	fields = util.EnsureIdField(rpc.GetFields())
	// Start the UPDATE query
	updateBuilder := sq.Update("cases.status").
		PlaceholderFormat(sq.Dollar). // Use PostgreSQL-compatible placeholders
		Set("updated_at", rpc.RequestTime()).
		Set("updated_by", rpc.GetAuthOpts().GetUserId()).
		Where(sq.Eq{"id": input.Id}).
		Where(sq.Eq{"dc": rpc.GetAuthOpts().GetDomainId()})

	// Dynamically add fields to the SET clause
	for _, field := range rpc.GetMask() {
		switch field {
		case "name":
			updateBuilder = updateBuilder.Set("name", input.Name)
		case "description":
			updateBuilder = updateBuilder.Set("description", input.Description)
		}
	}

	// Generate the CTE for the update operation
	updateSQL, args, err := updateBuilder.Suffix("RETURNING *").ToSql()
	if err != nil {
		return sq.SelectBuilder{}, errors.Internal(fmt.Sprintf("postgres.input.update.query_build_error: %v", err))
	}

	// Use the UPDATE query as a CTE
	cte := sq.Expr("WITH s AS ("+updateSQL+")", args...)

	// Build select clause and scan plan dynamically using buildStatusSelectColumnsAndPlan
	selectBuilder, err := buildStatusSelectColumnsAndPlan(sq.Select(), fields)
	if err != nil {
		return sq.SelectBuilder{}, err
	}

	// Combine the CTE with the SELECT query
	selectBuilder = selectBuilder.PrefixExpr(cte).From("s")

	return selectBuilder, nil
}

func (s *Status) Update(rpc options.Updator, input *model.Status) (*model.Status, error) {
	d, dbErr := s.storage.Database()
	if dbErr != nil {
		return nil, errors.Internal(fmt.Sprintf("postgres.status.input.database_connection_error: %v", dbErr))
	}

	selectBuilder, err := s.buildUpdateStatusQuery(rpc, input)
	if err != nil {
		return nil, err
	}

	query, args, err := selectBuilder.ToSql()
	if err != nil {
		return nil, errors.Internal(fmt.Sprintf("postgres.status.input.query_build_error: %v", err))
	}
	// temporary object for scanning
	res := model.Status{}
	err = pgxscan.Get(rpc, d, &res, query, args...)
	if err != nil {
		return nil, ParseError(err)
	}

	return &res, nil
}

func (s *Status) buildListStatusQuery(rpc options.Searcher) (sq.SelectBuilder, error) {

	queryBuilder := sq.Select().
		From("cases.status AS s").
		Where(sq.Eq{"s.dc": rpc.GetAuthOpts().GetDomainId()}).
		PlaceholderFormat(sq.Dollar)

	// Add ID filter if provided
	if len(rpc.GetIDs()) > 0 {
		queryBuilder = queryBuilder.Where(sq.Eq{"s.id": rpc.GetIDs()})
	}

	// Add name filter if provided
	nameFilters := rpc.GetFilter("name")
	if len(nameFilters) > 0 {
		f := nameFilters[0]
		if f.Operator == "=" || f.Operator == "" {
			queryBuilder = storeUtil.AddSearchTerm(queryBuilder, f.Value, "s.name")
		}
	}

	// -------- Apply sorting ----------
	queryBuilder = storeUtil.ApplyDefaultSorting(rpc, queryBuilder, statusDefaultSort)

	// ---------Apply paging based on Search Opts ( page ; size ) -----------------
	queryBuilder = storeUtil.ApplyPaging(rpc.GetPage(), rpc.GetSize(), queryBuilder)

	// Add select columns and scan plan for requested fields
	queryBuilder, err := buildStatusSelectColumnsAndPlan(queryBuilder, rpc.GetFields())
	if err != nil {
		return sq.SelectBuilder{}, err
	}

	return queryBuilder, nil
}

func (s *Status) List(rpc options.Searcher) ([]*model.Status, error) {
	d, dbErr := s.storage.Database()
	if dbErr != nil {
		return nil, errors.Internal(fmt.Sprintf("postgres.status.list.database_connection_error: %v", dbErr))
	}

	selectBuilder, err := s.buildListStatusQuery(rpc)
	if err != nil {
		return nil, err
	}

	query, args, err := selectBuilder.ToSql()
	if err != nil {
		return nil, errors.Internal(fmt.Sprintf("postgres.status.list.query_build_error: %v", err))
	}
	query = storeUtil.CompactSQL(query)

	var statuses []*model.Status
	err = pgxscan.Select(rpc, d, &statuses, query, args...)
	if err != nil {
		return nil, ParseError(err)
	}
	return statuses, nil
}

func (s *Status) buildDeleteStatusQuery(
	rpc options.Deleter,
) (sq.DeleteBuilder, error) {
	// Ensure IDs are provided
	if len(rpc.GetIDs()) == 0 {
		return sq.DeleteBuilder{}, errors.InvalidArgument("no IDs provided for deletion")
	}

	// Build the delete query
	deleteBuilder := sq.Delete("cases.status").
		Where(sq.Eq{"id": rpc.GetIDs()}).
		Where(sq.Eq{"dc": rpc.GetAuthOpts().GetDomainId()}).
		PlaceholderFormat(sq.Dollar)

	return deleteBuilder, nil
}

func (s *Status) Delete(rpc options.Deleter) (*model.Status, error) {
	d, dbErr := s.storage.Database()
	if dbErr != nil {
		return nil, errors.Internal(fmt.Sprintf("postgres.status.delete.database_connection_error: %v", dbErr))
	}

	deleteBuilder, err := s.buildDeleteStatusQuery(rpc)
	if err != nil {
		return nil, err
	}

	query, args, err := deleteBuilder.ToSql()
	if err != nil {
		return nil, errors.Internal(fmt.Sprintf("postgres.status.delete.query_to_sql_error: %v", err))
	}

	res, execErr := d.Exec(rpc, query, args...)
	if execErr != nil {
		return nil, ParseError(execErr)
	}

	if res.RowsAffected() == 0 {
		return nil, errors.NotFound("postgres.status.delete.no_rows_affected")
	}

	return nil, nil
}

func NewStatusStore(store *Store) (store.StatusStore, error) {
	if store == nil {
		return nil, errors.New("error creating status interface, main store is nil")
	}
	return &Status{storage: store}, nil
}<|MERGE_RESOLUTION|>--- conflicted
+++ resolved
@@ -10,13 +10,7 @@
 	"github.com/webitel/cases/internal/model"
 	"github.com/webitel/cases/internal/model/options"
 	"github.com/webitel/cases/internal/store"
-<<<<<<< HEAD
-	util2 "github.com/webitel/cases/internal/store/util"
-=======
-	"github.com/webitel/cases/internal/store/postgres/scanner"
-	storeUtil "github.com/webitel/cases/internal/store/util"
-	"github.com/webitel/cases/model/options"
->>>>>>> 3a1989a6
+	storeutil "github.com/webitel/cases/internal/store/util"
 	"github.com/webitel/cases/util"
 	"google.golang.org/grpc/codes"
 )
@@ -41,52 +35,25 @@
 	for _, field := range fields {
 		switch field {
 		case "id":
-<<<<<<< HEAD
-			base = base.Column(util2.Ident(statusLeft, "id"))
+			base = base.Column(storeutil.Ident(statusLeft, "id"))
 		case "name":
-			base = base.Column(util2.Ident(statusLeft, "name"))
+			base = base.Column(storeutil.Ident(statusLeft, "name"))
 		case "description":
-			base = base.Column(util2.Ident(statusLeft, "description"))
+			base = base.Column(storeutil.Ident(statusLeft, "description"))
 		case "created_at":
-			base = base.Column(util2.Ident(statusLeft, "created_at"))
+			base = base.Column(storeutil.Ident(statusLeft, "created_at"))
 		case "updated_at":
-			base = base.Column(util2.Ident(statusLeft, "updated_at"))
-=======
-			base = base.Column(storeUtil.Ident(statusLeft, "id"))
-			plan = append(plan, func(status *_go.Status) any {
-				return &status.Id
-			})
-		case "name":
-			base = base.Column(storeUtil.Ident(statusLeft, "name"))
-			plan = append(plan, func(status *_go.Status) any {
-				return &status.Name
-			})
-		case "description":
-			base = base.Column(storeUtil.Ident(statusLeft, "description"))
-			plan = append(plan, func(status *_go.Status) any {
-				return scanner.ScanText(&status.Description)
-			})
-		case "created_at":
-			base = base.Column(storeUtil.Ident(statusLeft, "created_at"))
-			plan = append(plan, func(status *_go.Status) any {
-				return scanner.ScanTimestamp(&status.CreatedAt)
-			})
-		case "updated_at":
-			base = base.Column(storeUtil.Ident(statusLeft, "updated_at"))
-			plan = append(plan, func(status *_go.Status) any {
-				return scanner.ScanTimestamp(&status.UpdatedAt)
-			})
->>>>>>> 3a1989a6
+			base = base.Column(storeutil.Ident(statusLeft, "updated_at"))
 		case "created_by":
 			alias := "crb"
 			if createdByAlias == "" {
-				base = util2.SetUserColumn(base, statusLeft, alias, field)
+				base = storeutil.SetUserColumn(base, statusLeft, alias, field)
 			}
 			createdByAlias = alias
 		case "updated_by":
 			alias := "upb"
 			if updatedByAlias == "" {
-				base = util2.SetUserColumn(base, statusLeft, alias, field)
+				base = storeutil.SetUserColumn(base, statusLeft, alias, field)
 			}
 			updatedByAlias = alias
 		default:
@@ -243,15 +210,15 @@
 	if len(nameFilters) > 0 {
 		f := nameFilters[0]
 		if f.Operator == "=" || f.Operator == "" {
-			queryBuilder = storeUtil.AddSearchTerm(queryBuilder, f.Value, "s.name")
+			queryBuilder = storeutil.AddSearchTerm(queryBuilder, f.Value, "s.name")
 		}
 	}
 
 	// -------- Apply sorting ----------
-	queryBuilder = storeUtil.ApplyDefaultSorting(rpc, queryBuilder, statusDefaultSort)
+	queryBuilder = storeutil.ApplyDefaultSorting(rpc, queryBuilder, statusDefaultSort)
 
 	// ---------Apply paging based on Search Opts ( page ; size ) -----------------
-	queryBuilder = storeUtil.ApplyPaging(rpc.GetPage(), rpc.GetSize(), queryBuilder)
+	queryBuilder = storeutil.ApplyPaging(rpc.GetPage(), rpc.GetSize(), queryBuilder)
 
 	// Add select columns and scan plan for requested fields
 	queryBuilder, err := buildStatusSelectColumnsAndPlan(queryBuilder, rpc.GetFields())
@@ -277,7 +244,7 @@
 	if err != nil {
 		return nil, errors.Internal(fmt.Sprintf("postgres.status.list.query_build_error: %v", err))
 	}
-	query = storeUtil.CompactSQL(query)
+	query = storeutil.CompactSQL(query)
 
 	var statuses []*model.Status
 	err = pgxscan.Select(rpc, d, &statuses, query, args...)
