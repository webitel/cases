package postgres

import (
	"errors"
	"fmt"
<<<<<<< HEAD
	"strconv"

	storeUtil "github.com/webitel/cases/internal/store/util"
=======

	"github.com/lib/pq"
	"github.com/webitel/cases/auth"
	util2 "github.com/webitel/cases/internal/store/util"
	"github.com/webitel/cases/model"
>>>>>>> 6c7cf446
	"github.com/webitel/cases/model/options"
	"github.com/webitel/cases/model/options/defaults"

	sq "github.com/Masterminds/squirrel"
	"github.com/jackc/pgx/v5"
	"github.com/webitel/cases/api/cases"
	_go "github.com/webitel/cases/api/cases"
	dberr "github.com/webitel/cases/internal/errors"
	"github.com/webitel/cases/internal/store"
	"github.com/webitel/cases/internal/store/postgres/scanner"
	"github.com/webitel/cases/util"
)

type RelatedCaseStore struct {
	storage *Store
}

const (
	relatedCaseLeft              = "rc"
	relatedCaseAlias             = "rca"
	relatedCasePriorityAlias     = "rcpa"
	primaryCaseAlias             = "pca"
	primaryCasePriorityAlias     = "pcpa"
	relatedCaseCreatedByAlias    = "cb"
	relatedCaseUpdatedByAlias    = "ub"
	relatedCaseObjClassScopeName = model.ScopeCases
)

// Create implements store.RelatedCaseStore for creating a new related case.
func (r *RelatedCaseStore) Create(
	rpc options.Creator,
	relation *cases.RelationType,
	userID int64,
) (*cases.RelatedCase, error) {
	// Establish database connection
	d, err := r.storage.Database()
	if err != nil {
		return nil, dberr.NewDBInternalError("store.related_case.create.database_connection_error", err)
	}

	// Build SQLizer
	queryBuilder, plan, err := r.buildCreateRelatedCaseSqlizer(rpc, relation, userID)
	if err != nil {
		return nil, err
	}

	// Convert queryBuilder to SQL
	query, args, sqlErr := queryBuilder.ToSql()
	query = storeUtil.CompactSQL(query)

	if sqlErr != nil {
		return nil, dberr.NewDBInternalError("store.related_case.create.query_build_error", sqlErr)
	}

	// Execute the query and scan the results
	relatedCase := &cases.RelatedCase{}
	scanArgs := convertToRelatedCaseScanArgs(plan, relatedCase)

	if err := d.QueryRow(rpc, query, args...).Scan(scanArgs...); err != nil {
		return nil, dberr.NewDBInternalError("store.related_case.create.execution_error", err)
	}

	return relatedCase, nil
}

// buildCreateRelatedCaseSqlizer builds the insert and select SQLizer for creating related cases.
func (r *RelatedCaseStore) buildCreateRelatedCaseSqlizer(
	rpc options.Creator,
	relation *cases.RelationType,
	inputUserID int64,
) (sq.Sqlizer, []func(*cases.RelatedCase) any, *dberr.DBError) {

	userID := rpc.GetAuthOpts().GetUserId()
	if createdBy := inputUserID; createdBy != 0 {
		userID = createdBy
	}
	// Insert query
	insertBuilder := sq.
		Insert("cases.related_case").
		Columns("dc", "primary_case_id", "related_case_id", "relation_type", "created_at", "created_by", "updated_at", "updated_by").
		Values(
			rpc.GetAuthOpts().GetDomainId(), // dc
			rpc.GetParentID(),               // primary_case_id
			rpc.GetChildID(),                // related_case_id
			relation,                        // relation_type
			rpc.RequestTime(),               // created_at
			userID,                          // created_by
			rpc.RequestTime(),               // updated_at
			userID,                          // updated_by
		).
		PlaceholderFormat(sq.Dollar).
		Suffix("RETURNING *")

	// Convert insertBuilder to SQL to use it within a CTE
	insertSQL, insertArgs, err := insertBuilder.ToSql()
	if err != nil {
		return nil, nil, dberr.NewDBError("store.related_case.build_created_related_case_sqlizer.insert_query_error", err.Error())
	}

	// Use the insert SQL as a CTE prefix for the main select query
	ctePrefix := sq.Expr("WITH rc AS ("+insertSQL+")", insertArgs...)
	// Build select clause and scan plan dynamically using buildCommentSelectColumnsAndPlan
	selectBuilder := sq.Select()

	// Use helper to build select columns and scan plan
	selectBuilder, plan, dbErr := buildRelatedCasesSelectColumnsAndPlan(selectBuilder, relatedCaseLeft, rpc.GetFields())
	if dbErr != nil {
		return nil, nil, dbErr
	}
	// Combine the CTE with the select query
	sqBuilder := selectBuilder.
		From(relatedCaseLeft).
		PrefixExpr(ctePrefix)

	return sqBuilder, plan, nil
}

// Delete implements store.RelatedCaseStore for deleting a related case.
func (r *RelatedCaseStore) Delete(
	rpc options.Deleter,
) error {
	// Get database connection
	d, err := r.storage.Database()
	if err != nil {
		return dberr.NewDBInternalError("store.related_case.delete.database_connection_error", err)
	}

	// Build the delete query
	query, args, err := r.buildDeleteRelatedCaseQuery(rpc)
	if err != nil {
		return err
	}

	// Execute the query
	res, execErr := d.Exec(rpc, query, args...)
	if execErr != nil {
		return dberr.NewDBInternalError("store.related_case.delete.execution_error", execErr)
	}

	// Check if any rows were affected
	if res.RowsAffected() == 0 {
		return dberr.NewDBNotFoundError("store.related_case.delete.not_found", "Related case not found")
	}

	return nil
}

func (c RelatedCaseStore) buildDeleteRelatedCaseQuery(rpc options.Deleter) (string, []interface{}, *dberr.DBError) {
	query := deleteRelatedCaseQuery
	args := []interface{}{rpc.GetIDs(), rpc.GetAuthOpts().GetDomainId(), rpc.GetParentID()}
	return query, args, nil
}

var deleteRelatedCaseQuery = storeUtil.CompactSQL(`
	DELETE FROM cases.related_case
	WHERE id = ANY($1) AND dc = $2 AND (primary_case_id = $3 OR related_case_id = $3)
`)

// List implements store.RelatedCaseStore for fetching related cases.
func (r *RelatedCaseStore) List(
	rpc options.Searcher,
) (*cases.RelatedCaseList, error) {
	// Get database connection
	d, err := r.storage.Database()
	if err != nil {
		return nil, dberr.NewDBInternalError("store.related_case.list.database_connection_error", err)
	}

	// Build the query and scan plan
	queryBuilder, planBuilder, err := r.buildListRelatedCaseSqlizer(rpc)
	if err != nil {
		return nil, err
	}

	// Convert queryBuilder to SQL
	query, args, sqlErr := queryBuilder.ToSql()
	if sqlErr != nil {
		return nil, dberr.NewDBInternalError("store.related_case.list.query_build_error", sqlErr)
	}

	// Execute the query
	rows, execErr := d.Query(rpc, query, args...)
	if execErr != nil {
		return nil, dberr.NewDBInternalError("store.related_case.list.execution_error", execErr)
	}
	defer rows.Close()

	// Prepare to scan rows
	var relatedCases []*cases.RelatedCase
	count := 0
	next := false
	fetchAll := rpc.GetSize() == -1

	for rows.Next() {
		// Stop fetching more rows if size limit is reached
		if !fetchAll && count >= int(rpc.GetSize()) {
			next = true
			break
		}

		relatedCase := &cases.RelatedCase{}
		scanArgs := planBuilder(relatedCase)

		if err := rows.Scan(scanArgs...); err != nil {
			return nil, dberr.NewDBInternalError("store.related_case.list.row_scan_error", err)
		}

		// Parse and reverse relation type
		parsedRelationType, parseErr := r.ParseRelationTypeWithReversion(relatedCase.RelationType.String())
		if parseErr != nil {
			return nil, dberr.NewDBInternalError("store.related_case.list.relation_parse_error", parseErr)
		}
		relatedCase.RelationType = parsedRelationType

		relatedCases = append(relatedCases, relatedCase)
		count++
	}

	// Return the paginated list
	return &cases.RelatedCaseList{
		Page: int64(rpc.GetPage()),
		Next: next,
		Data: relatedCases,
	}, nil
}

// ParseRelationTypeWithReversion determines the relation type based on parent-case matching.
func (r *RelatedCaseStore) ParseRelationTypeWithReversion(
	rawType string,
) (cases.RelationType, error) {
	switch rawType {
	case "RELATION_TYPE_UNSPECIFIED":
		return cases.RelationType_RELATION_TYPE_UNSPECIFIED, nil
	case "DUPLICATES":
		return cases.RelationType_DUPLICATES, nil
	case "IS_DUPLICATED_BY":
		return cases.RelationType_IS_DUPLICATED_BY, nil
	case "BLOCKS":
		return cases.RelationType_BLOCKS, nil
	case "IS_BLOCKED_BY":
		return cases.RelationType_IS_BLOCKED_BY, nil
	case "CAUSES":
		return cases.RelationType_CAUSES, nil
	case "IS_CAUSED_BY":
		return cases.RelationType_IS_CAUSED_BY, nil
	case "IS_CHILD_OF":
		return cases.RelationType_IS_CHILD_OF, nil
	case "IS_PARENT_OF":
		return cases.RelationType_IS_PARENT_OF, nil
	case "RELATES_TO":
		return cases.RelationType_RELATES_TO, nil
	default:
		return cases.RelationType_RELATION_TYPE_UNSPECIFIED, fmt.Errorf("invalid relation type: %s", rawType)
	}
}

// buildListRelatedCaseSqlizer dynamically builds the SELECT query for related cases.
func (r *RelatedCaseStore) buildListRelatedCaseSqlizer(
	rpc options.Searcher,
) (sq.SelectBuilder, func(*cases.RelatedCase) []any, *dberr.DBError) {

	// Start building the base query
	queryBuilder := sq.Select().
		From("cases.related_case AS rc").
		Where(sq.Eq{"rc.dc": rpc.GetAuthOpts().GetDomainId()}).
		PlaceholderFormat(sq.Dollar)

		// Filter by parent case if provided
	caseIDFilters := rpc.GetFilter("case_id")
	if len(caseIDFilters) == 0 {
		return queryBuilder, nil, dberr.NewDBError(
			"postgres.case_timeline.build_case_timeline_sqlizer.check_args.case_id",
			"case id required",
		)
	}
	f := caseIDFilters[0]
	if (f.Operator == "=" || f.Operator == "") && f.Value != "" {
		parentId, perr := strconv.ParseInt(f.Value, 10, 64)
		if perr != nil || parentId == 0 {
			return queryBuilder, nil, dberr.NewDBError(
				"postgres.case_timeline.build_case_timeline_sqlizer.check_args.case_id",
				"case id required",
			)
		}
		queryBuilder = queryBuilder.Where(sq.Or{
			sq.Eq{"rc.primary_case_id": parentId},
			sq.Eq{"rc.related_case_id": parentId},
		})
	}

	if len(rpc.GetIDs()) > 0 {
		queryBuilder = queryBuilder.Where(sq.Eq{"rc.id": rpc.GetIDs()})
	}

	// -------- Apply sorting by creation date ----------
	queryBuilder = queryBuilder.OrderBy("created_at ASC")

	// ---------Apply paging based on Search Opts ( page ; size ) -----------------
	queryBuilder = storeUtil.ApplyPaging(rpc.GetPage(), rpc.GetSize(), queryBuilder)

	// Build columns dynamically using helper
	queryBuilder, plan, err := buildRelatedCasesSelectColumnsAndPlan(queryBuilder, relatedCaseLeft, rpc.GetFields())
	if err != nil {
		return queryBuilder, nil, err
	}

	// Define scan plan function
	planBuilder := func(rc *cases.RelatedCase) []any {
		var scanArgs []any
		for _, scan := range plan {
			scanArgs = append(scanArgs, scan(rc))
		}
		return scanArgs
	}

	return queryBuilder, planBuilder, nil
}

func (r *RelatedCaseStore) Update(
	rpc options.Updator,
	input *cases.InputRelatedCase,
	userID int64,
) (*cases.RelatedCase, error) {
	// Get database connection
	d, err := r.storage.Database()
	if err != nil {
		return nil, dberr.NewDBInternalError("store.related_case.update.database_connection_error", err)
	}

	// Build update SQLizer
	queryBuilder, plan, err := r.buildUpdateRelatedCaseSqlizer(rpc, input, userID)
	if err != nil {
		return nil, err
	}

	// Convert queryBuilder to SQL
	query, args, sqlErr := queryBuilder.ToSql()
	if sqlErr != nil {
		return nil, dberr.NewDBInternalError("store.related_case.update.query_build_error", sqlErr)
	}

	// Prepare object for result scanning
	updatedCase := &cases.RelatedCase{}
	scanArgs := convertToRelatedCaseScanArgs(plan, updatedCase)

	// Execute query and scan the result
	if err := d.QueryRow(rpc, query, args...).Scan(scanArgs...); err != nil {
		if errors.Is(err, pgx.ErrNoRows) {
			return nil, dberr.NewDBNotFoundError("store.related_case.update.not_found", "Related case not found")
		}
		return nil, dberr.NewDBInternalError("store.related_case.update.execution_error", err)
	}

	return updatedCase, nil
}

// buildUpdateRelatedCaseSqlizer dynamically builds the update query for related cases.
func (r *RelatedCaseStore) buildUpdateRelatedCaseSqlizer(
	rpc options.Updator,
	input *cases.InputRelatedCase,
	inputUserID int64,
) (sq.Sqlizer, []func(*cases.RelatedCase) any, *dberr.DBError) {
	// Ensure "id" and "ver" are included
	fields := rpc.GetFields()
	fields = util.EnsureIdAndVerField(rpc.GetFields())

	userID := rpc.GetAuthOpts().GetUserId()
	if util.ContainsField(rpc.GetMask(), "userID") {
		if updatedBy := inputUserID; updatedBy != 0 {
			userID = updatedBy
		}
	}

	// Start building the update query
	updateBuilder := sq.Update("cases.related_case").
		PlaceholderFormat(sq.Dollar).
		Set("relation_type", input.RelationType).
		Set("updated_at", rpc.RequestTime()).
		Set("updated_by", userID).
		Set("ver", sq.Expr("ver + 1")).
		Where(sq.Eq{
			"id":  rpc.GetEtags()[0].GetOid(),
			"ver": rpc.GetEtags()[0].GetVer(),
			"dc":  rpc.GetAuthOpts().GetDomainId(),
		})

	for _, mask := range rpc.GetMask() {
		switch mask {
		case "primaryCaseId":
			updateBuilder = updateBuilder.Set("primary_case_id", input.GetPrimaryCase().GetId())
		case "relatedCaseId":
			updateBuilder = updateBuilder.Set("related_case_id", input.GetRelatedCase().GetId())
		}
	}

	// Prepare a SELECT query with the updated values
	selectBuilder := sq.Select().
		PrefixExpr(sq.Expr(fmt.Sprintf(`WITH %s AS (?)`, relatedCaseLeft), updateBuilder.Suffix("RETURNING *"))).
		From(relatedCaseLeft)

	// Use helper function to dynamically build columns and scan plan
	selectBuilder, plan, err := buildRelatedCasesSelectColumnsAndPlan(selectBuilder, relatedCaseLeft, fields)
	if err != nil {
		return nil, nil, err
	}

	return selectBuilder, plan, nil
}

func buildRelatedCasesSelectColumnsAndPlan(
	base sq.SelectBuilder,
	left string,
	fields []string,
) (sq.SelectBuilder, []func(relatedCase *cases.RelatedCase) any, *dberr.DBError) {
	var (
		plan []func(relatedCase *cases.RelatedCase) any

		joinCreatedBy = func() {
			base = base.LeftJoin(fmt.Sprintf("directory.wbt_user %s ON %[1]s.id = %s.created_by", relatedCaseCreatedByAlias, left))
		}
		joinUpdatedBy = func() {
			base = base.LeftJoin(fmt.Sprintf("directory.wbt_user %s ON %[1]s.id = %s.updated_by", relatedCaseUpdatedByAlias, left))
		}
		joinRelatedCase = func() {
			base = base.
				LeftJoin(fmt.Sprintf("cases.case %s ON %[1]s.id = %s.related_case_id", relatedCaseAlias, left)).
				LeftJoin(fmt.Sprintf("cases.priority %s ON %[1]s.id = %s.priority", relatedCasePriorityAlias, relatedCaseAlias))
		}
		joinPrimaryCase = func() {
			base = base.
				LeftJoin(fmt.Sprintf("cases.case %s ON %[1]s.id = %s.primary_case_id", primaryCaseAlias, left)).
				LeftJoin(fmt.Sprintf("cases.priority %s ON %[1]s.id = %s.priority", primaryCasePriorityAlias, primaryCaseAlias))
		}
	)

	for _, field := range fields {
		switch field {
		case "id":
			base = base.Column(storeUtil.Ident(left, "id"))
			plan = append(plan, func(rc *cases.RelatedCase) any {
				return &rc.Id
			})
		case "ver":
			base = base.Column(storeUtil.Ident(left, "ver"))
			plan = append(plan, func(rc *cases.RelatedCase) any {
				return &rc.Ver
			})
		case "created_by":
			joinCreatedBy()
			base = base.Column(fmt.Sprintf("ROW(%[1]s.id, coalesce(%[1]s.name, %[1]s.username))::text created_by", relatedCaseCreatedByAlias))
			plan = append(plan, func(rc *cases.RelatedCase) any {
				return scanner.ScanRowLookup(&rc.CreatedBy)
			})
		case "created_at":
			base = base.Column(storeUtil.Ident(left, "created_at"))
			plan = append(plan, func(rc *cases.RelatedCase) any {
				return scanner.ScanTimestamp(&rc.CreatedAt)
			})
		case "updated_by":
			joinUpdatedBy()
			base = base.Column(fmt.Sprintf("ROW(%[1]s.id, coalesce(%[1]s.name, %[1]s.username))::text updated_by", relatedCaseUpdatedByAlias))
			plan = append(plan, func(rc *cases.RelatedCase) any {
				return scanner.ScanRowLookup(&rc.UpdatedBy)
			})
		case "updated_at":
			base = base.Column(storeUtil.Ident(left, "updated_at"))
			plan = append(plan, func(rc *cases.RelatedCase) any {
				return scanner.ScanTimestamp(&rc.UpdatedAt)
			})
		//case "relation":
		//	base = base.Column(util2.Ident(left, "relation_type"))
		//	plan = append(plan, func(rc *cases.RelatedCase) any {
		//		return scanner.TextDecoder(func(src []byte) error {
		//			if len(src) == 0 {
		//				rc.RelationType = 0
		//
		//				return nil
		//			}
		//			var relType int32
		//			s := string(src)
		//			_, err := fmt.Sscanf(s, "%d", &relType)
		//			if err != nil {
		//				return err
		//			}
		//			rc.RelationType = cases.RelationType(relType)
		//			return nil
		//		})
		//	})
		case "relation":
			base = base.Column(storeUtil.Ident(left, "relation_type"))
			plan = append(plan, func(rc *cases.RelatedCase) any {
				// Scan directly into int32 (handles NULL as 0 automatically)
				return (*int32)(&rc.RelationType)
			})
		case "related_case":
			joinRelatedCase()
			base = base.Column(fmt.Sprintf(
				"ROW(%[1]s.id, %[1]s.name, %[1]s.subject, %[1]s.ver, %[2]s.color)::text related_case",
				relatedCaseAlias, relatedCasePriorityAlias))
			plan = append(plan, func(rc *cases.RelatedCase) any {
				return scanner.ScanRelatedCaseLookup(&rc.RelatedCase)
			})
		case "primary_case":
			joinPrimaryCase()
			base = base.Column(fmt.Sprintf(
				"ROW(%[1]s.id, %[1]s.name, %[1]s.subject, %[1]s.ver, %[2]s.color)::text primary_case",
				primaryCaseAlias, primaryCasePriorityAlias))
			plan = append(plan, func(rc *cases.RelatedCase) any {
				return scanner.ScanRelatedCaseLookup(&rc.PrimaryCase)
			})
		default:
			return base, nil, dberr.NewDBError("store.related_case.build_columns.unknown_field", fmt.Sprintf("Unknown field: %s", field))
		}
	}

	if len(plan) == 0 {
		return base, nil, dberr.NewDBError("store.related_case.build_columns.no_fields", "No columns specified")
	}

	return base, plan, nil
}

// convertToRelatedCaseScanArgs converts scan plan to arguments for Scan function.
func convertToRelatedCaseScanArgs(plan []func(*cases.RelatedCase) any, rc *cases.RelatedCase) []any {
	var scanArgs []any
	for _, scan := range plan {
		scanArgs = append(scanArgs, scan(rc))
	}
	return scanArgs
}

func NewRelatedCaseStore(store *Store) (store.RelatedCaseStore, error) {
	if store == nil {
		return nil, dberr.NewDBError("postgres.new_related_case.check.bad_arguments",
			"error creating related case interface, main store is nil")
	}
	return &RelatedCaseStore{storage: store}, nil
}

func buildRelatedCasesSelectAsSubquery(auther auth.Auther, fields []string, caseAlias string) (sq.SelectBuilder, []func(*_go.RelatedCase) any, error) {
	alias := "related"
	if caseAlias == alias {
		alias = "sub_" + alias
	}
	base := sq.
		Select().
		From("cases.related_case " + alias).
		Where(fmt.Sprintf("%s = %s", util2.Ident(alias, "primary_case_id"), util2.Ident(caseAlias, "id")))

	base, err := addRelatedCaseRbacCondition(auther, auth.Read, base, util2.Ident(alias, "id"))
	if err != nil {
		return base, nil, dberr.NewDBError("store.related_case.build_related_cases_select_as_subquery.rbac_err", err.Error())
	}
	base, plan, dbErr := buildRelatedCasesSelectColumnsAndPlan(base, alias, fields)
	if dbErr != nil {
		return base, nil, dbErr
	}
	base = util2.ApplyPaging(1, defaults.DefaultSearchSize, base)
	return base, plan, nil
}

func addRelatedCaseRbacCondition(auth auth.Auther, access auth.AccessMode, query sq.SelectBuilder, dependencyColumn string) (sq.SelectBuilder, error) {
	if auth != nil && auth.IsRbacCheckRequired(relatedCaseObjClassScopeName, access) {
		return query.Where(sq.Expr(fmt.Sprintf(
			"EXISTS(SELECT acl.object FROM cases.case_acl acl WHERE acl.dc = ? AND acl.object = %s AND acl.subject = any( ?::int[]) AND acl.access & ? = ? LIMIT 1)",
			dependencyColumn),
			auth.GetDomainId(), pq.Array(auth.GetRoles()), int64(access), int64(access))), nil
	}
	return query, nil
}<|MERGE_RESOLUTION|>--- conflicted
+++ resolved
@@ -3,17 +3,12 @@
 import (
 	"errors"
 	"fmt"
-<<<<<<< HEAD
 	"strconv"
 
 	storeUtil "github.com/webitel/cases/internal/store/util"
-=======
-
 	"github.com/lib/pq"
 	"github.com/webitel/cases/auth"
-	util2 "github.com/webitel/cases/internal/store/util"
 	"github.com/webitel/cases/model"
->>>>>>> 6c7cf446
 	"github.com/webitel/cases/model/options"
 	"github.com/webitel/cases/model/options/defaults"
 
@@ -561,9 +556,9 @@
 	base := sq.
 		Select().
 		From("cases.related_case " + alias).
-		Where(fmt.Sprintf("%s = %s", util2.Ident(alias, "primary_case_id"), util2.Ident(caseAlias, "id")))
-
-	base, err := addRelatedCaseRbacCondition(auther, auth.Read, base, util2.Ident(alias, "id"))
+		Where(fmt.Sprintf("%s = %s", storeUtil.Ident(alias, "primary_case_id"), storeUtil.Ident(caseAlias, "id")))
+
+	base, err := addRelatedCaseRbacCondition(auther, auth.Read, base, storeUtil.Ident(alias, "id"))
 	if err != nil {
 		return base, nil, dberr.NewDBError("store.related_case.build_related_cases_select_as_subquery.rbac_err", err.Error())
 	}
@@ -571,7 +566,7 @@
 	if dbErr != nil {
 		return base, nil, dbErr
 	}
-	base = util2.ApplyPaging(1, defaults.DefaultSearchSize, base)
+	base = storeUtil.ApplyPaging(1, defaults.DefaultSearchSize, base)
 	return base, plan, nil
 }
 
