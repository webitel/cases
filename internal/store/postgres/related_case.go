package postgres

import (
	"fmt"
<<<<<<< HEAD
	"github.com/webitel/cases/internal/model/options"
	util2 "github.com/webitel/cases/internal/store/util"
=======
	"strconv"

	storeUtil "github.com/webitel/cases/internal/store/util"
	"github.com/lib/pq"
	"github.com/webitel/cases/auth"
	"github.com/webitel/cases/model"
	"github.com/webitel/cases/model/options"
	"github.com/webitel/cases/model/options/defaults"
>>>>>>> 3a1989a6

	sq "github.com/Masterminds/squirrel"
	"github.com/webitel/cases/api/cases"
<<<<<<< HEAD
	"github.com/webitel/cases/internal/errors"
=======
	_go "github.com/webitel/cases/api/cases"
	dberr "github.com/webitel/cases/internal/errors"
>>>>>>> 3a1989a6
	"github.com/webitel/cases/internal/store"
	"github.com/webitel/cases/internal/store/postgres/scanner"
	"github.com/webitel/cases/util"
)

type RelatedCaseStore struct {
	storage *Store
}

const (
	relatedCaseLeft              = "rc"
	relatedCaseAlias             = "rca"
	relatedCasePriorityAlias     = "rcpa"
	primaryCaseAlias             = "pca"
	primaryCasePriorityAlias     = "pcpa"
	relatedCaseCreatedByAlias    = "cb"
	relatedCaseUpdatedByAlias    = "ub"
	relatedCaseObjClassScopeName = model.ScopeCases
)

// Create implements store.RelatedCaseStore for creating a new related case.
func (r *RelatedCaseStore) Create(
	rpc options.Creator,
	relation *cases.RelationType,
	userID int64,
) (*cases.RelatedCase, error) {
	// Establish database connection
	d, err := r.storage.Database()
	if err != nil {
		return nil, errors.Internal(fmt.Sprintf("postgres.related_case.create.database_connection_error: %v", err))
	}

	// Build SQLizer
	queryBuilder, plan, err := r.buildCreateRelatedCaseSqlizer(rpc, relation, userID)
	if err != nil {
		return nil, err
	}

	// Convert queryBuilder to SQL
	query, args, sqlErr := queryBuilder.ToSql()
	query = storeUtil.CompactSQL(query)

	if sqlErr != nil {
		return nil, errors.New("error building create query", errors.WithCause(sqlErr))
	}

	// Execute the query and scan the results
	relatedCase := &cases.RelatedCase{}
	scanArgs := convertToRelatedCaseScanArgs(plan, relatedCase)

	if err := d.QueryRow(rpc, query, args...).Scan(scanArgs...); err != nil {
		return nil, ParseError(err)
	}

	return relatedCase, nil
}

// buildCreateRelatedCaseSqlizer builds the insert and select SQLizer for creating related cases.
func (r *RelatedCaseStore) buildCreateRelatedCaseSqlizer(
	rpc options.Creator,
	relation *cases.RelationType,
	inputUserID int64,
) (sq.Sqlizer, []func(*cases.RelatedCase) any, error) {

	userID := rpc.GetAuthOpts().GetUserId()
	if createdBy := inputUserID; createdBy != 0 {
		userID = createdBy
	}
	// Insert query
	insertBuilder := sq.
		Insert("cases.related_case").
		Columns("dc", "primary_case_id", "related_case_id", "relation_type", "created_at", "created_by", "updated_at", "updated_by").
		Values(
			rpc.GetAuthOpts().GetDomainId(), // dc
			rpc.GetParentID(),               // primary_case_id
			rpc.GetChildID(),                // related_case_id
			relation,                        // relation_type
			rpc.RequestTime(),               // created_at
			userID,                          // created_by
			rpc.RequestTime(),               // updated_at
			userID,                          // updated_by
		).
		PlaceholderFormat(sq.Dollar).
		Suffix("RETURNING *")

	// Convert insertBuilder to SQL to use it within a CTE
	insertSQL, insertArgs, err := insertBuilder.ToSql()
	if err != nil {
		return nil, nil, errors.New("error building insert query", errors.WithCause(err))
	}

	// Use the insert SQL as a CTE prefix for the main select query
	ctePrefix := sq.Expr("WITH rc AS ("+insertSQL+")", insertArgs...)
	// Build select clause and scan plan dynamically using buildCommentSelectColumnsAndPlan
	selectBuilder := sq.Select()

	// Use helper to build select columns and scan plan
	selectBuilder, plan, dbErr := buildRelatedCasesSelectColumnsAndPlan(selectBuilder, relatedCaseLeft, rpc.GetFields())
	if dbErr != nil {
		return nil, nil, dbErr
	}
	// Combine the CTE with the select query
	sqBuilder := selectBuilder.
		From(relatedCaseLeft).
		PrefixExpr(ctePrefix)

	return sqBuilder, plan, nil
}

// Delete implements store.RelatedCaseStore for deleting a related case.
func (r *RelatedCaseStore) Delete(
	rpc options.Deleter,
) error {
	// Get database connection
	d, err := r.storage.Database()
	if err != nil {
		return errors.Internal(fmt.Sprintf("postgres.related_case.delete.database_connection_error: %v", err))
	}

	// Build the delete query
	query, args, err := r.buildDeleteRelatedCaseQuery(rpc)
	if err != nil {
		return err
	}

	// Execute the query
	res, err := d.Exec(rpc, query, args...)
	if err != nil {
		return ParseError(err)
	}

	// Check if any rows were affected
	if res.RowsAffected() == 0 {
		return errors.NotFound("not found related case to delete, no rows affected")
	}

	return nil
}

func (c RelatedCaseStore) buildDeleteRelatedCaseQuery(rpc options.Deleter) (string, []interface{}, error) {
	query := deleteRelatedCaseQuery
	args := []interface{}{rpc.GetIDs(), rpc.GetAuthOpts().GetDomainId(), rpc.GetParentID()}
	return query, args, nil
}

var deleteRelatedCaseQuery = storeUtil.CompactSQL(`
	DELETE FROM cases.related_case
	WHERE id = ANY($1) AND dc = $2 AND (primary_case_id = $3 OR related_case_id = $3)
`)

// List implements store.RelatedCaseStore for fetching related cases.
func (r *RelatedCaseStore) List(
	rpc options.Searcher,
) (*cases.RelatedCaseList, error) {
	// Get database connection
	d, err := r.storage.Database()
	if err != nil {
		return nil, errors.Internal(fmt.Sprintf("postgres.related_case.list.database_connection_error: %v", err))
	}

	// Build the query and scan plan
	queryBuilder, planBuilder, err := r.buildListRelatedCaseSqlizer(rpc)
	if err != nil {
		return nil, err
	}

	// Convert queryBuilder to SQL
	query, args, sqlErr := queryBuilder.ToSql()
	if sqlErr != nil {
		return nil, errors.Internal(fmt.Sprintf("postgres.related_case.list.query_build_error: %v", sqlErr))
	}

	// Execute the query
	rows, execErr := d.Query(rpc, query, args...)
	if execErr != nil {
		return nil, ParseError(err)
	}
	defer rows.Close()

	// Prepare to scan rows
	var relatedCases []*cases.RelatedCase
	count := 0
	next := false
	fetchAll := rpc.GetSize() == -1

	for rows.Next() {
		// Stop fetching more rows if size limit is reached
		if !fetchAll && count >= int(rpc.GetSize()) {
			next = true
			break
		}

		relatedCase := &cases.RelatedCase{}
		scanArgs := planBuilder(relatedCase)

		if err := rows.Scan(scanArgs...); err != nil {
			return nil, errors.Internal(fmt.Sprintf("postgres.related_case.list.row_scan_error: %v", err))
		}

		// Parse and reverse relation type
		parsedRelationType, parseErr := r.ParseRelationTypeWithReversion(relatedCase.RelationType.String())
		if parseErr != nil {
			return nil, errors.Internal(fmt.Sprintf("postgres.related_case.list.relation_parse_error: %v", parseErr))
		}
		relatedCase.RelationType = parsedRelationType

		relatedCases = append(relatedCases, relatedCase)
		count++
	}

	// Return the paginated list
	return &cases.RelatedCaseList{
		Page: int64(rpc.GetPage()),
		Next: next,
		Data: relatedCases,
	}, nil
}

// ParseRelationTypeWithReversion determines the relation type based on parent-case matching.
func (r *RelatedCaseStore) ParseRelationTypeWithReversion(
	rawType string,
) (cases.RelationType, error) {
	switch rawType {
	case "RELATION_TYPE_UNSPECIFIED":
		return cases.RelationType_RELATION_TYPE_UNSPECIFIED, nil
	case "DUPLICATES":
		return cases.RelationType_DUPLICATES, nil
	case "IS_DUPLICATED_BY":
		return cases.RelationType_IS_DUPLICATED_BY, nil
	case "BLOCKS":
		return cases.RelationType_BLOCKS, nil
	case "IS_BLOCKED_BY":
		return cases.RelationType_IS_BLOCKED_BY, nil
	case "CAUSES":
		return cases.RelationType_CAUSES, nil
	case "IS_CAUSED_BY":
		return cases.RelationType_IS_CAUSED_BY, nil
	case "IS_CHILD_OF":
		return cases.RelationType_IS_CHILD_OF, nil
	case "IS_PARENT_OF":
		return cases.RelationType_IS_PARENT_OF, nil
	case "RELATES_TO":
		return cases.RelationType_RELATES_TO, nil
	default:
		return cases.RelationType_RELATION_TYPE_UNSPECIFIED, fmt.Errorf("invalid relation type: %s", rawType)
	}
}

// buildListRelatedCaseSqlizer dynamically builds the SELECT query for related cases.
func (r *RelatedCaseStore) buildListRelatedCaseSqlizer(
	rpc options.Searcher,
) (sq.SelectBuilder, func(*cases.RelatedCase) []any, error) {

	// Start building the base query
	queryBuilder := sq.Select().
		From("cases.related_case AS rc").
		Where(sq.Eq{"rc.dc": rpc.GetAuthOpts().GetDomainId()}).
		PlaceholderFormat(sq.Dollar)

<<<<<<< HEAD
	// Filter by parent case if provided
	parentId, ok := rpc.GetFilter("case_id").(int64)
	if !ok || parentId == 0 {
		return queryBuilder, nil, errors.InvalidArgument("case id required")
=======
		// Filter by parent case if provided
	caseIDFilters := rpc.GetFilter("case_id")
	if len(caseIDFilters) == 0 {
		return queryBuilder, nil, dberr.NewDBError(
			"postgres.case_timeline.build_case_timeline_sqlizer.check_args.case_id",
			"case id required",
		)
	}
	f := caseIDFilters[0]
	if (f.Operator == "=" || f.Operator == "") && f.Value != "" {
		parentId, perr := strconv.ParseInt(f.Value, 10, 64)
		if perr != nil || parentId == 0 {
			return queryBuilder, nil, dberr.NewDBError(
				"postgres.case_timeline.build_case_timeline_sqlizer.check_args.case_id",
				"case id required",
			)
		}
		queryBuilder = queryBuilder.Where(sq.Or{
			sq.Eq{"rc.primary_case_id": parentId},
			sq.Eq{"rc.related_case_id": parentId},
		})
>>>>>>> 3a1989a6
	}

	if len(rpc.GetIDs()) > 0 {
		queryBuilder = queryBuilder.Where(sq.Eq{"rc.id": rpc.GetIDs()})
	}

	// -------- Apply sorting by creation date ----------
	queryBuilder = queryBuilder.OrderBy("created_at ASC")

	// ---------Apply paging based on Search Opts ( page ; size ) -----------------
	queryBuilder = storeUtil.ApplyPaging(rpc.GetPage(), rpc.GetSize(), queryBuilder)

	// Build columns dynamically using helper
	queryBuilder, plan, err := buildRelatedCasesSelectColumnsAndPlan(queryBuilder, relatedCaseLeft, rpc.GetFields())
	if err != nil {
		return queryBuilder, nil, err
	}

	// Define scan plan function
	planBuilder := func(rc *cases.RelatedCase) []any {
		var scanArgs []any
		for _, scan := range plan {
			scanArgs = append(scanArgs, scan(rc))
		}
		return scanArgs
	}

	return queryBuilder, planBuilder, nil
}

func (r *RelatedCaseStore) Update(
	rpc options.Updator,
	input *cases.InputRelatedCase,
	userID int64,
) (*cases.RelatedCase, error) {
	// Get database connection
	d, err := r.storage.Database()
	if err != nil {
		return nil, errors.Internal(fmt.Sprintf("postgres.related_case.update.database_connection_error: %v", err))
	}

	// Build update SQLizer
	queryBuilder, plan, err := r.buildUpdateRelatedCaseSqlizer(rpc, input, userID)
	if err != nil {
		return nil, err
	}

	// Convert queryBuilder to SQL
	query, args, sqlErr := queryBuilder.ToSql()
	if sqlErr != nil {
		return nil, errors.New("error building update query", errors.WithCause(sqlErr))
	}

	// Prepare object for result scanning
	updatedCase := &cases.RelatedCase{}
	scanArgs := convertToRelatedCaseScanArgs(plan, updatedCase)

	// Execute query and scan the result
	if err := d.QueryRow(rpc, query, args...).Scan(scanArgs...); err != nil {
		return nil, ParseError(err)
	}

	return updatedCase, nil
}

// buildUpdateRelatedCaseSqlizer dynamically builds the update query for related cases.
func (r *RelatedCaseStore) buildUpdateRelatedCaseSqlizer(
	rpc options.Updator,
	input *cases.InputRelatedCase,
	inputUserID int64,
) (sq.Sqlizer, []func(*cases.RelatedCase) any, error) {
	// Ensure "id" and "ver" are included
	fields := rpc.GetFields()
	fields = util.EnsureIdAndVerField(rpc.GetFields())

	userID := rpc.GetAuthOpts().GetUserId()
	if util.ContainsField(rpc.GetMask(), "userID") {
		if updatedBy := inputUserID; updatedBy != 0 {
			userID = updatedBy
		}
	}

	// Start building the update query
	updateBuilder := sq.Update("cases.related_case").
		PlaceholderFormat(sq.Dollar).
		Set("relation_type", input.RelationType).
		Set("updated_at", rpc.RequestTime()).
		Set("updated_by", userID).
		Set("ver", sq.Expr("ver + 1")).
		Where(sq.Eq{
			"id":  rpc.GetEtags()[0].GetOid(),
			"ver": rpc.GetEtags()[0].GetVer(),
			"dc":  rpc.GetAuthOpts().GetDomainId(),
		})

	for _, mask := range rpc.GetMask() {
		switch mask {
		case "primaryCaseId":
			updateBuilder = updateBuilder.Set("primary_case_id", input.GetPrimaryCase().GetId())
		case "relatedCaseId":
			updateBuilder = updateBuilder.Set("related_case_id", input.GetRelatedCase().GetId())
		}
	}

	// Prepare a SELECT query with the updated values
	selectBuilder := sq.Select().
		PrefixExpr(sq.Expr(fmt.Sprintf(`WITH %s AS (?)`, relatedCaseLeft), updateBuilder.Suffix("RETURNING *"))).
		From(relatedCaseLeft)

	// Use helper function to dynamically build columns and scan plan
	selectBuilder, plan, err := buildRelatedCasesSelectColumnsAndPlan(selectBuilder, relatedCaseLeft, fields)
	if err != nil {
		return nil, nil, err
	}

	return selectBuilder, plan, nil
}

func buildRelatedCasesSelectColumnsAndPlan(
	base sq.SelectBuilder,
	left string,
	fields []string,
) (sq.SelectBuilder, []func(relatedCase *cases.RelatedCase) any, error) {
	var (
		plan []func(relatedCase *cases.RelatedCase) any

		joinCreatedBy = func() {
			base = base.LeftJoin(fmt.Sprintf("directory.wbt_user %s ON %[1]s.id = %s.created_by", relatedCaseCreatedByAlias, left))
		}
		joinUpdatedBy = func() {
			base = base.LeftJoin(fmt.Sprintf("directory.wbt_user %s ON %[1]s.id = %s.updated_by", relatedCaseUpdatedByAlias, left))
		}
		joinRelatedCase = func() {
			base = base.
				LeftJoin(fmt.Sprintf("cases.case %s ON %[1]s.id = %s.related_case_id", relatedCaseAlias, left)).
				LeftJoin(fmt.Sprintf("cases.priority %s ON %[1]s.id = %s.priority", relatedCasePriorityAlias, relatedCaseAlias))
		}
		joinPrimaryCase = func() {
			base = base.
				LeftJoin(fmt.Sprintf("cases.case %s ON %[1]s.id = %s.primary_case_id", primaryCaseAlias, left)).
				LeftJoin(fmt.Sprintf("cases.priority %s ON %[1]s.id = %s.priority", primaryCasePriorityAlias, primaryCaseAlias))
		}
	)

	for _, field := range fields {
		switch field {
		case "id":
			base = base.Column(storeUtil.Ident(left, "id"))
			plan = append(plan, func(rc *cases.RelatedCase) any {
				return &rc.Id
			})
		case "ver":
			base = base.Column(storeUtil.Ident(left, "ver"))
			plan = append(plan, func(rc *cases.RelatedCase) any {
				return &rc.Ver
			})
		case "created_by":
			joinCreatedBy()
			base = base.Column(fmt.Sprintf("ROW(%[1]s.id, coalesce(%[1]s.name, %[1]s.username))::text created_by", relatedCaseCreatedByAlias))
			plan = append(plan, func(rc *cases.RelatedCase) any {
				return scanner.ScanRowLookup(&rc.CreatedBy)
			})
		case "created_at":
			base = base.Column(storeUtil.Ident(left, "created_at"))
			plan = append(plan, func(rc *cases.RelatedCase) any {
				return scanner.ScanTimestamp(&rc.CreatedAt)
			})
		case "updated_by":
			joinUpdatedBy()
			base = base.Column(fmt.Sprintf("ROW(%[1]s.id, coalesce(%[1]s.name, %[1]s.username))::text updated_by", relatedCaseUpdatedByAlias))
			plan = append(plan, func(rc *cases.RelatedCase) any {
				return scanner.ScanRowLookup(&rc.UpdatedBy)
			})
		case "updated_at":
			base = base.Column(storeUtil.Ident(left, "updated_at"))
			plan = append(plan, func(rc *cases.RelatedCase) any {
				return scanner.ScanTimestamp(&rc.UpdatedAt)
			})
		//case "relation":
		//	base = base.Column(util2.Ident(left, "relation_type"))
		//	plan = append(plan, func(rc *cases.RelatedCase) any {
		//		return scanner.TextDecoder(func(src []byte) error {
		//			if len(src) == 0 {
		//				rc.RelationType = 0
		//
		//				return nil
		//			}
		//			var relType int32
		//			s := string(src)
		//			_, err := fmt.Sscanf(s, "%d", &relType)
		//			if err != nil {
		//				return err
		//			}
		//			rc.RelationType = cases.RelationType(relType)
		//			return nil
		//		})
		//	})
		case "relation":
			base = base.Column(storeUtil.Ident(left, "relation_type"))
			plan = append(plan, func(rc *cases.RelatedCase) any {
				// Scan directly into int32 (handles NULL as 0 automatically)
				return (*int32)(&rc.RelationType)
			})
		case "related_case":
			joinRelatedCase()
			base = base.Column(fmt.Sprintf(
				"ROW(%[1]s.id, %[1]s.name, %[1]s.subject, %[1]s.ver, %[2]s.color)::text related_case",
				relatedCaseAlias, relatedCasePriorityAlias))
			plan = append(plan, func(rc *cases.RelatedCase) any {
				return scanner.ScanRelatedCaseLookup(&rc.RelatedCase)
			})
		case "primary_case":
			joinPrimaryCase()
			base = base.Column(fmt.Sprintf(
				"ROW(%[1]s.id, %[1]s.name, %[1]s.subject, %[1]s.ver, %[2]s.color)::text primary_case",
				primaryCaseAlias, primaryCasePriorityAlias))
			plan = append(plan, func(rc *cases.RelatedCase) any {
				return scanner.ScanRelatedCaseLookup(&rc.PrimaryCase)
			})
		default:
			return base, nil, errors.Internal(fmt.Sprintf("store.related_case.build_columns.unknown_field: Unknown field: %s", field))
		}
	}

	if len(plan) == 0 {
		return base, nil, errors.Internal("store.related_case.build_columns.no_fields: No columns specified")
	}

	return base, plan, nil
}

// convertToRelatedCaseScanArgs converts scan plan to arguments for Scan function.
func convertToRelatedCaseScanArgs(plan []func(*cases.RelatedCase) any, rc *cases.RelatedCase) []any {
	var scanArgs []any
	for _, scan := range plan {
		scanArgs = append(scanArgs, scan(rc))
	}
	return scanArgs
}

func NewRelatedCaseStore(store *Store) (store.RelatedCaseStore, error) {
	if store == nil {
		return nil, errors.Internal("postgres.new_related_case.check.bad_arguments: error creating related case interface, main store is nil")
	}
	return &RelatedCaseStore{storage: store}, nil
}

func buildRelatedCasesSelectAsSubquery(auther auth.Auther, fields []string, caseAlias string) (sq.SelectBuilder, []func(*_go.RelatedCase) any, error) {
	alias := "related"
	if caseAlias == alias {
		alias = "sub_" + alias
	}
	base := sq.
		Select().
		From("cases.related_case " + alias).
		Where(fmt.Sprintf("%s = %s", storeUtil.Ident(alias, "primary_case_id"), storeUtil.Ident(caseAlias, "id")))

	base, err := addRelatedCaseRbacCondition(auther, auth.Read, base, storeUtil.Ident(alias, "id"))
	if err != nil {
		return base, nil, dberr.NewDBError("store.related_case.build_related_cases_select_as_subquery.rbac_err", err.Error())
	}
	base, plan, dbErr := buildRelatedCasesSelectColumnsAndPlan(base, alias, fields)
	if dbErr != nil {
		return base, nil, dbErr
	}
	base = storeUtil.ApplyPaging(1, defaults.DefaultSearchSize, base)
	return base, plan, nil
}

func addRelatedCaseRbacCondition(auth auth.Auther, access auth.AccessMode, query sq.SelectBuilder, dependencyColumn string) (sq.SelectBuilder, error) {
	if auth != nil && auth.IsRbacCheckRequired(relatedCaseObjClassScopeName, access) {
		return query.Where(sq.Expr(fmt.Sprintf(
			"EXISTS(SELECT acl.object FROM cases.case_acl acl WHERE acl.dc = ? AND acl.object = %s AND acl.subject = any( ?::int[]) AND acl.access & ? = ? LIMIT 1)",
			dependencyColumn),
			auth.GetDomainId(), pq.Array(auth.GetRoles()), int64(access), int64(access))), nil
	}
	return query, nil
}<|MERGE_RESOLUTION|>--- conflicted
+++ resolved
@@ -2,28 +2,17 @@
 
 import (
 	"fmt"
-<<<<<<< HEAD
-	"github.com/webitel/cases/internal/model/options"
-	util2 "github.com/webitel/cases/internal/store/util"
-=======
-	"strconv"
-
-	storeUtil "github.com/webitel/cases/internal/store/util"
 	"github.com/lib/pq"
 	"github.com/webitel/cases/auth"
-	"github.com/webitel/cases/model"
-	"github.com/webitel/cases/model/options"
-	"github.com/webitel/cases/model/options/defaults"
->>>>>>> 3a1989a6
+	"github.com/webitel/cases/internal/model"
+	"github.com/webitel/cases/internal/model/options"
+	"github.com/webitel/cases/internal/model/options/defaults"
+	storeutil "github.com/webitel/cases/internal/store/util"
+	"strconv"
 
 	sq "github.com/Masterminds/squirrel"
 	"github.com/webitel/cases/api/cases"
-<<<<<<< HEAD
 	"github.com/webitel/cases/internal/errors"
-=======
-	_go "github.com/webitel/cases/api/cases"
-	dberr "github.com/webitel/cases/internal/errors"
->>>>>>> 3a1989a6
 	"github.com/webitel/cases/internal/store"
 	"github.com/webitel/cases/internal/store/postgres/scanner"
 	"github.com/webitel/cases/util"
@@ -64,7 +53,7 @@
 
 	// Convert queryBuilder to SQL
 	query, args, sqlErr := queryBuilder.ToSql()
-	query = storeUtil.CompactSQL(query)
+	query = storeutil.CompactSQL(query)
 
 	if sqlErr != nil {
 		return nil, errors.New("error building create query", errors.WithCause(sqlErr))
@@ -169,7 +158,7 @@
 	return query, args, nil
 }
 
-var deleteRelatedCaseQuery = storeUtil.CompactSQL(`
+var deleteRelatedCaseQuery = storeutil.CompactSQL(`
 	DELETE FROM cases.related_case
 	WHERE id = ANY($1) AND dc = $2 AND (primary_case_id = $3 OR related_case_id = $3)
 `)
@@ -283,34 +272,24 @@
 		Where(sq.Eq{"rc.dc": rpc.GetAuthOpts().GetDomainId()}).
 		PlaceholderFormat(sq.Dollar)
 
-<<<<<<< HEAD
 	// Filter by parent case if provided
-	parentId, ok := rpc.GetFilter("case_id").(int64)
-	if !ok || parentId == 0 {
-		return queryBuilder, nil, errors.InvalidArgument("case id required")
-=======
-		// Filter by parent case if provided
 	caseIDFilters := rpc.GetFilter("case_id")
 	if len(caseIDFilters) == 0 {
-		return queryBuilder, nil, dberr.NewDBError(
-			"postgres.case_timeline.build_case_timeline_sqlizer.check_args.case_id",
-			"case id required",
-		)
+		return queryBuilder, nil, errors.InvalidArgument("case id required")
 	}
 	f := caseIDFilters[0]
 	if (f.Operator == "=" || f.Operator == "") && f.Value != "" {
 		parentId, perr := strconv.ParseInt(f.Value, 10, 64)
 		if perr != nil || parentId == 0 {
-			return queryBuilder, nil, dberr.NewDBError(
-				"postgres.case_timeline.build_case_timeline_sqlizer.check_args.case_id",
-				"case id required",
+			return queryBuilder, nil, errors.InvalidArgument(
+				"case id required", errors.WithID(
+					"postgres.case_timeline.build_case_timeline_sqlizer.check_args.case_id"),
 			)
 		}
 		queryBuilder = queryBuilder.Where(sq.Or{
 			sq.Eq{"rc.primary_case_id": parentId},
 			sq.Eq{"rc.related_case_id": parentId},
 		})
->>>>>>> 3a1989a6
 	}
 
 	if len(rpc.GetIDs()) > 0 {
@@ -321,7 +300,7 @@
 	queryBuilder = queryBuilder.OrderBy("created_at ASC")
 
 	// ---------Apply paging based on Search Opts ( page ; size ) -----------------
-	queryBuilder = storeUtil.ApplyPaging(rpc.GetPage(), rpc.GetSize(), queryBuilder)
+	queryBuilder = storeutil.ApplyPaging(rpc.GetPage(), rpc.GetSize(), queryBuilder)
 
 	// Build columns dynamically using helper
 	queryBuilder, plan, err := buildRelatedCasesSelectColumnsAndPlan(queryBuilder, relatedCaseLeft, rpc.GetFields())
@@ -458,12 +437,12 @@
 	for _, field := range fields {
 		switch field {
 		case "id":
-			base = base.Column(storeUtil.Ident(left, "id"))
+			base = base.Column(storeutil.Ident(left, "id"))
 			plan = append(plan, func(rc *cases.RelatedCase) any {
 				return &rc.Id
 			})
 		case "ver":
-			base = base.Column(storeUtil.Ident(left, "ver"))
+			base = base.Column(storeutil.Ident(left, "ver"))
 			plan = append(plan, func(rc *cases.RelatedCase) any {
 				return &rc.Ver
 			})
@@ -474,7 +453,7 @@
 				return scanner.ScanRowLookup(&rc.CreatedBy)
 			})
 		case "created_at":
-			base = base.Column(storeUtil.Ident(left, "created_at"))
+			base = base.Column(storeutil.Ident(left, "created_at"))
 			plan = append(plan, func(rc *cases.RelatedCase) any {
 				return scanner.ScanTimestamp(&rc.CreatedAt)
 			})
@@ -485,7 +464,7 @@
 				return scanner.ScanRowLookup(&rc.UpdatedBy)
 			})
 		case "updated_at":
-			base = base.Column(storeUtil.Ident(left, "updated_at"))
+			base = base.Column(storeutil.Ident(left, "updated_at"))
 			plan = append(plan, func(rc *cases.RelatedCase) any {
 				return scanner.ScanTimestamp(&rc.UpdatedAt)
 			})
@@ -509,7 +488,7 @@
 		//		})
 		//	})
 		case "relation":
-			base = base.Column(storeUtil.Ident(left, "relation_type"))
+			base = base.Column(storeutil.Ident(left, "relation_type"))
 			plan = append(plan, func(rc *cases.RelatedCase) any {
 				// Scan directly into int32 (handles NULL as 0 automatically)
 				return (*int32)(&rc.RelationType)
@@ -558,7 +537,7 @@
 	return &RelatedCaseStore{storage: store}, nil
 }
 
-func buildRelatedCasesSelectAsSubquery(auther auth.Auther, fields []string, caseAlias string) (sq.SelectBuilder, []func(*_go.RelatedCase) any, error) {
+func buildRelatedCasesSelectAsSubquery(auther auth.Auther, fields []string, caseAlias string) (sq.SelectBuilder, []func(*cases.RelatedCase) any, error) {
 	alias := "related"
 	if caseAlias == alias {
 		alias = "sub_" + alias
@@ -566,17 +545,17 @@
 	base := sq.
 		Select().
 		From("cases.related_case " + alias).
-		Where(fmt.Sprintf("%s = %s", storeUtil.Ident(alias, "primary_case_id"), storeUtil.Ident(caseAlias, "id")))
-
-	base, err := addRelatedCaseRbacCondition(auther, auth.Read, base, storeUtil.Ident(alias, "id"))
-	if err != nil {
-		return base, nil, dberr.NewDBError("store.related_case.build_related_cases_select_as_subquery.rbac_err", err.Error())
+		Where(fmt.Sprintf("%s = %s", storeutil.Ident(alias, "primary_case_id"), storeutil.Ident(caseAlias, "id")))
+
+	base, err := addRelatedCaseRbacCondition(auther, auth.Read, base, storeutil.Ident(alias, "id"))
+	if err != nil {
+		return base, nil, err
 	}
 	base, plan, dbErr := buildRelatedCasesSelectColumnsAndPlan(base, alias, fields)
 	if dbErr != nil {
 		return base, nil, dbErr
 	}
-	base = storeUtil.ApplyPaging(1, defaults.DefaultSearchSize, base)
+	base = storeutil.ApplyPaging(1, defaults.DefaultSearchSize, base)
 	return base, plan, nil
 }
 
