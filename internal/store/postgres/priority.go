package postgres

import (
	"fmt"

	sq "github.com/Masterminds/squirrel"
	"github.com/georgysavva/scany/v2/pgxscan"
	"github.com/webitel/cases/internal/errors"
	"github.com/webitel/cases/internal/model"
	"github.com/webitel/cases/internal/model/options"
	"github.com/webitel/cases/internal/store"
<<<<<<< HEAD
	util2 "github.com/webitel/cases/internal/store/util"
	"github.com/webitel/cases/util"
=======
	"github.com/webitel/cases/internal/store/postgres/scanner"
	storeUtil "github.com/webitel/cases/internal/store/util"
	"github.com/webitel/cases/model/options"
	util "github.com/webitel/cases/util"
>>>>>>> 3a1989a6
)

type Priority struct {
	storage *Store
}

const (
	prioLeft            = "cp"
	priorityDefaultSort = "name"
)

func buildPrioritySelectColumns(
	base sq.SelectBuilder,
	fields []string,
) (sq.SelectBuilder, error) {

	var (
		createdByAlias string
		joinCreatedBy  = func(alias string) string {
			if createdByAlias != "" {
				return createdByAlias
			}
			base = base.LeftJoin(fmt.Sprintf("directory.wbt_user %s ON %s.created_by = %s.id", alias, prioLeft, alias))
			createdByAlias = alias
			return alias
		}
		updatedByAlias string
		joinUpdatedBy  = func(alias string) string {
			if updatedByAlias != "" {
				return updatedByAlias
			}
			base = base.LeftJoin(fmt.Sprintf("directory.wbt_user %s ON %s.updated_by = %s.id", alias, prioLeft, alias))
			updatedByAlias = alias
			return alias
		}
	)
	base = base.Column(util2.Ident(prioLeft, "id"))
	for _, field := range fields {
		switch field {
		case "id":
			// already set
		case "name":
			base = base.Column(util2.Ident(prioLeft, "name"))
		case "description":
			base = base.Column(util2.Ident(prioLeft, "description"))
		case "created_at":
			base = base.Column(util2.Ident(prioLeft, "created_at"))
		case "updated_at":
			base = base.Column(util2.Ident(prioLeft, "updated_at"))
		case "created_by":
			alias := "prcb"
			joinCreatedBy(alias)
			base = base.Column(fmt.Sprintf("%s.id created_by_id", alias))
			base = base.Column(fmt.Sprintf("COALESCE(%s.name, %s.username) created_by_name", alias, alias))
		case "updated_by":
			alias := "prub"
			joinUpdatedBy(alias)
			base = base.Column(fmt.Sprintf("%s.id updated_by_id", alias))
			base = base.Column(fmt.Sprintf("COALESCE(%s.name, %s.username) updated_by_name", alias, alias))
		case "color":
			base = base.Column(util2.Ident(prioLeft, "color"))
		default:
			return base, errors.New(fmt.Sprintf("unknown field: %s", field))
		}
	}
	return base, nil
}

// Create implements store.PriorityStore.
func (p *Priority) Create(rpc options.Creator, add *model.Priority) (*model.Priority, error) {
	d, dbErr := p.storage.Database()
	if dbErr != nil {
		return nil, dbErr
	}

	selectBuilder, err := p.buildCreatePriorityQuery(rpc, add)
	if err != nil {
		return nil, err
	}

	query, args, err := selectBuilder.ToSql()
	if err != nil {
		return nil, ParseError(err)
	}
	// temporary object for scanning
	var res model.Priority
	err = pgxscan.Get(rpc, d, &res, query, args...)
	if err != nil {
		return nil, ParseError(err)
	}

	return &res, nil
}

func (p *Priority) buildCreatePriorityQuery(
	rpc options.Creator,
	priority *model.Priority,
) (sq.SelectBuilder, error) {
	fields := rpc.GetFields()
	fields = util.EnsureIdField(fields)
	// Build the INSERT query with a RETURNING clause
	insertBuilder := sq.Insert("cases.priority").
		Columns("name", "dc", "created_at", "description", "created_by", "updated_at", "updated_by", "color").
		Values(
			priority.Name,                                  // name
			rpc.GetAuthOpts().GetDomainId(),                // dc
			rpc.RequestTime(),                              // created_at
			sq.Expr("NULLIF(?, '')", priority.Description), // NULLIF for empty description
			rpc.GetAuthOpts().GetUserId(),                  // created_by
			rpc.RequestTime(),                              // updated_at
			rpc.GetAuthOpts().GetUserId(),                  // updated_by
			priority.Color,                                 // color
		).
		PlaceholderFormat(sq.Dollar).
		Suffix("RETURNING *") // RETURNING all columns for use in the next SELECT

	// Convert the INSERT query into a CTE
	insertSQL, args, err := insertBuilder.ToSql()
	if err != nil {
		return sq.SelectBuilder{}, ParseError(err)
	}

	// Use the INSERT query as a CTE (Common Table Expression)
	cte := sq.Expr("WITH cp AS ("+insertSQL+")", args...)

	// Dynamically build the SELECT query for the resulting row
	selectBuilder, err := buildPrioritySelectColumns(sq.Select(), fields)
	if err != nil {
		return sq.SelectBuilder{}, err
	}

	// Combine the CTE with the SELECT query
	selectBuilder = selectBuilder.PrefixExpr(cte).From(prioLeft)

	return selectBuilder, nil
}

func (p *Priority) Delete(rpc options.Deleter) (*model.Priority, error) {
	d, dbErr := p.storage.Database()
	if dbErr != nil {
		return nil, dbErr
	}

	selectBuilder, err := p.buildDeletePriorityQuery(rpc)
	if err != nil {
		return nil, err
	}

	query, args, err := selectBuilder.ToSql()
	if err != nil {
		return nil, errors.Internal("priority.delete.query_to_sql_error", errors.WithCause(err))
	}

	var result model.Priority
	err = pgxscan.Get(rpc, d, &result, query, args...)
	if err != nil {
		return nil, ParseError(err)
	}

	return &result, nil
}

func (p *Priority) buildDeletePriorityQuery(
	rpc options.Deleter,
) (sq.SelectBuilder, error) {
	fields := []string{"id", "name", "description", "created_at", "updated_at", "created_by", "updated_by", "color"}
	// Ensure IDs are provided
	if len(rpc.GetIDs()) == 0 {
		return sq.SelectBuilder{}, errors.InvalidArgument("no IDs provided for deletion")
	}

	// Build the delete query
	deleteBuilder := sq.Delete("cases.priority").
		Where(sq.Eq{"id": rpc.GetIDs()}).
		Where(sq.Eq{"dc": rpc.GetAuthOpts().GetDomainId()}).
		PlaceholderFormat(sq.Dollar).
		Suffix("RETURNING *") // RETURNING all columns for use in the next SELECT

	deleteSQL, args, err := deleteBuilder.ToSql()
	if err != nil {
		return sq.SelectBuilder{}, errors.Internal("priority.delete.query_to_sql_error", errors.WithCause(err))
	}

	cte := sq.Expr("WITH deleted AS ("+deleteSQL+")", args...)

	selectBuilder, err := buildPrioritySelectColumns(
		sq.Select().PrefixExpr(cte).From("deleted cp"),
		fields,
	)
	if err != nil {
		return sq.SelectBuilder{}, err
	}
	return selectBuilder, nil
}

// List implements store.PriorityStore.
func (p *Priority) List(
	rpc options.Searcher,
	notInSla int64,
	inSla int64,
) ([]*model.Priority, error) {
	d, dbErr := p.storage.Database()
	if dbErr != nil {
		return nil, dbErr
	}

	selectBuilder, err := p.buildListPriorityQuery(rpc, notInSla, inSla)
	if err != nil {
		return nil, err
	}

	query, args, err := selectBuilder.ToSql()
	if err != nil {
		return nil, err
	}
	query = storeUtil.CompactSQL(query)

	var priorities []*model.Priority

	err = pgxscan.Select(rpc, d, &priorities, query, args...)
	if err != nil {
		return nil, ParseError(err)
	}
	return priorities, nil
}

func (p *Priority) buildListPriorityQuery(
	rpc options.Searcher,
	notInSla int64,
	inSla int64,
) (sq.SelectBuilder, error) {

	queryBuilder := sq.Select().
		From("cases.priority AS cp").
		Where(sq.Eq{"cp.dc": rpc.GetAuthOpts().GetDomainId()}).
		PlaceholderFormat(sq.Dollar)

	// Add ID filter if provided
	if len(rpc.GetIDs()) > 0 {
		queryBuilder = queryBuilder.Where(sq.Eq{"cp.id": rpc.GetIDs()})
	}

	// Add name filter if provided
	nameFilters := rpc.GetFilter("name")
	if len(nameFilters) > 0 {
		f := nameFilters[0]
		if f.Operator == "=" || f.Operator == "" {
			queryBuilder = storeUtil.AddSearchTerm(queryBuilder, f.Value, "cp.name")
		}
	}

	// Add NOT IN SLA condition if `notInSla` is not 0
	if notInSla != 0 {
		queryBuilder = queryBuilder.Where(sq.Expr(`
				(NOT EXISTS (
					SELECT 1
					FROM cases.sla_condition sc
					JOIN cases.priority_sla_condition psc ON sc.id = psc.sla_condition_id
					WHERE sc.sla_id = ? AND psc.priority_id = cp.id
	))
			`, notInSla))
	}

	if inSla != 0 {
		queryBuilder = queryBuilder.Where(sq.Expr(`
			(EXISTS (
				SELECT 1
				FROM cases.priority_sla_condition psc
				WHERE psc.sla_condition_id = ?
				AND psc.priority_id = cp.id
			)
			OR NOT EXISTS (
				SELECT 1
				FROM cases.sla_condition sc
				JOIN cases.priority_sla_condition psc ON sc.id = psc.sla_condition_id
				WHERE sc.sla_id = (
					SELECT sla_id FROM cases.sla_condition WHERE id = ?
				)
				AND psc.priority_id = cp.id
	))
		`, inSla, inSla))
	}

	// -------- Apply sorting ----------
	queryBuilder = storeUtil.ApplyDefaultSorting(rpc, queryBuilder, priorityDefaultSort)

	// ---------Apply paging based on Search Opts ( page ; size ) -----------------
	queryBuilder = storeUtil.ApplyPaging(rpc.GetPage(), rpc.GetSize(), queryBuilder)

	// Add select columns and scan plan for requested fields
	queryBuilder, err := buildPrioritySelectColumns(queryBuilder, rpc.GetFields())
	if err != nil {
		return sq.SelectBuilder{}, errors.Internal("priority.search.query_build_error", errors.WithCause(err))
	}

	return queryBuilder, nil
}

// Update implements store.PriorityStore.
func (p *Priority) Update(rpc options.Updator, update *model.Priority) (*model.Priority, error) {
	d, dbErr := p.storage.Database()
	if dbErr != nil {
		return nil, dbErr
	}

	selectBuilder, err := p.buildUpdatePriorityQuery(rpc, update)
	if err != nil {
		return nil, errors.Internal("priority.update.build_query_error", errors.WithCause(err))
	}

	query, args, err := selectBuilder.ToSql()
	if err != nil {
		return nil, ParseError(err)
	}
	// temporary object for scanning
	var res model.Priority
	err = pgxscan.Get(rpc, d, &res, query, args...)
	if err != nil {
		return nil, ParseError(err)
	}

	return &res, nil
}

func (p *Priority) buildUpdatePriorityQuery(
	rpc options.Updator,
	priority *model.Priority,
) (sq.SelectBuilder, error) {
	fields := rpc.GetFields()
	fields = util.EnsureIdField(fields)
	// Start the UPDATE query
	updateBuilder := sq.Update("cases.priority").
		PlaceholderFormat(sq.Dollar). // Use PostgreSQL-compatible placeholders
		Set("updated_at", rpc.RequestTime()).
		Set("updated_by", rpc.GetAuthOpts().GetUserId()).
		Where(sq.Eq{"id": priority.Id}).
		Where(sq.Eq{"dc": rpc.GetAuthOpts().GetDomainId()})

	// Dynamically add fields to the `SET` clause
	for _, field := range rpc.GetMask() {
		switch field {
		case "name":
			if priority.Name != "" {
				updateBuilder = updateBuilder.Set("name", priority.Name)
			}
		case "description":
			updateBuilder = updateBuilder.Set("description", sq.Expr("NULLIF(?, '')", priority.Description))
		case "color":
			if priority.Color != "" {
				updateBuilder = updateBuilder.Set("color", priority.Color)
			}
		}
	}

	// Generate the CTE for the update operation
	updateSQL, args, err := updateBuilder.Suffix("RETURNING *").ToSql()
	if err != nil {
		return sq.SelectBuilder{}, ParseError(err)
	}

	// Use the UPDATE query as a CTE
	cte := sq.Expr("WITH cp AS ("+updateSQL+")", args...)

	// Build select clause and scan plan dynamically using `buildPrioritySelectColumnsAndPlan`
	selectBuilder, err := buildPrioritySelectColumns(sq.Select(), fields)
	if err != nil {
		return sq.SelectBuilder{}, err
	}

	// Combine the CTE with the SELECT query
	selectBuilder = selectBuilder.PrefixExpr(cte).From(prioLeft)

<<<<<<< HEAD
	return selectBuilder, nil
=======
// Helper function to dynamically build select columns and plan.
func buildPrioritySelectColumnsAndPlan(
	base sq.SelectBuilder,
	fields []string,
) (sq.SelectBuilder, []PriorityScan, error) {
	var plan []PriorityScan
	for _, field := range fields {
		switch field {
		case "id":
			base = base.Column(storeUtil.Ident(prioLeft, "id"))
			plan = append(plan, func(priority *api.Priority) any {
				return &priority.Id
			})
		case "name":
			base = base.Column(storeUtil.Ident(prioLeft, "name"))
			plan = append(plan, func(priority *api.Priority) any {
				return &priority.Name
			})
		case "description":
			base = base.Column(storeUtil.Ident(prioLeft, "description"))
			plan = append(plan, func(priority *api.Priority) any {
				return scanner.ScanText(&priority.Description)
			})
		case "created_at":
			base = base.Column(storeUtil.Ident(prioLeft, "created_at"))
			plan = append(plan, func(priority *api.Priority) any {
				return scanner.ScanTimestamp(&priority.CreatedAt)
			})
		case "updated_at":
			base = base.Column(storeUtil.Ident(prioLeft, "updated_at"))
			plan = append(plan, func(priority *api.Priority) any {
				return scanner.ScanTimestamp(&priority.UpdatedAt)
			})
		case "created_by":
			base = base.Column(fmt.Sprintf("(SELECT ROW(id, name)::text FROM directory.wbt_user WHERE id = %s.created_by) created_by", prioLeft))
			plan = append(plan, func(priority *api.Priority) any {
				return scanner.ScanRowLookup(&priority.CreatedBy)
			})
		case "updated_by":
			base = base.Column(fmt.Sprintf("(SELECT ROW(id, name)::text FROM directory.wbt_user WHERE id = %s.updated_by) updated_by", prioLeft))
			plan = append(plan, func(priority *api.Priority) any {
				return scanner.ScanRowLookup(&priority.UpdatedBy)
			})
		case "color":
			base = base.Column(storeUtil.Ident(prioLeft, "color"))
			plan = append(plan, func(priority *api.Priority) any {
				return &priority.Color
			})
		default:
			return base, nil, dberr.NewDBInternalError("postgres.priority.unknown_field", fmt.Errorf("unknown field: %s", field))
		}
	}
	return base, plan, nil
>>>>>>> 3a1989a6
}

func NewPriorityStore(store *Store) (store.PriorityStore, error) {
	if store == nil {
		return nil, errors.Internal(
			"error creating priority interface to the status_condition table, main store is nil")
	}
	return &Priority{storage: store}, nil
}<|MERGE_RESOLUTION|>--- conflicted
+++ resolved
@@ -9,15 +9,8 @@
 	"github.com/webitel/cases/internal/model"
 	"github.com/webitel/cases/internal/model/options"
 	"github.com/webitel/cases/internal/store"
-<<<<<<< HEAD
-	util2 "github.com/webitel/cases/internal/store/util"
+	storeutil "github.com/webitel/cases/internal/store/util"
 	"github.com/webitel/cases/util"
-=======
-	"github.com/webitel/cases/internal/store/postgres/scanner"
-	storeUtil "github.com/webitel/cases/internal/store/util"
-	"github.com/webitel/cases/model/options"
-	util "github.com/webitel/cases/util"
->>>>>>> 3a1989a6
 )
 
 type Priority struct {
@@ -54,19 +47,19 @@
 			return alias
 		}
 	)
-	base = base.Column(util2.Ident(prioLeft, "id"))
+	base = base.Column(storeutil.Ident(prioLeft, "id"))
 	for _, field := range fields {
 		switch field {
 		case "id":
 			// already set
 		case "name":
-			base = base.Column(util2.Ident(prioLeft, "name"))
+			base = base.Column(storeutil.Ident(prioLeft, "name"))
 		case "description":
-			base = base.Column(util2.Ident(prioLeft, "description"))
+			base = base.Column(storeutil.Ident(prioLeft, "description"))
 		case "created_at":
-			base = base.Column(util2.Ident(prioLeft, "created_at"))
+			base = base.Column(storeutil.Ident(prioLeft, "created_at"))
 		case "updated_at":
-			base = base.Column(util2.Ident(prioLeft, "updated_at"))
+			base = base.Column(storeutil.Ident(prioLeft, "updated_at"))
 		case "created_by":
 			alias := "prcb"
 			joinCreatedBy(alias)
@@ -78,7 +71,7 @@
 			base = base.Column(fmt.Sprintf("%s.id updated_by_id", alias))
 			base = base.Column(fmt.Sprintf("COALESCE(%s.name, %s.username) updated_by_name", alias, alias))
 		case "color":
-			base = base.Column(util2.Ident(prioLeft, "color"))
+			base = base.Column(storeutil.Ident(prioLeft, "color"))
 		default:
 			return base, errors.New(fmt.Sprintf("unknown field: %s", field))
 		}
@@ -233,7 +226,7 @@
 	if err != nil {
 		return nil, err
 	}
-	query = storeUtil.CompactSQL(query)
+	query = storeutil.CompactSQL(query)
 
 	var priorities []*model.Priority
 
@@ -265,7 +258,7 @@
 	if len(nameFilters) > 0 {
 		f := nameFilters[0]
 		if f.Operator == "=" || f.Operator == "" {
-			queryBuilder = storeUtil.AddSearchTerm(queryBuilder, f.Value, "cp.name")
+			queryBuilder = storeutil.AddSearchTerm(queryBuilder, f.Value, "cp.name")
 		}
 	}
 
@@ -302,10 +295,10 @@
 	}
 
 	// -------- Apply sorting ----------
-	queryBuilder = storeUtil.ApplyDefaultSorting(rpc, queryBuilder, priorityDefaultSort)
+	queryBuilder = storeutil.ApplyDefaultSorting(rpc, queryBuilder, priorityDefaultSort)
 
 	// ---------Apply paging based on Search Opts ( page ; size ) -----------------
-	queryBuilder = storeUtil.ApplyPaging(rpc.GetPage(), rpc.GetSize(), queryBuilder)
+	queryBuilder = storeutil.ApplyPaging(rpc.GetPage(), rpc.GetSize(), queryBuilder)
 
 	// Add select columns and scan plan for requested fields
 	queryBuilder, err := buildPrioritySelectColumns(queryBuilder, rpc.GetFields())
@@ -390,63 +383,7 @@
 	// Combine the CTE with the SELECT query
 	selectBuilder = selectBuilder.PrefixExpr(cte).From(prioLeft)
 
-<<<<<<< HEAD
 	return selectBuilder, nil
-=======
-// Helper function to dynamically build select columns and plan.
-func buildPrioritySelectColumnsAndPlan(
-	base sq.SelectBuilder,
-	fields []string,
-) (sq.SelectBuilder, []PriorityScan, error) {
-	var plan []PriorityScan
-	for _, field := range fields {
-		switch field {
-		case "id":
-			base = base.Column(storeUtil.Ident(prioLeft, "id"))
-			plan = append(plan, func(priority *api.Priority) any {
-				return &priority.Id
-			})
-		case "name":
-			base = base.Column(storeUtil.Ident(prioLeft, "name"))
-			plan = append(plan, func(priority *api.Priority) any {
-				return &priority.Name
-			})
-		case "description":
-			base = base.Column(storeUtil.Ident(prioLeft, "description"))
-			plan = append(plan, func(priority *api.Priority) any {
-				return scanner.ScanText(&priority.Description)
-			})
-		case "created_at":
-			base = base.Column(storeUtil.Ident(prioLeft, "created_at"))
-			plan = append(plan, func(priority *api.Priority) any {
-				return scanner.ScanTimestamp(&priority.CreatedAt)
-			})
-		case "updated_at":
-			base = base.Column(storeUtil.Ident(prioLeft, "updated_at"))
-			plan = append(plan, func(priority *api.Priority) any {
-				return scanner.ScanTimestamp(&priority.UpdatedAt)
-			})
-		case "created_by":
-			base = base.Column(fmt.Sprintf("(SELECT ROW(id, name)::text FROM directory.wbt_user WHERE id = %s.created_by) created_by", prioLeft))
-			plan = append(plan, func(priority *api.Priority) any {
-				return scanner.ScanRowLookup(&priority.CreatedBy)
-			})
-		case "updated_by":
-			base = base.Column(fmt.Sprintf("(SELECT ROW(id, name)::text FROM directory.wbt_user WHERE id = %s.updated_by) updated_by", prioLeft))
-			plan = append(plan, func(priority *api.Priority) any {
-				return scanner.ScanRowLookup(&priority.UpdatedBy)
-			})
-		case "color":
-			base = base.Column(storeUtil.Ident(prioLeft, "color"))
-			plan = append(plan, func(priority *api.Priority) any {
-				return &priority.Color
-			})
-		default:
-			return base, nil, dberr.NewDBInternalError("postgres.priority.unknown_field", fmt.Errorf("unknown field: %s", field))
-		}
-	}
-	return base, plan, nil
->>>>>>> 3a1989a6
 }
 
 func NewPriorityStore(store *Store) (store.PriorityStore, error) {
