package postgres

import (
	"fmt"
	"github.com/webitel/cases/internal/store/scanner"
	"strings"
	"time"

	sq "github.com/Masterminds/squirrel"
	"github.com/lib/pq"
	cases "github.com/webitel/cases/api/cases"
	dberr "github.com/webitel/cases/internal/error"
	"github.com/webitel/cases/internal/store"
	"github.com/webitel/cases/model"
	"github.com/webitel/cases/util"
)

const (
	serviceDefaultSort = "name"
)

type ServiceStore struct {
	storage store.Store
}

func (s *ServiceStore) Create(rpc *model.CreateOptions, add *cases.Service) (*cases.Service, error) {
	// Establish a connection to the database
	db, dbErr := s.storage.Database()
	if dbErr != nil {
		return nil, dberr.NewDBInternalError("postgres.service.create.database_connection_error", dbErr)
	}

	// Build the combined query for inserting Service and related entities
	query, args := s.buildCreateServiceQuery(rpc, add)

	var (
		createdByLookup, updatedByLookup, slaLookup cases.Lookup
		createdAt, updatedAt                        time.Time
		groupLookup                                 cases.ExtendedLookup
		assigneeLookup                              cases.Lookup
	)

	err := db.QueryRow(rpc.Context, query, args...).Scan(
		&add.Id, &add.Name, &add.Description, &add.Code, &add.State,
		&createdAt, &updatedAt,
		&slaLookup.Id, &slaLookup.Name,
		&groupLookup.Id, &groupLookup.Name, &groupLookup.Type,
		&assigneeLookup.Id, &assigneeLookup.Name,
		&createdByLookup.Id, &createdByLookup.Name,
		&updatedByLookup.Id, &updatedByLookup.Name,
		&add.RootId, &add.CatalogId,
	)
	if err != nil {
		return nil, dberr.NewDBInternalError("postgres.service.create.scan_error", err)
	}

	// Prepare the Service to return
	add.CreatedAt = util.Timestamp(createdAt)
	add.UpdatedAt = util.Timestamp(updatedAt)
	add.CreatedBy = &createdByLookup
	add.UpdatedBy = &updatedByLookup
	add.Group = &groupLookup
	add.Assignee = &assigneeLookup
	add.Sla = &slaLookup

	// Return the created Service
	return add, nil
}

// Delete implements store.ServiceStore.
func (s *ServiceStore) Delete(rpc *model.DeleteOptions) error {
	// Establish a connection to the database
	db, dbErr := s.storage.Database()
	if dbErr != nil {
		return dberr.NewDBInternalError("postgres.service.delete.db_connection_error", dbErr)
	}

	// Ensure that there are IDs to delete
	if len(rpc.IDs) == 0 {
		return dberr.NewDBError("postgres.service.delete.no_ids_provided", "No IDs provided for deletion")
	}

	// Build the delete query
	query, args := s.buildDeleteServiceQuery(rpc)

	// Execute the delete query
	res, err := db.Exec(rpc.Context, query, args...)
	if err != nil {
		return dberr.NewDBInternalError("postgres.service.delete.execution_error", err)
	}

	// Check how many rows were affected
	if res.RowsAffected() == 0 {
		return dberr.NewDBNoRowsError("postgres.service.delete.no_rows_deleted")
	}

	return nil
}

// List implements store.ServiceStore.
func (s *ServiceStore) List(rpc *model.SearchOptions) (*cases.ServiceList, error) {
	// Establish a connection to the database
	db, dbErr := s.storage.Database()
	if dbErr != nil {
		return nil, dberr.NewDBInternalError("postgres.service.list.database_connection_error", dbErr)
	}

	// Build SQL query with filtering by root_id
	query, args, err := s.buildSearchServiceQuery(rpc)
	if err != nil {
		return nil, dberr.NewDBInternalError("postgres.service.list.query_build_error", err)
	}

	// Execute the query
	rows, err := db.Query(rpc.Context, query, args...)
	if err != nil {
		return nil, dberr.NewDBInternalError("postgres.service.list.query_execution_error", err)
	}
	defer rows.Close()

	// Parse the result
	var services []*cases.Service
	lCount := 0
	next := false
	// Check if we want to fetch all records
	//
	// If the size is -1, we want to fetch all records
	fetchAll := rpc.GetSize() == -1

	for rows.Next() {
		// If not fetching all records, check the size limit
		if !fetchAll && lCount >= int(rpc.GetSize()) {
			next = true
			break
		}

		// Initialize service and related lookup objects conditionally
		service := &cases.Service{}

		if util.ContainsField(rpc.Fields, "sla") {
			service.Sla = &cases.Lookup{}
		}

		if util.ContainsField(rpc.Fields, "group") {
			service.Group = &cases.ExtendedLookup{}
		}

		if util.ContainsField(rpc.Fields, "assignee") {
			service.Assignee = &cases.Lookup{}
		}

		if util.ContainsField(rpc.Fields, "created_by") {
			service.CreatedBy = &cases.Lookup{}
		}

		if util.ContainsField(rpc.Fields, "updated_by") {
			service.UpdatedBy = &cases.Lookup{}
		}

		var createdAt, updatedAt time.Time

		// Build the scan arguments for the current row
		scanArgs := s.buildServiceScanArgs(
			service,
			&createdAt, &updatedAt,
			rpc.Fields,
		)

		// Scan the row into the service object
		err = rows.Scan(scanArgs...)
		if err != nil {
			return nil, dberr.NewDBInternalError("postgres.service.list.scan_error", err)
		}

		// Assign the created and updated timestamp values
		service.CreatedAt = util.Timestamp(createdAt)
		service.UpdatedAt = util.Timestamp(updatedAt)
		// Append the populated service object to the services slice
		services = append(services, service)
		lCount++
	}

	return &cases.ServiceList{
		Page:  int32(rpc.Page),
		Next:  next,
		Items: services,
	}, nil
}

// Update implements store.ServiceStore.
func (s *ServiceStore) Update(rpc *model.UpdateOptions, lookup *cases.Service) (*cases.Service, error) {
	// Establish a connection to the database
	db, dbErr := s.storage.Database()
	if dbErr != nil {
		return nil, dberr.NewDBInternalError("postgres.service.update.database_connection_error", dbErr)
	}

	// Start a transaction using the TxManager
	tx, err := db.Begin(rpc.Context)
	if err != nil {
		return nil, dberr.NewDBInternalError("postgres.service.update.transaction_start_error", err)
	}
	txManager := store.NewTxManager(tx)   // Create a new TxManager instance
	defer txManager.Rollback(rpc.Context) // Ensure rollback on error

	// Build the update query for the Service
	query, args, err := s.buildUpdateServiceQuery(rpc, lookup)
	if err != nil {
		return nil, dberr.NewDBInternalError("postgres.service.update.query_build_error", err)
	}

	if lookup.Sla == nil {
		lookup.Sla = &cases.Lookup{}
	}

	var (
		createdByLookup, updatedByLookup cases.Lookup
		createdAt, updatedAt             time.Time
		groupLookup                      cases.ExtendedLookup
		assigneeLookup                   cases.Lookup
	)

	err = txManager.QueryRow(rpc.Context, query, args...).Scan(
		&lookup.Id, &lookup.Name, &lookup.Description,
		&lookup.Code, &lookup.State, &lookup.Sla.Id,
		&lookup.Sla.Name, scanner.ScanInt64(&groupLookup.Id), scanner.ScanText(&groupLookup.Name), scanner.ScanText(&groupLookup.Type),
		scanner.ScanInt64(&assigneeLookup.Id), scanner.ScanText(&assigneeLookup.Name), &createdByLookup.Id,
		&createdByLookup.Name, &updatedByLookup.Id, &updatedByLookup.Name,
		&createdAt, &updatedAt, &lookup.RootId,
	)
	if err != nil {
		return nil, dberr.NewDBInternalError("postgres.service.update.execution_error", err)
	}

	// Commit the transaction
	if err := txManager.Commit(rpc.Context); err != nil {
		return nil, dberr.NewDBInternalError("postgres.service.update.transaction_commit_error", err)
	}

	// Prepare the updated Service to return
	lookup.CreatedAt = util.Timestamp(createdAt)
	lookup.UpdatedAt = util.Timestamp(updatedAt)
	lookup.CreatedBy = &createdByLookup
	lookup.UpdatedBy = &updatedByLookup
	lookup.Group = &groupLookup
	lookup.Assignee = &assigneeLookup

	// Return the updated Service
	return lookup, nil
}

func (s *ServiceStore) buildCreateServiceQuery(rpc *model.CreateOptions, add *cases.Service) (string, []interface{}) {
	var assignee, group, sla *int64
	if add.Assignee != nil && add.Assignee.GetId() != 0 {
		assignee = &add.Assignee.Id
	}
	if add.Group != nil && add.Group.GetId() != 0 {
		group = &add.Group.Id
	}
	if add.Sla != nil && add.Sla.GetId() != 0 {
		sla = &add.Sla.Id
	}
	args := []interface{}{
<<<<<<< HEAD
		add.Name,                        // $1: name
		add.Description,                 // $2: description (can be null)
		add.Code,                        // $3: code (can be null)
		rpc.Time,                        // $4: created_at, updated_at
		rpc.GetAuthOpts().GetUserId(),   // $5: created_by, updated_by
		add.Sla.Id,                      // $6: sla_id
		add.Group.Id,                    // $7: group_id
		add.Assignee.Id,                 // $8: assignee_id
		add.State,                       // $9: state
		rpc.GetAuthOpts().GetDomainId(), // $10: domain ID
		add.RootId,                      // $11: root_id (can be null)
		add.CatalogId,                   // $12: catalog_id
=======
		add.Name,                  // $1: name
		add.Description,           // $2: description (can be null)
		add.Code,                  // $3: code (can be null)
		rpc.Time,                  // $4: created_at, updated_at
		rpc.Session.GetUserId(),   // $5: created_by, updated_by
		sla,                       // $6: sla_id
		group,                     // $7: group_id
		assignee,                  // $8: assignee_id
		add.State,                 // $9: state
		rpc.Session.GetDomainId(), // $10: domain ID
		add.RootId,                // $11: root_id (can be null)
		add.CatalogId,             // $12: catalog_id
>>>>>>> ced4bb4e
	}

	query := `
   WITH inserted_service AS (
    INSERT INTO cases.service_catalog (
                                       name, description, code, created_at, created_by, updated_at,
                                       updated_by, sla_id, group_id, assignee_id, state, dc, root_id, catalog_id
        ) VALUES ($1,
                  COALESCE(NULLIF($2, ''), NULL), -- description (NULL if empty string)
                  COALESCE(NULLIF($3, ''), NULL), -- code (NULL if empty string)
                  $4, $5, $4, $5,
                  COALESCE(NULLIF($6, 0), NULL), -- sla_id (NULL if 0)
                  COALESCE(NULLIF($7, 0), NULL), -- group_id (NULL if 0)
                  COALESCE(NULLIF($8, 0), NULL), -- assignee_id (NULL if 0)
                  $9, $10,
                  COALESCE(NULLIF($11, 0), NULL), -- root_id (NULL if 0)
				  $12
                 )
        RETURNING id, name, description, code, state, sla_id, group_id, assignee_id,
            created_by, updated_by, created_at, updated_at, root_id, catalog_id)
SELECT inserted_service.id,
       inserted_service.name,
       COALESCE(inserted_service.description, '') AS description,     -- Return empty string if null
       COALESCE(inserted_service.code, '')        AS code,            -- Return empty string if null
       inserted_service.state,
       inserted_service.created_at,
       inserted_service.updated_at,
       COALESCE(inserted_service.sla_id, 0)       AS sla_id,          -- Return 0 if null
       COALESCE(sla.name, '')                     AS sla_name,        -- Return empty string if null
       COALESCE(inserted_service.group_id, 0)     AS group_id,        -- Return 0 if null
       COALESCE(grp.name, '')                     AS group_name,      -- Return empty string if null
       CASE WHEN inserted_service.group_id NOTNULL THEN(CASE WHEN inserted_service.group_id IN (SELECT id FROM contacts.dynamic_group) THEN 'DYNAMIC' ELSE 'STATIC' END) ELSE '' END AS group_type,
       COALESCE(inserted_service.assignee_id, 0)  AS assignee_id,     -- Return 0 if null
       COALESCE(assignee.given_name, '')          AS assignee_name,   -- Return empty string if null
       COALESCE(inserted_service.created_by, 0)   AS created_by,      -- Return 0 if null
       COALESCE(created_by_user.name, '')         AS created_by_name, -- Return empty string if null
       COALESCE(inserted_service.updated_by, 0)   AS updated_by,      -- Return 0 if null
       COALESCE(updated_by_user.name, '')         AS updated_by_name, -- Return empty string if null
       COALESCE(inserted_service.root_id, 0)      AS root_id,          -- Return 0 if null
	   inserted_service.catalog_id
FROM inserted_service
         LEFT JOIN cases.sla ON sla.id = inserted_service.sla_id
         LEFT JOIN contacts.group grp ON grp.id = inserted_service.group_id
         LEFT JOIN contacts.contact assignee ON assignee.id = inserted_service.assignee_id
         LEFT JOIN directory.wbt_user created_by_user ON created_by_user.id = inserted_service.created_by
         LEFT JOIN directory.wbt_user updated_by_user ON updated_by_user.id = inserted_service.updated_by;
    `

	return store.CompactSQL(query), args
}

// Helper method to build the delete query for Service
func (s *ServiceStore) buildDeleteServiceQuery(rpc *model.DeleteOptions) (string, []interface{}) {
	query := `
		DELETE FROM cases.service_catalog
		WHERE id = ANY($1) AND dc = $2
	`
	args := []interface{}{
		pq.Array(rpc.IDs),               // $1: array of service IDs to delete
		rpc.GetAuthOpts().GetDomainId(), // $2: domain ID to ensure proper scoping
	}

	return store.CompactSQL(query), args
}

func (s *ServiceStore) buildSearchServiceQuery(rpc *model.SearchOptions) (string, []interface{}, error) {
	// Map of fields to their corresponding SQL expressions
	fieldMap := map[string]string{
		"id":          "service.id",
		"name":        "service.name",
		"description": "COALESCE(service.description, '') AS description",
		"root_id":     "service.root_id",
		"code":        "COALESCE(service.code, '') AS code",
		"state":       "service.state",
		"created_at":  "service.created_at",
		"updated_at":  "service.updated_at",
		"catalog_id":  "service.catalog_id",
		"created_by":  "service.created_by",
		"updated_by":  "service.updated_by",
		"sla":         "COALESCE(service.sla_id, 0) AS sla_id, COALESCE(sla.name, '') AS sla_name",
		"group":       "COALESCE(service.group_id, 0) AS group_id, COALESCE(grp.name, '') AS group_name, CASE WHEN service.group_id NOTNULL THEN(CASE WHEN grp.id IN (SELECT id FROM contacts.dynamic_group) THEN 'DYNAMIC' ELSE 'STATIC' END) ELSE NULL END AS group_type",
		"assignee":    "COALESCE(service.assignee_id, 0) AS assignee_id, COALESCE(ass.common_name, '') AS assignee_name",
	}

	// Initialize query builder
	queryBuilder := sq.Select().From("cases.service_catalog AS service").
		PlaceholderFormat(sq.Dollar).
		Where("service.root_id IS NOT NULL")

	// Include requested fields in the SELECT clause
	for _, field := range rpc.Fields {
		if column, ok := fieldMap[field]; ok {
			queryBuilder = queryBuilder.Column(column)
		}

		// Add necessary JOINs for specific fields
		switch field {
		case "sla":
			queryBuilder = queryBuilder.LeftJoin("cases.sla ON sla.id = service.sla_id")
		case "group":
			queryBuilder = queryBuilder.LeftJoin("contacts.group AS grp ON grp.id = service.group_id")
		case "assignee":
			queryBuilder = queryBuilder.LeftJoin("contacts.contact AS ass ON ass.id = service.assignee_id")
		case "created_by":
			queryBuilder = queryBuilder.LeftJoin("directory.wbt_user AS created_by_user ON created_by_user.id = service.created_by").
				Column("COALESCE(created_by_user.name, '') AS created_by_name")
		case "updated_by":
			queryBuilder = queryBuilder.LeftJoin("directory.wbt_user AS updated_by_user ON updated_by_user.id = service.updated_by").
				Column("COALESCE(updated_by_user.name, '') AS updated_by_name")
		}
	}

	// Apply filters
	if rootID, ok := rpc.Filter["root_id"].(int64); ok && rootID > 0 {
		queryBuilder = queryBuilder.Where(sq.Eq{"service.root_id": rootID})
	}

	if name, ok := rpc.Filter["name"].(string); ok && len(name) > 0 {
		substr := util.Substring(name)
		queryBuilder = queryBuilder.Where(sq.ILike{"service.name": "%" + strings.Join(substr, "%") + "%"})
	}

	if state, ok := rpc.Filter["state"]; ok {
		queryBuilder = queryBuilder.Where(sq.Eq{"service.state": state})
	}

	if len(rpc.IDs) > 0 {
		queryBuilder = queryBuilder.Where(sq.Eq{"service.id": rpc.IDs})
	}

	// Apply sorting and pagination
	queryBuilder = queryBuilder.OrderBy("service.name ASC")
	queryBuilder = store.ApplyPaging(rpc.GetPage(), rpc.GetSize(), queryBuilder)

	// Build the query
	query, args, err := queryBuilder.ToSql()
	if err != nil {
		return "", nil, dberr.NewDBInternalError("postgres.service.query_build_error", err)
	}

	return store.CompactSQL(query), args, nil
}

// Helper method to build the combined update and select query for Service using Squirrel
func (s *ServiceStore) buildUpdateServiceQuery(rpc *model.UpdateOptions, lookup *cases.Service) (string, []interface{}, error) {
	// Start the update query with Squirrel Update Builder
	updateQueryBuilder := sq.Update("cases.service_catalog").
		PlaceholderFormat(sq.Dollar).
		Set("updated_at", rpc.Time).
		Set("updated_by", rpc.GetAuthOpts().GetUserId()).
		Where(sq.Eq{"id": lookup.Id, "dc": rpc.GetAuthOpts().GetDomainId()})

	// Dynamically set fields based on what the user wants to update
	for _, field := range rpc.Fields {
		switch field {
		case "name":
			updateQueryBuilder = updateQueryBuilder.Set("name", lookup.Name)
		case "description":
			// Use NULLIF to store NULL if description is an empty string
			updateQueryBuilder = updateQueryBuilder.Set("description", sq.Expr("NULLIF(?, '')", lookup.Description))
		case "code":
			// Use NULLIF to store NULL if code is an empty string
			updateQueryBuilder = updateQueryBuilder.Set("code", sq.Expr("NULLIF(?, '')", lookup.Code))
		case "sla_id":
			// Use NULLIF to store NULL if sla_id is 0
			updateQueryBuilder = updateQueryBuilder.Set("sla_id", sq.Expr("NULLIF(?, 0)", lookup.Sla.Id))
		case "group_id":
			var val *int64
			if lookup.Group != nil {
				val = &lookup.Group.Id
			}
			// Use NULLIF to store NULL if group_id is 0
			updateQueryBuilder = updateQueryBuilder.Set("group_id", sq.Expr("NULLIF(?, 0)", val))
		case "assignee_id":
			var val *int64
			if lookup.Assignee != nil {
				val = &lookup.Assignee.Id
			}
			// Use NULLIF to store NULL if assignee_id is 0
			updateQueryBuilder = updateQueryBuilder.Set("assignee_id", sq.Expr("NULLIF(?, 0)", val))
		case "state":
			updateQueryBuilder = updateQueryBuilder.Set("state", lookup.State)
		case "root_id":
			updateQueryBuilder = updateQueryBuilder.Set("root_id", lookup.RootId)
		}
	}

	// Convert the update query to SQL
	updateSQL, args, err := updateQueryBuilder.ToSql()
	if err != nil {
		return "", nil, err
	}

	// Now build the select query with a static SQL using a WITH clause
	// TODO: refactor group type
	query := fmt.Sprintf(`
WITH updated_service AS (%s
			RETURNING id, name, description, code, state, sla_id, group_id, assignee_id, created_by, updated_by, created_at, updated_at, root_id)
SELECT service.id,
       service.name,
       COALESCE(service.description, '') AS description,  -- Use COALESCE to return an empty string if description is NULL
       COALESCE(service.code, '')        AS code,         -- Use COALESCE to return an empty string if code is NULL
       service.state,
       service.sla_id,
       COALESCE(sla.name, '')            AS sla_name,     -- Handle NULL SLA as empty string
       service.group_id,
       COALESCE(grp.name, '')            AS group_name,   -- Handle NULL group as empty string
       CASE WHEN service.group_id NOTNULL THEN(CASE WHEN grp.id IN (SELECT id FROM contacts.dynamic_group) THEN 'DYNAMIC' ELSE 'STATIC' END) ELSE NULL END AS group_type,
       service.assignee_id,
       COALESCE(assignee.given_name, '') AS assignee_name, -- Handle NULL assignee as empty string
       service.created_by,
       COALESCE(created_by_user.name, '') AS created_by_name,  -- Handle NULL created_by as empty string
       service.updated_by,
       updated_by_user.name              AS updated_by_name,
       service.created_at,
       service.updated_at,
       service.root_id
FROM updated_service AS service
         LEFT JOIN cases.sla ON sla.id = service.sla_id
         LEFT JOIN contacts.group AS grp ON grp.id = service.group_id
         LEFT JOIN contacts.contact AS assignee ON assignee.id = service.assignee_id
         LEFT JOIN directory.wbt_user AS created_by_user ON created_by_user.id = service.created_by
         LEFT JOIN directory.wbt_user AS updated_by_user ON updated_by_user.id = service.updated_by;
	`, updateSQL)

	// Return the final combined query and arguments
	return store.CompactSQL(query), args, nil
}

func (s *ServiceStore) buildServiceScanArgs(
	service *cases.Service, // The service object to populate
	createdAt, updatedAt *time.Time, // Temporary variables for created_at and updated_at
	rpcFields []string, // Fields to scan dynamically
) []interface{} {
	scanArgs := []interface{}{}

	// Field map for dynamic scanning
	fieldMap := map[string][]any{
		"id":          {&service.Id},
		"name":        {&service.Name},
		"description": {&service.Description},
		"code":        {&service.Code},
		"state":       {&service.State},
		"created_at":  {createdAt},
		"updated_at":  {updatedAt},
		"root_id":     {&service.RootId},
		"catalog_id":  {&service.CatalogId},
	}

	// Lookup fields that require initialization
	lookupFields := map[string]func(){
		"sla": func() {
			if service.Sla == nil {
				service.Sla = &cases.Lookup{}
			}
			scanArgs = append(scanArgs, &service.Sla.Id, &service.Sla.Name)
		},
		"group": func() {
			if service.Group == nil {
				service.Group = &cases.ExtendedLookup{}
			}
			scanArgs = append(scanArgs, &service.Group.Id, &service.Group.Name, scanner.ScanText(&service.Group.Type))
		},
		"assignee": func() {
			if service.Assignee == nil {
				service.Assignee = &cases.Lookup{}
			}
			scanArgs = append(scanArgs, &service.Assignee.Id, &service.Assignee.Name)
		},
		"created_by": func() {
			if service.CreatedBy == nil {
				service.CreatedBy = &cases.Lookup{}
			}
			scanArgs = append(scanArgs, &service.CreatedBy.Id, &service.CreatedBy.Name)
		},
		"updated_by": func() {
			if service.UpdatedBy == nil {
				service.UpdatedBy = &cases.Lookup{}
			}
			scanArgs = append(scanArgs, &service.UpdatedBy.Id, &service.UpdatedBy.Name)
		},
	}

	// Add scan arguments for regular fields
	for _, field := range rpcFields {
		if args, exists := fieldMap[field]; exists {
			scanArgs = append(scanArgs, args...)
		} else if initFunc, exists := lookupFields[field]; exists {
			initFunc()
		}
	}

	return scanArgs
}

func NewServiceStore(store store.Store) (store.ServiceStore, error) {
	if store == nil {
		return nil, dberr.NewDBError("postgres.new_service.check.bad_arguments",
			"error creating Service interface to the service table, main store is nil")
	}
	return &ServiceStore{storage: store}, nil
}<|MERGE_RESOLUTION|>--- conflicted
+++ resolved
@@ -261,33 +261,18 @@
 		sla = &add.Sla.Id
 	}
 	args := []interface{}{
-<<<<<<< HEAD
 		add.Name,                        // $1: name
 		add.Description,                 // $2: description (can be null)
 		add.Code,                        // $3: code (can be null)
 		rpc.Time,                        // $4: created_at, updated_at
 		rpc.GetAuthOpts().GetUserId(),   // $5: created_by, updated_by
-		add.Sla.Id,                      // $6: sla_id
-		add.Group.Id,                    // $7: group_id
-		add.Assignee.Id,                 // $8: assignee_id
+		sla,                             // $6: sla_id
+		group,                           // $7: group_id
+		assignee,                        // $8: assignee_id
 		add.State,                       // $9: state
 		rpc.GetAuthOpts().GetDomainId(), // $10: domain ID
 		add.RootId,                      // $11: root_id (can be null)
 		add.CatalogId,                   // $12: catalog_id
-=======
-		add.Name,                  // $1: name
-		add.Description,           // $2: description (can be null)
-		add.Code,                  // $3: code (can be null)
-		rpc.Time,                  // $4: created_at, updated_at
-		rpc.Session.GetUserId(),   // $5: created_by, updated_by
-		sla,                       // $6: sla_id
-		group,                     // $7: group_id
-		assignee,                  // $8: assignee_id
-		add.State,                 // $9: state
-		rpc.Session.GetDomainId(), // $10: domain ID
-		add.RootId,                // $11: root_id (can be null)
-		add.CatalogId,             // $12: catalog_id
->>>>>>> ced4bb4e
 	}
 
 	query := `
