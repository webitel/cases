package postgres

import (
	"context"
	"database/sql"
	"encoding/json"
	"fmt"
	"log"
	"maps"
	"strconv"
	"strings"
	"time"

<<<<<<< HEAD
	common "github.com/webitel/cases/internal/api_handler/grpc/options"

	"github.com/webitel/cases/internal/errors"

	"github.com/webitel/cases/auth"

=======
>>>>>>> e5561479
	sq "github.com/Masterminds/squirrel"
	"github.com/jackc/pgtype"
	"github.com/jackc/pgx/v5"
	"github.com/lib/pq"

	customtyp "github.com/webitel/custom/data"
	customrel "github.com/webitel/custom/reflect"
	custompgx "github.com/webitel/custom/store/postgres"

	_go "github.com/webitel/cases/api/cases"
	"github.com/webitel/cases/auth"
	"github.com/webitel/cases/internal/errors"
	"github.com/webitel/cases/internal/model"
	"github.com/webitel/cases/internal/model/options"
	"github.com/webitel/cases/internal/model/options/defaults"
	"github.com/webitel/cases/internal/store"
	"github.com/webitel/cases/internal/store/postgres/scanner"
	"github.com/webitel/cases/internal/store/postgres/transaction"
	storeutils "github.com/webitel/cases/internal/store/util"
	"github.com/webitel/cases/util"
)

type CaseStore struct {
	storage           *Store
	mainTable         string
	overdueCasesQuery sq.SelectBuilder
}

const (
	caseLeft                  = "c"
	caseDefaultSort           = "-created_at"
	caseCreatedByAlias        = "cb"
	caseUpdatedByAlias        = "ub"
	caseSourceAlias           = "src"
	caseCloseReasonGroupAlias = "crg"
	caseAuthorAlias           = "auth"
	caseCloseReasonAlias      = "cr"
	caseSlaAlias              = "sl"
	caseStatusAlias           = "st"
	casePriorityAlias         = "pr"
	caseServiceAlias          = "svc"
	caseAssigneeAlias         = "ass" // :))
	caseReporterAlias         = "rp"
	caseImpactedAlias         = "im"
	caseGroupAlias            = "grp"
	caseSlaConditionAlias     = "cond"
	caseRelatedAlias          = "related"
	caseLinksAlias            = "links"
	caseStatusConditionAlias  = "stc"
)

const (
	overdueCasesLimit = 100
)

var (
	specialFieldsEncoding = map[string]func(v any) any{
		"created_at":          timeEncoder,
		"updated_at":          timeEncoder,
		"planned_reaction_at": timeEncoder,
		"planned_resolve_at":  timeEncoder,
		"closed_at":           timeEncoder,
		"reacted_at":          timeEncoder,
		"resolved_at":         timeEncoder,
	}
)

func (c *CaseStore) Create(
	rpc options.Creator,
	add *_go.Case,
) (*_go.Case, error) {
	// Get the database connection
	d, dbErr := c.storage.Database()
	if dbErr != nil {
		return nil, ParseError(dbErr)
	}

	// Begin a transaction
	tx, err := d.Begin(rpc)
	if err != nil {
		return nil, ParseError(err)
	}
	defer func(tx pgx.Tx, ctx context.Context) {
		err := tx.Rollback(ctx)
		if err != nil && !errors.Is(err, pgx.ErrTxClosed) {
			log.Println("postgres.case.create.transaction_error", err)
		}
	}(tx, rpc)
	txManager := transaction.NewTxManager(tx)

	// scan service related defaults
	serviceDefs, err := c.ScanServiceDefs(
		rpc,
		txManager,
		add.Service.GetId(),
		add.Priority.GetId(),
	)
	if err != nil {
		return nil, ParseError(err)
	}

	if serviceDefs.StatusID == 0 {
		return nil, errors.InvalidArgument("StatusID is required")
	}

	if serviceDefs.CloseReasonGroupID == 0 {
		return nil, errors.InvalidArgument("CloseReasonGroupID is required")
	}

	// Calculate planned times within the transaction
	err = c.calculateTimings(
		nil,
		rpc,
		serviceDefs.CalendarID,
		serviceDefs.ReactionTime,
		serviceDefs.ResolutionTime,
		txManager,
		add,
	)
	if err != nil {
		return nil, ParseError(err)
	}

	// Build the query
	selectBuilder, plan, err := c.buildCreateCaseSqlizer(
		rpc,
		add,
		serviceDefs,
	)
	if err != nil {
		return nil, ParseError(err)
	}

	// Generate the SQL and arguments
	query, args, err := selectBuilder.ToSql()
	if err != nil {
		return nil, ParseError(err)
	}

	query = storeutils.CompactSQL(query)

	// Prepare the scan arguments
	scanArgs := convertToCaseScanArgs(plan, add)

	// Execute the query
	if err = txManager.QueryRow(rpc, query, args...).Scan(scanArgs...); err != nil {
		return nil, ParseError(err)
	}

	// Commit the transaction
	err = tx.Commit(rpc)
	if err != nil {
		return nil, ParseError(err)
	}

	for _, field := range rpc.GetFields() {
		if field == "role_ids" {
			roles, defErr := c.GetRolesById(rpc, add.GetId(), auth.Read)
			if defErr != nil {
				return nil, defErr
			}
			add.RoleIds = roles
			break
		}
	}

	return add, nil
}

type ServiceRelatedDefs struct {
	SLAID              int
	SLAConditionID     int
	ReactionTime       int
	ResolutionTime     int
	CalendarID         int
	StatusID           int
	CloseReasonGroupID int
	AssigneeID         int
	GroupID            int
}

// ScanServiceDefs fetches the SLA ID, reaction time, resolution time, calendar ID, and SLA condition ID for the last child service with a non-NULL SLA ID.
func (c *CaseStore) ScanServiceDefs(
	ctx context.Context,
	txManager *transaction.TxManager,
	serviceID int64,
	priorityID int64,
) (*ServiceRelatedDefs, error) {
	var res ServiceRelatedDefs

	err := txManager.QueryRow(ctx, `
WITH RECURSIVE
<<<<<<< HEAD
    service_hierarchy AS (SELECT id,
                                 root_id,
                                 sla_id,
                                 status_id,
                                 close_reason_group_id,
                                 assignee_id,
                                 group_id,
                                 ARRAY [id] AS path,
                                 0 as level
                          FROM cases.service_catalog
                          WHERE id = $1

                          UNION ALL

                          SELECT sc.id,
                                 sc.root_id,
                                 COALESCE(sc.sla_id, sh.sla_id),
                                 COALESCE(sc.status_id, sh.status_id),
                                 COALESCE(sc.close_reason_group_id, sh.close_reason_group_id),
                                 COALESCE(sc.assignee_id, sh.assignee_id),
                                 COALESCE(sc.group_id, sh.group_id),
                                 sh.path || sc.id,
                                 sh.level + 1
                          FROM cases.service_catalog sc
                                   INNER JOIN service_hierarchy sh ON sc.id = sh.root_id
                          WHERE sh.level < 10
),
    -- Fetch the deepest item with an SLA ID regardless of others
    sla_service AS (SELECT *
                    FROM service_hierarchy
                    WHERE sla_id IS NOT NULL
                    ORDER BY array_length(path, 1) ASC
                    LIMIT 1),
    -- From there, get status and close_reason from any deepest with both fields filled
    fallback_status AS (SELECT *
                        FROM service_hierarchy
                        WHERE status_id IS NOT NULL
                          AND close_reason_group_id IS NOT NULL
                        ORDER BY array_length(path, 1) ASC
                        LIMIT 1),
    -- Get first non-null assignee and group from hierarchy
    defaults AS (SELECT
                    (SELECT assignee_id
                    FROM service_hierarchy
                    WHERE assignee_id IS NOT NULL
                    ORDER BY level ASC
                    LIMIT 1) as assignee_id,
                    (SELECT group_id
                    FROM service_hierarchy
                    WHERE group_id IS NOT NULL
                    ORDER BY level ASC
                    LIMIT 1) as group_id),
    priority_condition AS (SELECT sc.id AS sla_condition_id,
                                  sc.reaction_time,
                                  sc.resolution_time
                           FROM cases.sla_condition sc
                                    INNER JOIN cases.priority_sla_condition psc ON sc.id = psc.sla_condition_id
                                    INNER JOIN cases.sla sla ON sc.sla_id = sla.id
                                    INNER JOIN sla_service ss ON sla.id = ss.sla_id
                           WHERE psc.priority_id = $2
                           LIMIT 1)
=======
    service_hierarchy AS (
        SELECT id,
               root_id,
               sla_id,
               status_id,
               close_reason_group_id,
               assignee_id,
               group_id,
               ARRAY [id] AS path,
               0 as level
        FROM cases.service_catalog
        WHERE id = $1

        UNION ALL

        SELECT sc.id,
               sc.root_id,
               COALESCE(sc.sla_id, sh.sla_id),
               COALESCE(sc.status_id, sh.status_id),
               COALESCE(sc.close_reason_group_id, sh.close_reason_group_id),
               sc.assignee_id,
               sc.group_id,
               sh.path || sc.id,
               sh.level + 1
        FROM cases.service_catalog sc
        INNER JOIN service_hierarchy sh ON sc.id = sh.root_id
        WHERE sh.level < 10
    ),
    sla_service AS (
        SELECT *
        FROM service_hierarchy
        WHERE sla_id IS NOT NULL
        ORDER BY array_length(path, 1) ASC
        LIMIT 1
    ),
    fallback_status AS (
        SELECT *
        FROM service_hierarchy
        WHERE status_id IS NOT NULL
          AND close_reason_group_id IS NOT NULL
        ORDER BY array_length(path, 1) ASC
        LIMIT 1
    ),
    -- take assignee+group from the *same* level where at least one is non-null
    defaults AS (
        SELECT sh.assignee_id, sh.group_id
        FROM service_hierarchy sh
        WHERE sh.assignee_id IS NOT NULL OR sh.group_id IS NOT NULL
        ORDER BY sh.level ASC
        LIMIT 1
    ),
    priority_condition AS (
        SELECT sc.id AS sla_condition_id,
               sc.reaction_time,
               sc.resolution_time
        FROM cases.sla_condition sc
        INNER JOIN cases.priority_sla_condition psc ON sc.id = psc.sla_condition_id
        INNER JOIN cases.sla sla ON sc.sla_id = sla.id
        INNER JOIN sla_service ss ON sla.id = ss.sla_id
        WHERE psc.priority_id = $2
        LIMIT 1
    )
>>>>>>> e5561479
SELECT ss.sla_id,
       COALESCE(pc.reaction_time, sla.reaction_time),
       COALESCE(pc.resolution_time, sla.resolution_time),
       sla.calendar_id,
       pc.sla_condition_id,
       COALESCE(ss.status_id, fs.status_id) AS status_id,
       COALESCE(ss.close_reason_group_id, fs.close_reason_group_id) AS close_reason_group_id,
       d.assignee_id,
       d.group_id
FROM sla_service ss
LEFT JOIN fallback_status fs ON true
LEFT JOIN priority_condition pc ON true
LEFT JOIN cases.sla sla ON ss.sla_id = sla.id
LEFT JOIN defaults d on true;
`, serviceID, priorityID).Scan(
		scanner.ScanInt(&res.SLAID),
		scanner.ScanInt(&res.ReactionTime),
		scanner.ScanInt(&res.ResolutionTime),
		scanner.ScanInt(&res.CalendarID),
		scanner.ScanInt(&res.SLAConditionID),
		scanner.ScanInt(&res.StatusID),
		scanner.ScanInt(&res.CloseReasonGroupID),
		scanner.ScanInt(&res.AssigneeID),
		scanner.ScanInt(&res.GroupID),
	)
	if err != nil {
		return nil, ParseError(err)
	}

	return &res, nil
}

func (c *CaseStore) buildCreateCaseSqlizer(
	rpc options.Creator,
	input *_go.Case,
	serviceDefs *ServiceRelatedDefs,
) (
	*Select,
	[]func(caseItem *_go.Case) any,
	error,
) {
	// Extract optional fields via helper utils
	assignee := storeutils.IDPtr(input.GetAssignee())
	if assignee == nil || *assignee == 0 {
		if serviceDefs.AssigneeID != 0 {
			id := int64(serviceDefs.AssigneeID)
			assignee = &id
		} else {
			assignee = nil
		}
	}
	closeReason := storeutils.IDPtr(input.GetCloseReason())
	reporter := storeutils.IDPtr(input.GetReporter())
	impacted := storeutils.IDPtr(input.GetImpacted())
	group := storeutils.IDPtr(input.Group)
	if group == nil || *group == 0 {
		if serviceDefs.GroupID != 0 {
			id := int64(serviceDefs.GroupID)
			group = &id
		} else {
			group = nil
		}
	}
	description := storeutils.StringPtr(input.Description)
	closeResult := storeutils.StringPtr(input.GetCloseResult())

	// Set fallback defaults for status and close reason group
	defStatusID := input.Status.GetId()
	if defStatusID == 0 {
		defStatusID = int64(serviceDefs.StatusID)
	}

	defCloseReasonGroupID := input.CloseReasonGroup.GetId()
	if defCloseReasonGroupID == 0 {
		defCloseReasonGroupID = int64(serviceDefs.CloseReasonGroupID)
	}

	// Default user from token
	userID := rpc.GetAuthOpts().GetUserId()

	// Override if input.CreatedBy is explicitly provided
	if createdBy := input.GetCreatedBy(); createdBy != nil && createdBy.Id != 0 {
		userID = createdBy.Id
	}

	params := map[string]any{
		// Case-level parameters
		"date":                rpc.RequestTime(),
		"contact_info":        input.GetContactInfo(),
		"user":                userID,
		"dc":                  rpc.GetAuthOpts().GetDomainId(),
		"sla":                 serviceDefs.SLAID,
		"sla_condition":       serviceDefs.SLAConditionID,
		"status":              defStatusID,
		"status_condition":    input.StatusCondition.GetId(),
		"service":             input.Service.GetId(),
		"priority":            input.Priority.GetId(),
		"source":              input.Source.GetId(),
		"contact_group":       group,
		"close_reason_group":  defCloseReasonGroupID,
		"close_result":        closeResult,
		"close_reason":        closeReason,
		"rating":              input.Rating,
		"rating_comment":      input.RatingComment,
		"subject":             input.Subject,
		"planned_reaction_at": util.LocalTime(input.PlannedReactionAt),
		"planned_resolve_at":  util.LocalTime(input.PlannedResolveAt),
		"reporter":            reporter,
		"impacted":            impacted,
		"description":         description,
		"assignee":            assignee,
		//-------------------------------------------------//
		//------ CASE One-to-Many ( 1 : n ) Attributes ----//
		//-------------------------------------------------//
		// Links and related cases as JSON arrays
		"links":   extractLinksJSON(input.Links),
		"related": extractRelatedJSON(input.Related),
	}

	priorityCTE := `
	priority_cte AS (
		SELECT COALESCE(NULLIF(:priority, 0), id) AS priority_id
		FROM cases.priority
		ORDER BY id
		LIMIT 1
	)`

	prefixCTE := `
	    service_cte AS(
		SELECT catalog_id
		FROM cases.service_catalog
			WHERE id = :service
			LIMIT 1
		),
		prefix_cte AS (
			SELECT prefix
			FROM cases.service_catalog
			WHERE id = any(SELECT catalog_id FROM service_cte)
			LIMIT 1
		), id_cte AS (
			SELECT nextval('cases.case_id'::regclass) AS id
		)`

	statusConditionCTE := ""
	useStatusConditionRef := ":status_condition" // default

	if input.GetStatusCondition().GetId() == 0 {
		statusConditionCTE = `
		status_condition_cte AS (
			SELECT sc.id AS status_condition_id
			FROM cases.status_condition sc
			WHERE sc.status_id = :status AND sc.initial = true
		),`
		useStatusConditionRef = "(SELECT status_condition_id FROM status_condition_cte)"
	}

	// Consolidated query for inserting the case, links, and related cases
	query := `
	WITH
		` + prefixCTE + `,
        ` + priorityCTE + `,
		` + statusConditionCTE + `
		` + caseLeft + ` AS (
			INSERT INTO cases.case (
				id, name, dc, created_at, created_by, updated_at, updated_by,
				priority, source, status, contact_group, close_reason_group,
				subject, planned_reaction_at, planned_resolve_at, reporter, impacted,
				service, description, assignee, sla, sla_condition_id, status_condition, contact_info,
				close_result, close_reason, rating, rating_comment
			) VALUES (
				(SELECT id FROM id_cte),
				CONCAT((SELECT prefix FROM prefix_cte), '_', (SELECT id FROM id_cte)),
				:dc, :date, :user, :date, :user,
				(SELECT priority_id FROM priority_cte), :source, :status,
				:contact_group,
				:close_reason_group,
				:subject, :planned_reaction_at, :planned_resolve_at, :reporter, :impacted,
				:service, :description, :assignee,
				:sla, :sla_condition,
				` + useStatusConditionRef + `, :contact_info, :close_result, :close_reason,
                NULLIF(:rating, 0), NULLIF(:rating_comment, '')
			)
			RETURNING *
		),
		` + caseLinksAlias + ` AS (
			INSERT INTO cases.case_link (
				name, url, dc, created_by, created_at, updated_by, updated_at, case_id
			)
			SELECT
				item ->> 'name',
				item ->> 'url',
				:dc, :user, :date, :user, :date, (SELECT id FROM ` + caseLeft + `)
			FROM jsonb_array_elements(:links) AS item
		),
		` + caseRelatedAlias + ` AS (
			INSERT INTO cases.related_case (
				primary_case_id, related_case_id, relation_type, dc, created_by, created_at, updated_by, updated_at
			)
			SELECT
				(SELECT id FROM ` + caseLeft + `),
				(item ->> 'id')::bigint,
				(item ->> 'type')::int,
				:dc, :user, :date, :user, :date
			FROM jsonb_array_elements(:related) AS item
		)
	`

	// region: [custom] fields ..
	var custom *customCtx
	if data := input.GetCustom(); len(data.GetFields()) > 0 {
		custom = c.custom(rpc)
		if custom == nil || custom.refer == nil {
			// No [custom] extensions/cases -BUT- case.Custom data specified !
			err := fmt.Errorf("custom: no specification")
			return nil, nil, err
		}
		// PREPARE Statement !..
		oid := sq.Expr("(SELECT id FROM " + caseLeft + ")")
		insertQ, args, err := custom.refer.Update(
			oid, data, false, // [!]partial
		)
		if err != nil {
			return nil, nil, ParseError(err)
		}
		if insertQ != nil {
			insertQ, _, err := insertQ.ToSql()
			if err != nil {
				return nil, nil, ParseError(err)
			}
			cte := "x" // alias
			query += ", " + cte + " AS (" + insertQ + ")"
			for name, value := range args {
				params[name] = value
			}
			custom.table = cte
			// Return INSERT[ed] data record ! normalized
			custom.fields = make([]string, 0, len(data.Fields))
			maps.Keys(data.Fields)(func(name string) bool {
				// [NOTE]: MAY be unknown field name !
				custom.fields = append(custom.fields, name)
				return true
			})
		} // else { // No INSERT to perform ! }
	}
	// sanitize: no source output !
	input.Custom = nil
	// endregion: [custom] fields ..

	// **Bind named query and parameters**
	// **This binds the named parameters in the query to the provided params map, converting it into a positional query with arguments.**
	// **Example:**
	// **  Query: "INSERT INTO cases.case (name, subject) VALUES (:name, :subject)"**
	// **  Params: map[string]interface{}{"name": "test_name", "subject": "test_subject"}**
	// **  Result: "INSERT INTO cases.case (name, col2) subject ($1, $2)", []interface{}{"test_name", "test_subject"}**
	boundQuery, args, err := storeutils.BindNamed(query, params)
	if err != nil {
		return nil, nil, errors.Internal("postgres.case.create.bind_named_error")
	}

	base, err := NewSelect(caseLeft, sq.Select().From(caseLeft).PrefixExpr(
		sq.Expr(
			boundQuery,
			args...,
		),
	), WithFiltersEncoder(specialFieldsEncoding))
	if err != nil {
		return nil, nil, err
	}

	// Construct SELECT query to return case data
	plan, err := c.buildCaseSelectColumnsAndPlan(
		withSearchOptions(rpc, func(search *common.SearchOptions) (_ error) {
			if custom != nil {
				// Output query custom fields ..
				search.UnknownFields = append(
					search.UnknownFields, custom.fields..., // customFieldName,
				)
				// Chain prepared query context
				search.CustomContext[customCtxState] = custom
			}
			return
		}),
		base,
	)
	if err != nil {
		return nil, nil, ParseError(err)
	}

	return base, plan, nil
}

// Helper functions to generate JSON arrays for links and related cases
func extractLinksJSON(links *_go.CaseLinkList) []byte {
	if links == nil || len(links.Items) == 0 {
		return []byte("[]")
	}
	var jsonArray []map[string]any
	for _, link := range links.Items {
		jsonArray = append(jsonArray, map[string]any{
			"name": link.Name,
			"url":  link.Url,
		})
	}
	jsonData, _ := json.Marshal(jsonArray)
	return jsonData
}

func extractRelatedJSON(related *_go.RelatedCaseList) []byte {
	if related == nil || len(related.Data) == 0 {
		return []byte("[]")
	}
	var jsonArray []map[string]any
	for _, item := range related.Data {
		jsonArray = append(jsonArray, map[string]any{
			"id":   item.GetId(),
			"type": item.GetRelationType(),
		})
	}
	jsonData, _ := json.Marshal(jsonArray)
	return jsonData
}

type CalendarSlot struct {
	Day            int
	StartTimeOfDay int
	EndTimeOfDay   int
	Disabled       bool
}

type ExceptionSlot struct {
	Date           time.Time
	StartTimeOfDay int
	EndTimeOfDay   int
	Disabled       bool
	Repeat         bool
	Working        bool
}

type MergedSlot struct {
	Day            int       // Weekday (0-6, Sunday-Saturday)
	Date           time.Time // Specific date (can be empty if not an exception)
	StartTimeOfDay int       // Start time of the slot (in minutes from midnight)
	EndTimeOfDay   int       // End time of the slot (in minutes from midnight)
	Disabled       bool      // Is the slot disabled
}

type TimingOpts interface {
	RequestTime() time.Time
	GetAuthOpts() auth.Auther
	context.Context
}

func (c *CaseStore) calculateTimings(
	caseID *int64,
	rpc TimingOpts,
	calendarID int,
	reactionTime int,
	resolutionTime int,
	txManager *transaction.TxManager,
	caseItem *_go.Case,
) error {
	// Determine the pivot time
	var pivotTime time.Time
	if caseID == nil {
		pivotTime = rpc.RequestTime()
	} else {
		err := txManager.QueryRow(rpc, `
			SELECT created_at FROM cases.case WHERE id = $1`, *caseID).Scan(&pivotTime)
		if err != nil {
			return fmt.Errorf("failed to fetch created_at for caseID %d: %w", *caseID, err)
		}
	}

	// Fetch standard calendar working hours
	calendar, err := fetchCalendarSlots(rpc, txManager, calendarID)
	if err != nil {
		return err
	}

	// Fetch exceptions (overrides for specific days)
	exceptions, err := fetchExceptionSlots(rpc, txManager, calendarID)
	if err != nil {
		return err
	}

	// Merge calendar and exceptions into a single slice
	mergedSlots := mergeCalendarAndExceptions(calendar, exceptions)

	// Fetch timezone offset
	var offset time.Duration
	err = txManager.QueryRow(rpc, `
		SELECT tz.utc_offset
		FROM flow.calendar cl
		    LEFT JOIN flow.calendar_timezones tz ON tz.id = cl.timezone_id
		WHERE cl.id = $1`, calendarID).Scan(&offset)
	if err != nil {
		return fmt.Errorf("failed to fetch calendar offset: %w", err)
	}

	// Convert reaction and resolution times from seconds to minutes
	reactionMinutes := reactionTime / 60
	resolutionMinutes := resolutionTime / 60

	// Calculate planned reaction and resolution timestamps
	reactionTimestamp, err := calculateTimestampFromCalendar(pivotTime, offset, reactionMinutes, mergedSlots)
	if err != nil {
		return fmt.Errorf("failed to calculate planned reaction time: %w", err)
	}

	resolveTimestamp, err := calculateTimestampFromCalendar(pivotTime, offset, resolutionMinutes, mergedSlots)
	if err != nil {
		return fmt.Errorf("failed to calculate planned resolution time: %w", err)
	}

	caseItem.PlannedReactionAt = reactionTimestamp.UnixMilli()
	caseItem.PlannedResolveAt = resolveTimestamp.UnixMilli()

	return nil
}

// fetchCalendarSlots retrieves working hours for a calendar
func fetchCalendarSlots(rpc TimingOpts, txManager *transaction.TxManager, calendarID int) ([]CalendarSlot, error) {
	rows, err := txManager.Query(rpc, `
		SELECT day, start_time_of_day, end_time_of_day, disabled
		FROM flow.calendar cl,
		     UNNEST(accepts::flow.calendar_accept_time[]) x
		WHERE cl.id = $1
		    AND (NOT x.special OR x.special IS NULL)
		ORDER BY day, start_time_of_day`, calendarID)
	if err != nil {
		return nil, fmt.Errorf("failed to fetch calendar details: %w", err)
	}
	defer rows.Close()

	var calendar []CalendarSlot
	for rows.Next() {
		var entry CalendarSlot
		if err := rows.Scan(&entry.Day, &entry.StartTimeOfDay, &entry.EndTimeOfDay, &entry.Disabled); err != nil {
			return nil, fmt.Errorf("failed to scan calendar entry: %w", err)
		}

		// Adjust day value to make Sunday 0, Monday 1, Tuesday 2, ..., Saturday 6
		// If the DB starts with Monday as 0, we need to adjust it by adding 1
		// Example: Monday (0) becomes 1, Tuesday (1) becomes 2, ..., Sunday (6) becomes 0
		entry.Day = (entry.Day + 1) % 7 // This ensures Sunday is 0, Monday is 1, ..., Saturday is 6

		// Add adjusted entry to the calendar slice
		calendar = append(calendar, entry)
	}

	if err = rows.Err(); err != nil {
		return nil, fmt.Errorf("error iterating over calendar rows: %w", err)
	}
	return calendar, nil
}

// fetchExceptionSlots retrieves exceptions for specific days (overrides)
func fetchExceptionSlots(rpc TimingOpts, txManager *transaction.TxManager, calendarID int) ([]ExceptionSlot, error) {
	rows, err := txManager.Query(rpc, `
		SELECT
			to_timestamp(x.date / 1000) AS date,
			x.work_start AS start_time_of_day,
			x.work_stop AS end_time_of_day,
			x.disabled,
			x.repeat,
			x.working
		FROM flow.calendar cl, UNNEST(cl.excepts::flow.calendar_except_date[]) x
		WHERE cl.id = $1
		ORDER BY x.date, x.work_start`, calendarID)
	if err != nil {
		return nil, fmt.Errorf("failed to fetch calendar exceptions: %w", err)
	}
	defer rows.Close()

	var exceptions []ExceptionSlot
	for rows.Next() {
		var entry ExceptionSlot
		if err := rows.Scan(&entry.Date, &entry.StartTimeOfDay, &entry.EndTimeOfDay, &entry.Disabled, &entry.Repeat, &entry.Working); err != nil {
			return nil, fmt.Errorf("failed to scan exception entry: %w", err)
		}
		exceptions = append(exceptions, entry)
	}
	return exceptions, nil
}

// mergeCalendarAndExceptions merges calendar and exceptions into a single slice
func mergeCalendarAndExceptions(calendar []CalendarSlot, exceptions []ExceptionSlot) []MergedSlot {
	mergedSlots := make([]MergedSlot, 0)

	// Convert calendar slots to merged slots
	for _, cal := range calendar {
		// Adjust weekday to start from Sunday as 0, Monday as 1, etc.
		adjustedDay := cal.Day % 7 // Adjust to make sure it's in [0, 6] range
		mergedSlots = append(mergedSlots, MergedSlot{
			Day:            adjustedDay,
			Date:           time.Time{}, // Calendar slots don't have a specific date
			StartTimeOfDay: cal.StartTimeOfDay,
			EndTimeOfDay:   cal.EndTimeOfDay,
			Disabled:       cal.Disabled,
		})
	}

	// Override with exceptions
	for _, exception := range exceptions {
		// If working is false, set disabled to true
		if !exception.Working {
			exception.Disabled = true
		}

		// If the exception is set to repeat annually (not weekly)
		if exception.Repeat {
			// Set the exception to repeat every year on the same date
			mergedSlots = append(mergedSlots, MergedSlot{
				Day:            -1,             // Special indicator for a specific date
				Date:           exception.Date, // Use the specific exception date
				StartTimeOfDay: exception.StartTimeOfDay,
				EndTimeOfDay:   exception.EndTimeOfDay,
				Disabled:       exception.Disabled,
			})
		} else {
			// Specific date exception (non-repeating)
			mergedSlots = append(mergedSlots, MergedSlot{
				Day:            -1, // Special indicator for a specific date
				Date:           exception.Date,
				StartTimeOfDay: exception.StartTimeOfDay,
				EndTimeOfDay:   exception.EndTimeOfDay,
				Disabled:       exception.Disabled,
			})
		}
	}

	return mergedSlots
}

func calculateTimestampFromCalendar(
	startTime time.Time,
	calendarOffset time.Duration,
	requiredMinutes int,
	mergedSlots []MergedSlot,
) (time.Time, error) {
	remainingMinutes := requiredMinutes
	currentTimeInMinutes := startTime.Hour()*60 + startTime.Minute() // UTC
	addDays := 0

	// Process each day while there are remaining minutes
	for remainingMinutes > 0 {
		// Calculate current day date
		currentDayDate := startTime.AddDate(0, 0, addDays)

		// Check if today is a disabled exception and skip if true
		// This ensures that we skip the day only once if both calendar and exception are disabled
		skipDay := false
		for _, slot := range mergedSlots {
			if slot.Disabled && !slot.Date.IsZero() && isSameDate(slot.Date, currentDayDate) {
				// If today is marked as disabled in exception, skip this day
				skipDay = true
				break
			}
		}

		// Skip the whole day if it's an exception or calendar day
		if skipDay {
			addDays++
			currentTimeInMinutes = 0
			continue
		}

		// Check for date-specific slots first (exceptions)
		dateSpecificSlotFound := false
		for _, slot := range mergedSlots {
			if slot.Disabled {
				continue
			}

			// If this is a date-specific slot, check if it matches the current date
			if !slot.Date.IsZero() && isSameDate(slot.Date, currentDayDate) {
				dateSpecificSlotFound = true

				// Convert slot times to UTC minutes considering the calendar offset
				slotStartUtc := slot.StartTimeOfDay - int(calendarOffset.Minutes())
				slotEndUtc := slot.EndTimeOfDay - int(calendarOffset.Minutes())

				// Ensure we start counting from the correct time (taking currentTimeInMinutes into account)
				startingAt := max(currentTimeInMinutes, slotStartUtc)
				if slotEndUtc <= startingAt {
					continue
				}

				// Calculate the available minutes in the interval
				availableMinutes := slotEndUtc - startingAt

				// If enough minutes are available, finalize the time
				if availableMinutes >= remainingMinutes {
					finalTime := currentDayDate
					finalTime = time.Date(
						finalTime.Year(),
						finalTime.Month(),
						finalTime.Day(),
						0, 0, 0, 0,
						finalTime.Location(),
					)
					finalTime = finalTime.Add(time.Duration(startingAt+remainingMinutes) * time.Minute)
					return finalTime, nil
				}

				// Deduct available minutes and move to the next interval
				remainingMinutes -= availableMinutes
				currentTimeInMinutes = slotEndUtc
			}
		}

		// If no date-specific slot was found, fall back to regular day-of-week slots
		if !dateSpecificSlotFound {
			for _, slot := range mergedSlots {
				if slot.Disabled {
					continue
				}

				// Skip date-specific slots (already processed above)
				if !slot.Date.IsZero() {
					continue
				}

				// For calendar slots, ensure we match the correct weekday
				if int(currentDayDate.Weekday()) != slot.Day {
					continue
				}

				// Convert slot times to UTC minutes considering the calendar offset
				slotStartUtc := slot.StartTimeOfDay - int(calendarOffset.Minutes())
				slotEndUtc := slot.EndTimeOfDay - int(calendarOffset.Minutes())

				// Ensure we start counting from the correct time (taking currentTimeInMinutes into account)
				startingAt := max(currentTimeInMinutes, slotStartUtc)
				if slotEndUtc <= startingAt {
					continue
				}

				// Calculate the available minutes in the interval
				availableMinutes := slotEndUtc - startingAt

				// If enough minutes are available, finalize the time
				if availableMinutes >= remainingMinutes {
					finalTime := currentDayDate
					finalTime = time.Date(
						finalTime.Year(),
						finalTime.Month(),
						finalTime.Day(),
						0, 0, 0, 0,
						finalTime.Location(),
					)
					finalTime = finalTime.Add(time.Duration(startingAt+remainingMinutes) * time.Minute)
					return finalTime, nil
				}

				// Deduct available minutes and move to the next interval
				remainingMinutes -= availableMinutes
				currentTimeInMinutes = slotEndUtc
			}
		}

		// Move to the next day if we haven't allocated all the required minutes
		addDays++

		// Reset the start time for the next day to 00:00
		currentTimeInMinutes = 0
	}

	return time.Time{}, errors.New("unable to allocate required minutes")
}

// Helper function to check if two dates are the same (ignoring time)
func isSameDate(date1, date2 time.Time) bool {
	return date1.Year() == date2.Year() &&
		date1.Month() == date2.Month() &&
		date1.Day() == date2.Day()
}

// Delete implements store.CaseStore.
func (c *CaseStore) Delete(rpc options.Deleter) error {
	// Establish database connection
	d, err := c.storage.Database()
	if err != nil {
		return errors.Internal("store.case.delete.db_error")
	}

	// Build the delete query
	query, args, dbErr := c.buildDeleteCaseQuery(rpc)
	if dbErr != nil {
		return errors.Internal("store.case.delete.build_query_error")
	}

	// Execute the query
	res, execErr := d.Exec(rpc, query, args...)
	if execErr != nil {
		return ParseError(execErr)
	}

	// Check if any rows were affected
	if res.RowsAffected() == 0 {
		return errors.NotFound("store.case.delete.not_found")
	}

	return nil
}

func (c *CaseStore) buildDeleteCaseQuery(rpc options.Deleter) (string, []any, error) {
	var err error
	convertedIds := util.Int64SliceToStringSlice(rpc.GetIDs())
	ids := util.FieldsFunc(convertedIds, util.InlineFields)
	query := sq.Delete("cases.case").Where("id = ANY(?)", ids).Where("dc = ?", rpc.GetAuthOpts().GetDomainId()).PlaceholderFormat(sq.Dollar)
	query, err = addCaseRbacConditionForDelete(rpc.GetAuthOpts(), auth.Delete, query, "id")
	if err != nil {
		return "", nil, err
	}

	return query.ToSql()
}

// List implements store.CaseStore.
func (c *CaseStore) List(
	opts options.Searcher,
) (*_go.CaseList, error) {
	if opts == nil {
		return nil, errors.InvalidArgument("search options required")
	}
	query, plan, err := c.buildListCaseSqlizer(opts)
	if err != nil {
		return nil, err
	}
	slct, args, err := query.ToSql()
	if err != nil {
		return nil, ParseError(err)
	}
	slct = storeutils.CompactSQL(slct)
	db, dbErr := c.storage.Database()
	if dbErr != nil {
		return nil, dbErr
	}
	rows, err := db.Query(opts, storeutils.CompactSQL(slct), args...)
	if err != nil {
		return nil, ParseError(err)
	}
	var res _go.CaseList
	res.Items, err = c.scanCases(rows, plan)
	if err != nil {
		return nil, err
	}
	res.Items, res.Next = storeutils.ResolvePaging(opts.GetSize(), res.Items)
	res.Page = int64(opts.GetPage())
	return &res, nil
}

func (c *CaseStore) CheckRbacAccess(ctx context.Context, auth auth.Auther, access auth.AccessMode, caseId int64) (bool, error) {
	if auth == nil {
		return false, nil
	}
	if !auth.IsRbacCheckRequired(model.ScopeCases, access) {
		return true, nil
	}
	q := sq.Select("1").From("cases.case_acl acl").
		Where("acl.dc = ?", auth.GetDomainId()).
		Where("acl.object = ?", caseId).
		Where("acl.subject = any( ?::int[])", pq.Array(auth.GetRoles())).
		Where("acl.access & ? = ?", int64(access), int64(access)).
		Limit(1).PlaceholderFormat(sq.Dollar)
	db, err := c.storage.Database()
	if err != nil {
		return false, err
	}
	query, args, defErr := q.ToSql()
	if defErr != nil {
		return false, defErr
	}
	res, defErr := db.Exec(ctx, query, args...)
	if defErr != nil {
		return false, defErr
	}
	if res.RowsAffected() == 1 {
		return true, nil
	}
	return false, nil
}

type operator uint8

const (
	not             operator = 1 << iota // "!"
	less                                 // "<"
	greater                              // ">"
	present                              // "*"
	greaterOrEquals                      // ">="
	equals          operator = 0         // "="
)

type fieldValue struct {
	field    customrel.FieldDescriptor
	vtype    customrel.Type // typeof( list[elem], lookup[rel.primary] )
	value    customrel.Codec
	operator // e.g.: ?field=[!|<|>|*]value
}

type customFilterContext struct {
	ctx    *customCtx
	joined bool
}

// buildServiceHierarchyFilter creates a recursive CTE query for filtering cases by parent services
func buildServiceHierarchyFilter(serviceIDs []int64, columnIdent string) (string, []any) {
	cte := `
		WITH RECURSIVE service_hierarchy AS (
			-- Start with the specified service IDs
			SELECT id, root_id, 1 as level
			FROM cases.service_catalog
			WHERE id = ANY(?::int[])

			UNION ALL

			-- Recursively get child services
			SELECT sc.id, sc.root_id, sh.level + 1
			FROM cases.service_catalog sc
			INNER JOIN service_hierarchy sh ON sc.root_id = sh.id
			WHERE sc.id IS NOT NULL
		)
	`
	query := fmt.Sprintf(`
		EXISTS (
			%s
			SELECT 1 FROM service_hierarchy sh
			WHERE sh.id = %s
		)
	`, cte, columnIdent)

	return query, []any{serviceIDs}
}

func parseFilterCondition(cond string) (field, op, value string, ok bool) {
	cond = strings.TrimSpace(cond)

	if strings.Contains(cond, "!=") {
		parts := strings.SplitN(cond, "!=", 2)
		return strings.TrimSpace(parts[0]), "!=", strings.TrimSpace(parts[1]), true
	} else if strings.Contains(cond, "=") {
		parts := strings.SplitN(cond, "=", 2)
		return strings.TrimSpace(parts[0]), "=", strings.TrimSpace(parts[1]), true
	}

	return "", "", "", false
}

func (c *CaseStore) complexFilterNeedsCustomFields(expr string, opts options.Searcher) bool {
	// Trim the filters= prefix from the expression if present
	expr = strings.TrimPrefix(expr, "filters=")

	orGroups := strings.Split(expr, "||")

	for _, orGroup := range orGroups {
		andGroups := strings.Split(orGroup, "&&")
		for _, cond := range andGroups {
			field, _, _, ok := parseFilterCondition(cond)
			if !ok {
				continue
			}

			// Use the same logic as needsCustomFieldsForFilter
			if c.needsCustomFieldsForFilter("filters="+field+"=dummy", opts) {
				return true
			}
		}
	}

	return false
}

func (c *CaseStore) parseComplexFilter(
	expr string,
	opts options.Searcher,
	custom *customFilterContext,
	errRef *error,
) sq.Sqlizer {
	orGroups := strings.Split(expr, "||")
	var orExpr sq.Or

	for _, orGroup := range orGroups {
		andGroups := strings.Split(orGroup, "&&")
		var andExpr sq.And

		for _, cond := range andGroups {
			field, op, value, ok := parseFilterCondition(cond)
			if !ok {
				continue
			}

			sqlizer := c.filterToSqlizer(fmt.Sprintf("%s%s%s", field, op, value), opts, custom, errRef)
			if sqlizer != nil {
				andExpr = append(andExpr, sqlizer)
			}
		}

		if len(andExpr) > 0 {
			orExpr = append(orExpr, andExpr)
		}
	}

	return orExpr
}

func (c *CaseStore) needsCustomFieldsForFilter(filterStr string, opts options.Searcher) bool {
	// Extract field name from filter
	filterStr = strings.TrimPrefix(filterStr, "filters=")
	var column string
	if strings.Contains(filterStr, "!=") {
		parts := strings.SplitN(filterStr, "!=", 2)
		column = strings.TrimSpace(parts[0])
	} else if strings.Contains(filterStr, "=") {
		parts := strings.SplitN(filterStr, "=", 2)
		column = strings.TrimSpace(parts[0])
	}

	// Remove .from/.to suffixes
	column, _ = strings.CutSuffix(column, ".from")
	column, _ = strings.CutSuffix(column, ".to")

	// Check if it's a standard field
	standardFields := []string{
		"created_by", "updated_by", "assignee", "reporter", "source", "priority",
		"status", "impacted", "close_reason", "service", "status_condition",
		"sla_condition", "group", "sla", "status_condition.final", "author",
		"communication_id", "rating", "reacted_at", "resolved_at",
		"planned_reaction_at", "planned_resolve_at", "created_at", "attachments", "contact",
	}

	for _, std := range standardFields {
		if column == std {
			return false
		}
	}

	// If it's not a standard field, it might be a custom field
	return true
}

func (c *CaseStore) filterToSqlizer(
	filterStr string,
	opts options.Searcher,
	custom *customFilterContext,
	errRef *error,
) sq.Sqlizer {
	filterStr = strings.TrimPrefix(filterStr, "filters=")
	var op string
	var column, value string
	if strings.Contains(filterStr, "!=") {
		op = "!="
		parts := strings.SplitN(filterStr, "!=", 2)
		column, value = strings.TrimSpace(parts[0]), strings.TrimSpace(parts[1])
	} else if strings.Contains(filterStr, "=") {
		op = "="
		parts := strings.SplitN(filterStr, "=", 2)
		column, value = strings.TrimSpace(parts[0]), strings.TrimSpace(parts[1])
	} else {
		return nil
	}

	switch column {
	case "created_by",
		"updated_by",
		"assignee",         // +
		"reporter",         // +
		"source",           // +
		"priority",         // +
		"status",           // +
		"impacted",         // +
		"close_reason",     // +
		"service",          // +
		"status_condition", // +
		"sla_condition",
		"group",
		"sla": // +
		dbColumn := column
		switch column {
		case "group":
			dbColumn = "contact_group"
		case "sla_condition":
			dbColumn = "sla_condition_id"
		}
		values := strings.Split(value, ",")
		var (
			valuesInt []int64
			isNull    bool
			expr      sq.Or
		)
		for _, s := range values {
			if s == "" {
				continue
			}
			if s == "null" {
				isNull = true
				continue
			}
			converted, err := strconv.ParseInt(s, 10, 64)
			if err != nil {
				*errRef = errors.New(err.Error(), errors.WithID("postgres.case.build_list_case_sqlizer.convert_to_int_array.error"))
				return nil
			}
			valuesInt = append(valuesInt, converted)
		}
		col := storeutils.Ident(caseLeft, dbColumn)
		if len(valuesInt) > 0 {
			if op == "=" {
				if column == "service" { // parent service recursion filtering
					query, args := buildServiceHierarchyFilter(valuesInt, col)
					expr = append(expr, sq.Expr(query, args...))
				} else {
					// Standard exact matching for other fields
					expr = append(expr, sq.Expr(fmt.Sprintf("%s = ANY(?::int[])", col), valuesInt))
				}
			} else {
				var notExpr sq.And
				for _, val := range valuesInt {
					notExpr = append(notExpr, sq.Expr(fmt.Sprintf("%s != ?", col), val))
				}
				expr = append(expr, notExpr)
			}
		}
		if isNull {
			if op == "=" {
				expr = append(expr, sq.Expr(fmt.Sprintf("%s ISNULL", col)))
			} else {
				expr = append(expr, sq.Expr(fmt.Sprintf("%s NOTNULL", col)))
			}
		}
		if len(expr) > 0 {
			return expr
		}
		return nil
	case "status_condition.final":
		var final bool
		if value == "true" {
			final = true
		}
		return sq.Expr(
			fmt.Sprintf("EXISTS(SELECT id FROM cases.status_condition WHERE id = %s AND final = ?)",
				storeutils.Ident(caseLeft, "status_condition"),
			),
			final,
		)
	case "author":
		values := strings.Split(value, ",")
		var (
			valuesInt []int64
			isNull    bool
			expr      sq.Or
		)
		for _, s := range values {
			if s == "" {
				continue
			}
			if s == "null" {
				isNull = true
				continue
			}
			converted, err := strconv.ParseInt(s, 10, 64)
			if err != nil {
				*errRef = errors.New(err.Error(), errors.WithID("postgres.case.build_list_case_sqlizer.convert_to_int_array.error"))
				return nil
			}
			valuesInt = append(valuesInt, converted)
		}
		col := storeutils.Ident(caseAuthorAlias, "id")

		if len(valuesInt) > 0 {
			if op == "=" {
				expr = append(expr, sq.Expr(fmt.Sprintf("%s = ANY(?::int[])", col), valuesInt))
			} else {
				var notExpr sq.And
				for _, val := range valuesInt {
					notExpr = append(notExpr, sq.Expr(fmt.Sprintf("%s != ?", col), val))
				}
				expr = append(expr, notExpr)
			}
		}
		if isNull {
			if op == "=" {
				expr = append(expr, sq.Expr(fmt.Sprintf("%s ISNULL", col)))
			} else {
				expr = append(expr, sq.Expr(fmt.Sprintf("%s NOTNULL", col)))
			}
		}
		if len(expr) > 0 {
			return expr
		}
		return nil
	case "communication_id":
		values := strings.Split(value, ",")
		var (
			communicationUUIDs []string
			isNull             bool
			expr               sq.Or
		)
		for _, s := range values {
			if s == "" {
				continue
			}
			if s == "null" {
				isNull = true
				continue
			}
			communicationUUIDs = append(communicationUUIDs, s)
		}
		if len(communicationUUIDs) > 0 {
			if op == "=" {
				expr = append(expr, sq.Expr(
					fmt.Sprintf(`EXISTS (
						SELECT 1 FROM cases.case_communication cc
						WHERE cc.case_id = %s AND cc.communication_id = ANY(?::text[])
					)`, storeutils.Ident(caseLeft, "id")),
					communicationUUIDs,
				))
			} else {
				expr = append(expr, sq.Expr(
					fmt.Sprintf(`NOT EXISTS (
						SELECT 1 FROM cases.case_communication cc
						WHERE cc.case_id = %s AND cc.communication_id = ANY(?::text[])
					)`, storeutils.Ident(caseLeft, "id")),
					communicationUUIDs,
				))
			}
		}
		if isNull {
			if op == "=" {
				expr = append(expr, sq.Expr(
					fmt.Sprintf(`NOT EXISTS (
						SELECT 1 FROM cases.case_communication cc
						WHERE cc.case_id = %s
					)`, storeutils.Ident(caseLeft, "id")),
				))
			} else {
				expr = append(expr, sq.Expr(
					fmt.Sprintf(`EXISTS (
						SELECT 1 FROM cases.case_communication cc
						WHERE cc.case_id = %s
					)`, storeutils.Ident(caseLeft, "id")),
				))
			}
		}
		if len(expr) > 0 {
			return expr
		}
		return nil

	case "rating.from":
		cutted, _ := strings.CutSuffix(column, ".from")
		if op == "=" {
			return sq.Expr(fmt.Sprintf("%s >= ?::INT", storeutils.Ident(caseLeft, cutted)), value)
		} else {
			return sq.Expr(fmt.Sprintf("%s < ?::INT", storeutils.Ident(caseLeft, cutted)), value)
		}

	case "rating.to":
		cutted, _ := strings.CutSuffix(column, ".to")
		if op == "=" {
			return sq.Expr(fmt.Sprintf("%s <= ?::INT", storeutils.Ident(caseLeft, cutted)), value)
		} else {
			return sq.Expr(fmt.Sprintf("%s > ?::INT", storeutils.Ident(caseLeft, cutted)), value)
		}

	case "reacted_at.from", "resolved_at.from", "planned_reaction_at.from", "planned_resolve_at.from", "created_at.from":
		var stamp int64
		cutted, _ := strings.CutSuffix(column, ".from")
		stamp, err := strconv.ParseInt(value, 10, 64)
		if err != nil {
			*errRef = err
			return nil
		}
		if op == "=" {
			return sq.Expr(fmt.Sprintf("%s at time zone 'utc' >= ?", storeutils.Ident(caseLeft, cutted)), time.UnixMilli(stamp))
		} else {
			return sq.Expr(fmt.Sprintf("%s at time zone 'utc' < ?", storeutils.Ident(caseLeft, cutted)), time.UnixMilli(stamp))
		}

	case "reacted_at.to", "resolved_at.to", "planned_reaction_at.to", "planned_resolve_at.to", "created_at.to":
		var stamp int64
		cutted, _ := strings.CutSuffix(column, ".to")
		stamp, err := strconv.ParseInt(value, 10, 64)
		if err != nil {
			*errRef = err
			return nil
		}
		if op == "=" {
			return sq.Expr(fmt.Sprintf("%s at time zone 'utc' <= ?", storeutils.Ident(caseLeft, cutted)), time.UnixMilli(stamp).UTC())
		} else {
			return sq.Expr(fmt.Sprintf("%s at time zone 'utc' > ?", storeutils.Ident(caseLeft, cutted)), time.UnixMilli(stamp).UTC())
		}

	case "attachments":
		if (op == "=" && value == "true") || (op == "!=" && value == "false") {
			return sq.Expr(fmt.Sprintf("EXISTS (SELECT id FROM storage.files WHERE uuid = %s::varchar UNION SELECT id FROM cases.case_link WHERE case_link.case_id = %[1]s)", storeutils.Ident(caseLeft, "id")))
		}
		if (op == "=" && value == "false") || (op == "!=" && value == "true") {
			return sq.Expr(fmt.Sprintf("NOT EXISTS (SELECT id FROM storage.files WHERE uuid = %s::varchar UNION SELECT id FROM cases.case_link WHERE case_link.case_id = %[1]s)", storeutils.Ident(caseLeft, "id")))
		}
		return nil

	case "contact":
		if op == "=" {
			return sq.Or{
				sq.Expr(fmt.Sprintf("%s.reporter = ?", caseLeft), value),
				sq.Expr(fmt.Sprintf("%s.assignee = ?", caseLeft), value),
			}
		} else {
			return sq.And{
				sq.Expr(fmt.Sprintf("%s.reporter != ?", caseLeft), value),
				sq.Expr(fmt.Sprintf("%s.assignee != ?", caseLeft), value),
			}
		}
	}

	if custom.ctx == nil {
		custom.ctx = c.custom(opts)
		// if custom.ctx.refer != nil {
		// 	custom.fields = make(map[string]any)
		// }
	}
	if custom.ctx == nil || custom.ctx.refer == nil {
		return nil // no configuration | table
	}

	if custom.ctx.table == "" {
		custom.ctx.table = "x"
	}

	var assert fieldValue
	// if !ok {
	// find custom extension [field] descriptor
	column, since := strings.CutSuffix(column, ".from")
	column, until := strings.CutSuffix(column, ".to")
	assert.field = custom.ctx.typof.Fields().ByName(column)
	if assert.field == nil {
		return nil // no such custom field
	}
	assert.vtype = assert.field.Type()
	// list[elem] ?
	if assert.vtype.Kind() == customrel.LIST {
		if vs := value; vs != "" {
			if n := len(vs); n > 2 && vs[0] == '[' && vs[n-1] == ']' {
				// already array
			} else {
				// vs = strings.ReplaceAll(vs, "[", "\\[")
				// vs = strings.ReplaceAll(vs, "]", "\\]")
				vs = "[" + vs + "]"
				value = vs
			}
		}
	}
	var isNotOperator bool
	if op == "!=" {
		isNotOperator = true
	}

	switch value {
	case "":
		if op == "=" {
			assert.operator = (not | present)
		} else {
			assert.operator = (present)
		}
	case "*":
		assert.operator = (present)
	default:
		var modifier bool
		switch value[0] {
		case '!':
			assert.operator = (not | equals)
			modifier = true
		case '<':
			assert.operator = (less | equals)
			modifier = true
		case '>':
			assert.operator = (greater | equals)
			modifier = true
		case '\\':
			assert.operator = (equals)
			modifier = true
		}
		if modifier {
			value = value[1:]
		}

		if isNotOperator {
			if assert.operator == equals {
				assert.operator = (not | equals)
			} else if assert.operator == (less | equals) {
				assert.operator = (greater | equals)
			} else if assert.operator == (greater | equals) {
				assert.operator = (less | equals)
			} else if assert.operator == (not | equals) {
				assert.operator = equals
			}
		}

		assert.value = assert.vtype.New()
		if re := assert.value.Decode(value); re != nil {
			*errRef = re
			return nil
		}
	}

	if since && assert.operator == equals {
		assert.operator = (greaterOrEquals)
	} else if until && assert.operator == equals {
		assert.operator = (less)
	}

	if custom.ctx.table == "" {
		custom.ctx.table = "x"
	}
	columnIdent := storeutils.Ident(custom.ctx.table, custompgx.CustomSqlIdentifier(assert.field.Name()))

	// [not] present
	if (assert.operator & present) == present {
		expr := "NOTNULL"
		if (assert.operator & not) == not {
			expr = "ISNULL"
		}
		return sq.Expr(fmt.Sprintf("%s %s", columnIdent, expr))
	}

	vs := assert.value.Interface()
	vs, err := custompgx.CustomTypeSqlValue(assert.vtype, vs)
	if err != nil {
		*errRef = err
		return nil
	}
	if vs == nil {
		return sq.Expr(columnIdent + " ISNULL")
	}

	expr := "? = %s"
	list, refx := (*customtyp.List)(nil), (*customtyp.Lookup)(nil)
	elem := assert.field.Type()
	kind := elem.Kind()
	if kind == customrel.LIST {
		list = elem.(*customtyp.List)
		elem = list.Elem()
		kind = elem.Kind()
	}
	if kind == customrel.LOOKUP {
		refx = elem.(*customtyp.Lookup)
		// ftyp = refx.Dictionary().Primary()
		// dtyp = ftyp.Type()
		// elem = dtyp
		elem = refx.Dictionary().Primary().Type()
		kind = elem.Kind()
	}

	// switch kind {
	// case customrel.LIST:
	// 	kind = assert.field.Type().(*customtyp.List).Elem().Kind()
	// case customrel.LOOKUP:
	// 	kind = assert.field.Type().(*customtyp.Lookup).Dictionary().Primary().Kind()
	// }
	switch kind {
	// case customrel.LIST:
	// 	{
	// 		expr = "%s @> ?" // array[] contains
	// 	}
	case customrel.BOOL:
		if (assert.operator & not) == not {
			expr = "? != %s"
		}
		if list != nil {
			expr = strings.Replace(expr, "%s", "ANY(%s)", 1)
		}
		// case customrel.LOOKUP:
	case customrel.STRING, customrel.RICHTEXT:
		// + flattened [LIST] value(s) support
		expr = "(%s)::text ILIKE ? COLLATE \"default\""
		if (assert.operator & not) == not {
			expr = "(%s)::text NOT ILIKE ? COLLATE \"default\""
		}
		pattern := fmt.Sprintf("%s", vs)
		// vs = util.Substring(pattern)[0]
		// https://postgrespro.ru/docs/postgresql/12/functions-matching#FUNCTIONS-LIKE
		const escape = "\\"
		pattern = strings.ReplaceAll(pattern, "_", (escape + "_")) // escape control '_' (single char entry)
		pattern = strings.ReplaceAll(pattern, "?", "_")            // propagate '?' char for PostgreSQL purpose
		pattern = strings.ReplaceAll(pattern, "%", (escape + "%")) // escape control '%' (any char(s) or none)
		pattern = strings.ReplaceAll(pattern, "*", "%")            // propagate '%' char for PostgreSQL purpose
		vs = pattern
	case customrel.DATETIME, customrel.DURATION,
		customrel.INT, customrel.INT32, customrel.INT64,
		customrel.UINT, customrel.UINT32, customrel.UINT64,
		customrel.FLOAT, customrel.FLOAT32, customrel.FLOAT64:
		if (assert.operator & not) == not {
			expr = "? != %s" // "<>"
		} else if (assert.operator & less) == less {
			expr = "? > %s"
		} else if (assert.operator & greater) == greater {
			expr = "? < %s"
		} else if (assert.operator & greaterOrEquals) == greaterOrEquals {
			expr = "? <= %s"
		}
		if list != nil {
			// // expr = strings.Replace(
			// // 	expr, "?", "?::_int8", 1,
			// // )
			// expr = strings.Replace(
			// 	expr, "%s", "ANY(%s)", 1,
			// )
			// expr = "? <@ %s" // [AND] "<@" Is the first array contained by the second ?
			expr = "? && %s" // [OR]  "&&" Do the arrays overlap, that is, have any elements in common?
		}
	case customrel.BINARY:
		return nil // not implemented
	}

	return sq.Expr(fmt.Sprintf(expr, columnIdent), vs)
}

func isComplexFilter(filterStr string) bool {
	return strings.Contains(filterStr, "&&") || strings.Contains(filterStr, "||")
}

func (c *CaseStore) buildListCaseSqlizer(
	opts options.Searcher,
) (*Select, []func(caseItem *_go.Case) any, error) {
	query, err := NewSelect(caseLeft, sq.Select().From(fmt.Sprintf("%s %s", c.mainTable, caseLeft)).PlaceholderFormat(sq.Dollar), WithFiltersEncoder(specialFieldsEncoding))
	if err != nil {
		return nil, nil, err
	}

	plan, err := c.buildCaseSelectColumnsAndPlan(opts, query)
	if err != nil {
		return nil, nil, err
	}

	err = c.applySearch(opts, query)
	if err != nil {
		return nil, nil, err
	}

	err = c.applyFilters(opts, query)
	if err != nil {
		return nil, nil, err
	}

	if sess := opts.GetAuthOpts(); sess != nil {
		query.Query = query.Query.Where(storeutils.Ident(caseLeft, "dc = ?"), opts.GetAuthOpts().GetDomainId())
		query.Query, err = addCaseRbacCondition(sess, auth.Read, query.Query, storeutils.Ident(caseLeft, "id"))
	}
	// pagination
	query.Query = storeutils.ApplyPaging(opts.GetPage(), opts.GetSize(), query.Query)

	// sort
	err = c.applySorting(opts, query)
	if err != nil {
		return nil, nil, err
	}

	return query, plan, nil
}

func (c *CaseStore) applySorting(opts options.Searcher, query *Select) error {
	sort := opts.GetSort()
	if sort == "" {
		sort = caseDefaultSort
	}
	field, direction := storeutils.GetSortingOperator(sort)
	tableAlias, err := c.joinRequiredTable(opts, query, field)
	if err != nil {
		return err
	}
	if tableAlias == "" {
		tableAlias = query.TableAlias
	}
	switch field {
	case "id", "ver", "created_at", "updated_at", "name", "subject", "description", "planned_reaction_at", "planned_resolve_at", "reacted_at", "resolved_at", "contact_info", "close_result", "rating_comment", "rating":
		query.Query = query.Query.OrderBy(fmt.Sprintf("%s %s", storeutils.Ident(tableAlias, field), direction))
	case "created_by", "updated_by", "source", "close_reason_group", "close_reason", "sla", "status_condition", "status", "priority", "service", "group":
		query.Query = query.Query.OrderBy(fmt.Sprintf("%s %s", storeutils.Ident(tableAlias, "name"), direction))
	case "author", "assignee", "reporter", "impacted":
		query.Query = query.Query.OrderBy(fmt.Sprintf("%s %s", storeutils.Ident(tableAlias, "common_name"), direction))
	case "sla_condition":
		query.Query = query.Query.OrderBy(fmt.Sprintf("%s %s", storeutils.Ident(tableAlias, "name"), direction))
	}
	return nil
}

func (c *CaseStore) applyFilters(opts options.Searcher, query *Select) error {
	if opts == nil || query == nil {
		return fmt.Errorf("cannot apply filters")
	}
	if len(opts.GetIDs()) > 0 {
		query.Query = query.Query.Where(fmt.Sprintf("%s = ANY(?)", storeutils.Ident(caseLeft, "id")), opts.GetIDs())
	}

	// region: custom fields
	var (
		custom         customFilterContext
		simpleFilters  []string
		complexFilters []string
		err            error
	)

	needsCustom := util.ContainsStringIgnoreCase(opts.GetFields(), "custom")
	if !needsCustom {
		// Check if any filters need custom fields
		for _, filterStr := range opts.GetFilters() {
			if filterStr != "" {
				if isComplexFilter(filterStr) {
					if c.complexFilterNeedsCustomFields(filterStr, opts) {
						needsCustom = true
						break
					}
				} else {
					if c.needsCustomFieldsForFilter(filterStr, opts) {
						needsCustom = true
						break
					}
				}
			}
		}
	}

	// Separate simple and complex filters
	for _, filterStr := range opts.GetFilters() {
		if filterStr == "" {
			continue
		}

		if isComplexFilter(filterStr) {
			complexFilters = append(complexFilters, filterStr)
		} else {
			simpleFilters = append(simpleFilters, filterStr)
		}
	}

	// Initialize custom context and join if needed
	if needsCustom {
		custom.ctx = c.custom(opts)
		if custom.ctx != nil && custom.ctx.refer != nil {
			custom.ctx.table = "xc"
			query.Query = query.Query.LeftJoin(fmt.Sprintf("%s %s ON %s.id = %s.id",
				custom.ctx.refer.Table(),
				custom.ctx.table,
				caseLeft,
				custom.ctx.table))
			custom.joined = true
		}
	}

	errRef := &err
	for _, filterStr := range simpleFilters {

		sqlizer := c.filterToSqlizer(filterStr, opts, &custom, errRef)
		if *errRef != nil {
			return *errRef
		}
		if sqlizer != nil {
			query.Query = query.Query.Where(sqlizer)
		}
	}
	for _, expr := range complexFilters {
		sqlizer := c.parseComplexFilter(expr, opts, &custom, errRef)
		if err != nil {
			return err
		}
		query.Query = query.Query.Where(sqlizer)
	}

	// FiltersV1 apply
	err = NormalizeFilters(query, opts, c.joinRequiredTable)
	if err != nil {
		return err
	}
	query.Query, err = ApplyFilters(query.Query, opts.GetFiltersV1())
	if err != nil {
		return err
	}
	return nil
}

func (c *CaseStore) applySearch(opts options.Searcher, query *Select) error {
	if opts == nil || query == nil {
		return fmt.Errorf("cannot apply search query")
	}
	if search := opts.GetSearch(); search != "" {
		qin := strings.ToLower(opts.GetQin())
		searchTerm, operator := storeutils.ParseSearchTerm(search)
		searchNumber := storeutils.PrepareSearchNumber(search)
		domainId := opts.GetAuthOpts().GetDomainId()

		switch qin {
		case "", "full":
			// full search
			var where sq.Or

			// Try match by ID (if numeric)
			if id, err := strconv.ParseInt(search, 10, 64); err == nil {
				where = append(where, sq.Expr(fmt.Sprintf("%s.id = ?", caseLeft), id))
			}

			where = append(where,
				// Phones
				sq.Expr(fmt.Sprintf(`
				%s.reporter = ANY (
					SELECT contact_id FROM contacts.contact_phone ct_ph
					WHERE ct_ph.reverse LIKE
						'%%' || overlay(? placing '' from coalesce(
							(SELECT value::int FROM call_center.system_settings s
							 WHERE s.domain_id = ? AND s.name = 'search_number_length'),
							?)+1 FOR ? ) || '%%'
				)
			`, caseLeft), searchNumber, domainId, len(searchNumber), len(searchNumber)),

				// Emails
				sq.Expr(fmt.Sprintf(`
				%s.reporter = ANY (
					SELECT contact_id FROM contacts.contact_email ct_em
					WHERE ct_em.email %s ?
				)
			`, caseLeft, operator), searchTerm),

				// IM clients
				sq.Expr(fmt.Sprintf(`
				%s.reporter = ANY (
					SELECT contact_id FROM contacts.contact_imclient ct_im
					WHERE ct_im.user_id IN (
						SELECT id FROM chat.client WHERE name %s ?
					)
				)
			`, caseLeft, operator), searchTerm),

				// Raw fields
				sq.Expr(fmt.Sprintf("%s %s ?", storeutils.Ident(caseLeft, "contact_info"), operator), searchTerm),
				sq.Expr(fmt.Sprintf("%s %s ?", storeutils.Ident(caseLeft, "subject"), operator), searchTerm),
				sq.Expr(fmt.Sprintf("%s %s ?", storeutils.Ident(caseLeft, "name"), operator), searchTerm),
			)

			query.Query = query.Query.Where(where)

		case "id":
			if id, err := strconv.ParseInt(search, 10, 64); err == nil {
				query.Query = query.Query.Where(sq.Expr(fmt.Sprintf("%s.id = ?", caseLeft), id))
				return nil // short-circuit
			}

		case "name":
			query.Query = query.Query.Where(sq.Expr(fmt.Sprintf("%s %s ?", storeutils.Ident(caseLeft, "name"), operator), searchTerm))

		case "subject":
			query.Query = query.Query.Where(sq.Expr(fmt.Sprintf("%s %s ?", storeutils.Ident(caseLeft, "subject"), operator), searchTerm))

		case "contact_info":
			query.Query = query.Query.Where(sq.Or{
				// contact_info field
				sq.Expr(fmt.Sprintf("%s %s ?", storeutils.Ident(caseLeft, "contact_info"), operator), searchTerm),

				// Phones
				sq.Expr(fmt.Sprintf(`
				%s.reporter = ANY (
					SELECT contact_id FROM contacts.contact_phone ct_ph
					WHERE ct_ph.reverse LIKE
						'%%' || overlay(? placing '' from coalesce(
							(SELECT value::int FROM call_center.system_settings s
							 WHERE s.domain_id = ? AND s.name = 'search_number_length'),
							?)+1 FOR ? ) || '%%'
				)
			`, caseLeft), searchNumber, domainId, len(searchNumber), len(searchNumber)),

				// Emails
				sq.Expr(fmt.Sprintf(`
				%s.reporter = ANY (
					SELECT contact_id FROM contacts.contact_email ct_em
					WHERE ct_em.email %s ?
				)
			`, caseLeft, operator), searchTerm),

				// IM clients
				sq.Expr(fmt.Sprintf(`
				%s.reporter = ANY (
					SELECT contact_id FROM contacts.contact_imclient ct_im
					WHERE ct_im.user_id IN (
						SELECT id FROM chat.client WHERE name %s ?
					)
				)
			`, caseLeft, operator), searchTerm),
			})
		default:
			// optionally return error or skip filter
		}
	}
	return nil
}

// region UPDATE
func (c *CaseStore) Update(
	rpc options.Updator,
	upd *_go.Case,
) (*_go.Case, error) {
	// Establish database connection
	db, err := c.storage.Database()
	if err != nil {
		return nil, ParseError(err)
	}

	// Begin a transaction
	tx, txErr := db.Begin(rpc)
	if txErr != nil {
		return nil, ParseError(err)
	}

	var (
		commited  bool
		commitErr error
	)
	defer func() {
		if !commited {
			rbErr := tx.Rollback(rpc)
			if rbErr != nil && !errors.Is(rbErr, pgx.ErrTxClosed) {
				log.Printf("postgres.case.update.rollback_error: %v\n", rbErr)
			}
		}
	}()
	txManager := transaction.NewTxManager(tx)

	// * if user change Service -- SLA ; SLA Condition ; Planned Reaction / Resolve at ; Calendar could be changed
	if util.ContainsField(rpc.GetMask(), "service") {
		serviceDefs, err := c.ScanServiceDefs(
			rpc,
			txManager,
			upd.Service.GetId(),
			upd.Priority.GetId(),
		)
		if err != nil {
			return nil, ParseError(err)
		}

		oid := rpc.GetEtags()[0].GetOid()

		// Calculate planned times within the transaction
		err = c.calculateTimings(
			&oid,
			rpc,
			serviceDefs.CalendarID,
			serviceDefs.ReactionTime,
			serviceDefs.ResolutionTime,
			txManager,
			upd,
		)
		if err != nil {
			return nil, ParseError(err)
		}

		// * assign new values ( SLA ; SLA Condition ; Planned Reaction / Resolve at ) to update (input) object
		if upd.Sla == nil {
			upd.Sla = &_go.Lookup{}
		}
		upd.Sla.Id = int64(serviceDefs.SLAID)
		if upd.SlaCondition == nil {
			upd.SlaCondition = &_go.Lookup{}
		}
		upd.SlaCondition.Id = int64(serviceDefs.SLAConditionID)
	}

	// Build the SQL query and scan plan
	queryBuilder, plan, sqErr := c.buildUpdateCaseSqlizer(rpc, upd)
	if sqErr != nil {
		return nil, ParseError(err)
	}

	// Generate the SQL and arguments
	query, args, sqErr := queryBuilder.ToSql()
	if sqErr != nil {
		return nil, ParseError(err)
	}

	query = storeutils.CompactSQL(query)

	// Prepare scan arguments
	scanArgs := convertToCaseScanArgs(plan, upd)

	if err := txManager.QueryRow(rpc, query, args...).Scan(scanArgs...); err != nil {
		if errors.Is(err, pgx.ErrNoRows) {
			return nil, ParseError(err)
		}
		return nil, ParseError(err)
	}

	commitErr = tx.Commit(rpc)
	if commitErr != nil {
		commited = false
		return nil, ParseError(err)
	}
	commited = true

	for _, field := range rpc.GetFields() {
		if field == "role_ids" {
			roles, defErr := c.GetRolesById(rpc, upd.GetId(), auth.Read)
			if defErr != nil {
				return nil, defErr
			}
			upd.RoleIds = roles
			break
		}
	}

	return upd, nil
}

func (c *CaseStore) buildUpdateCaseSqlizer(
	rpc options.Updator,
	input *_go.Case,
) (*Select, []func(caseItem *_go.Case) any, error) {
	// Ensure required fields (ID and Version) are included
	fields := rpc.GetFields()
	fields = util.EnsureIdAndVerField(fields)
	var err error

	userID := rpc.GetAuthOpts().GetUserId()
	if util.ContainsField(rpc.GetMask(), "userID") {
		if updatedBy := input.GetUpdatedBy(); updatedBy != nil && updatedBy.Id != 0 {
			userID = updatedBy.Id
		}
	}

	// Initialize the update query
	updateBuilder := sq.Update(c.mainTable).
		PlaceholderFormat(sq.Dollar).
		Set("updated_at", rpc.RequestTime()).
		Set("updated_by", userID).
		Where(sq.Eq{
			"id":  rpc.GetEtags()[0].GetOid(),
			"ver": rpc.GetEtags()[0].GetVer(),
			"dc":  rpc.GetAuthOpts().GetDomainId(),
		})

	updateBuilder, err = addCaseRbacConditionForUpdate(rpc.GetAuthOpts(), auth.Edit, updateBuilder, "id")
	if err != nil {
		return nil, nil, err
	}
	// Increment version
	updateBuilder = updateBuilder.Set("ver", sq.Expr("ver + 1"))

	// Handle service-related default values (assignee and group)
	updateBuilder = handleServiceDefaultValues(updateBuilder, input, rpc)

	// region: [custom] fields ..
	var custom struct {
		customCtx
		update sq.Sqlizer
		params custompgx.Parameters
		output []common.SearchOption
	}
	// endregion: [custom] fields ..

	// Handle nested fields using switch-case on req.Mask
	for _, field := range rpc.GetMask() {
		switch field {
		case "subject":
			updateBuilder = updateBuilder.Set("subject", input.GetSubject())
		case "description":
			updateBuilder = updateBuilder.Set("description", sq.Expr("NULLIF(?, '')", input.Description))
		case "priority":
			updateBuilder = updateBuilder.Set("priority", input.Priority.GetId())
		case "source":
			updateBuilder = updateBuilder.Set("source", input.Source.GetId())
		case "status":
			updateBuilder = updateBuilder.Set("status", input.Status.GetId())
		case "status_condition":
			updateBuilder = updateBuilder.Set("status_condition", input.StatusCondition.GetId())
		case "service":
			prefixCTE := `
			service_cte AS (
				SELECT catalog_id
				FROM cases.service_catalog
				WHERE id = ?
				LIMIT 1
			),
			prefix_cte AS (
				SELECT prefix
				FROM cases.service_catalog
				WHERE id = ANY(SELECT catalog_id FROM service_cte)
				LIMIT 1
<<<<<<< HEAD
			)
			SELECT prefix FROM prefix_cte`

			updateBuilder = updateBuilder.Set("service", input.Service.GetId())

			// Update SLA, SLA condition, and planned times
			updateBuilder = updateBuilder.Set("sla", input.Sla.GetId())
			updateBuilder = updateBuilder.Set("sla_condition_id", input.SlaCondition.GetId())
			updateBuilder = updateBuilder.Set("planned_resolve_at", util.LocalTime(input.GetPlannedResolveAt()))
			updateBuilder = updateBuilder.Set("planned_reaction_at", util.LocalTime(input.GetPlannedReactionAt()))

			// When service changes, check if we need to update assignee or group
			needAssignee := input.GetAssignee() == nil || input.GetAssignee().GetId() == 0
			needGroup := input.GetGroup() == nil || input.GetGroup().GetId() == 0

			// Only do the hierarchy lookup if we need either value
			if needAssignee || needGroup {
				hierarchyCTE := fmt.Sprintf(`service_defaults AS (
					WITH RECURSIVE service_hierarchy AS (
						SELECT id, root_id, assignee_id, group_id, 0 as level
						FROM cases.service_catalog
						WHERE id = %d

						UNION ALL

						SELECT sc.id, sc.root_id, sc.assignee_id, sc.group_id, sh.level + 1
						FROM cases.service_catalog sc
						INNER JOIN service_hierarchy sh ON sc.id = sh.root_id
						WHERE sh.level < 10  -- Prevent infinite recursion
					)
					SELECT
						COALESCE(
							(SELECT assignee_id FROM service_hierarchy WHERE assignee_id IS NOT NULL ORDER BY level LIMIT 1),
							(SELECT assignee_id FROM cases.service_catalog WHERE id = %d)
						) as assignee_id,
						COALESCE(
							(SELECT group_id FROM service_hierarchy WHERE group_id IS NOT NULL ORDER BY level LIMIT 1),
							(SELECT group_id FROM cases.service_catalog WHERE id = %d)
						) as group_id
				)`, input.Service.GetId(), input.Service.GetId(), input.Service.GetId())

				updateBuilder = updateBuilder.Prefix("WITH " + hierarchyCTE)

				if needAssignee {
					updateBuilder = updateBuilder.Set("assignee", sq.Expr("(SELECT assignee_id FROM service_defaults)"))
				}
				if needGroup {
					updateBuilder = updateBuilder.Set("contact_group", sq.Expr("(SELECT group_id FROM service_defaults)"))
				}
			}

			caseIDString := strconv.FormatInt(rpc.GetEtags()[0].GetOid(), 10)

			updateBuilder = updateBuilder.Set("name",
				sq.Expr("CONCAT(("+prefixCTE+"), '_', CAST(? AS TEXT))",
					input.Service.GetId(), caseIDString))

		case "assignee":
			if input.Assignee != nil {
				var assignee *int64
				if input.Assignee.GetId() > 0 {
					id := input.Assignee.GetId()
					assignee = &id
				}
				updateBuilder = updateBuilder.Set("assignee", assignee)
			}
=======
			)`

			// Update service and related fields
			updateBuilder = updateBuilder.
				Set("service", input.Service.GetId()).
				Set("sla", input.Sla.GetId()).
				Set("sla_condition_id", input.SlaCondition.GetId()).
				Set("planned_resolve_at", util.LocalTime(input.GetPlannedResolveAt())).
				Set("planned_reaction_at", util.LocalTime(input.GetPlannedReactionAt())).
				Set("name", sq.Expr("CONCAT((SELECT prefix FROM prefix_cte), '_', CAST(? AS TEXT))",
					strconv.FormatInt(rpc.GetEtags()[0].GetOid(), 10)))

			// Add prefix CTE
			updateBuilder = updateBuilder.Prefix(", "+prefixCTE, input.Service.GetId())
>>>>>>> e5561479
		case "reporter":
			var reporter *int64
			if id := input.Reporter.GetId(); id > 0 {
				reporter = &id
			}
			updateBuilder = updateBuilder.Set("reporter", reporter)
		case "contact_info":
			updateBuilder = updateBuilder.Set("contact_info", input.GetContactInfo())
		case "impacted":
			var impacted *int64
			if imp := input.GetImpacted().GetId(); imp > 0 {
				impacted = &imp
			}
			updateBuilder = updateBuilder.Set("impacted", impacted)
		case "close_reason":
			var closeReason *int64
			if id := input.GetCloseReason().GetId(); id > 0 {
				closeReason = &id
			}
			updateBuilder = updateBuilder.Set("close_reason", closeReason)
		case "close_result":
			var closeResult *string
			if res := input.GetCloseResult(); res != "" {
				closeResult = &input.CloseResult
			}
			updateBuilder = updateBuilder.Set("close_result", closeResult)
		case "rating":
			updateBuilder = updateBuilder.Set("rating", input.Rating)
		case "rating_comment":
			updateBuilder = updateBuilder.Set("rating_comment", sq.Expr("NULLIF(?, '')", input.RatingComment))
		// region: [custom] fields ..
		case "custom": // customFieldName
			{
				// [NOTE]: PATCH {"custom":null} !
				// get has [custom] extension defined !?
				if e := c.custom(rpc); e != nil {
					custom.customCtx = *e // shallowcopy
				}
				// record changes for update ..
				data := input.GetCustom()
				// sanitize: no source for output !
				input.Custom = nil
				// extension querier available ?
				if custom.refer == nil {
					// NO [custom] extension descriptor !
					if data != nil {
						err = fmt.Errorf("custom: no specification")
						return nil, nil, err
					}
					// no extension & data provided
					continue // ok ; next field ..
				}
				// PREPARE Statement !..
				// oid := rpc.GetEtags()[0].GetOid()
				oid := sq.Expr("(SELECT id FROM " + caseLeft + ")")
				const partial = true // [FIXME]: !
				updateQ, params, re := custom.refer.Update(
					oid, data, partial,
				)
				if err = re; err != nil {
					// failed to prepare UPDATE statement
					return nil, nil, err
				}
				if updateQ == nil {
					// No UPDATE to perform !
					continue // ok ; next field ..
				}
				custom.update = updateQ
				custom.params = params

				// tblname := strings.Split(custom.refer.Table(), ".")
				// ctename := tblname[len(tblname)-1]
				custom.table = "x" // ctename

				custom.fields = make([]string, 0, len(data.Fields))
				maps.Keys(data.Fields)(func(name string) bool {
					// [NOTE]: MAY be unknown field name !
					custom.fields = append(custom.fields, name)
					return true
				})
			}
			// endregion: [custom] fields ..
		}
	}

	WITH := sq.Select().PrefixExpr(
		sq.Expr("WITH "+caseLeft+" AS (?)",
			updateBuilder.Suffix("RETURNING *"),
		),
	).From(caseLeft) //.PlaceholderFormat(sq.Dollar)

	if custom.update != nil {
		// [RE]Bind (inject) :named paramenters !
		_, args, _ := WITH.Column("_").ToSql()
		query, _, _ := custom.update.ToSql()
		query, args, re := custompgx.BindNamedOffset(
			query, custom.params, len(args), // offset,
		)
		if err = re; err != nil {
			return nil, nil, err
		}
		//
		custom.update = sq.Expr(
			query, args...,
		)
		// WITH custom (..UPDATE..)
		WITH = WITH.PrefixExpr(sq.Expr(
			", "+custom.table+" AS (?)",
			custom.update,
		))
		// Return UPDATE[d] field(s) ...
		custom.output = append(custom.output,
			func(search *common.SearchOptions) (_ error) {
				search.UnknownFields = append(
					search.UnknownFields, custom.fields..., // customFieldName,
				)
				search.CustomContext[customCtxState] = &custom.customCtx
				return
			},
		)
	}

	base, err := NewSelect(caseLeft, WITH, WithFiltersEncoder(specialFieldsEncoding))
	if err != nil {
		return nil, nil, err
	}

	// Define SELECT query for returning updated fields
	plan, err := c.buildCaseSelectColumnsAndPlan(
		withSearchOptions(rpc, custom.output...), base,
	)
	if err != nil {
		return nil, nil, ParseError(err)
	}

	return base, plan, nil
}

<<<<<<< HEAD
func (c *CaseStore) joinRequiredTable(searcher options.Searcher, base *Select, field string) (joinedTableAlias string, err error) {
	if alias, ok := base.Joins[field]; ok {
		return alias, nil
	}
=======
// handleServiceDefaultValues handles setting default values for assignee and group based on service hierarchy
func handleServiceDefaultValues(builder sq.UpdateBuilder, input *_go.Case, rpc options.Updator) sq.UpdateBuilder {
	// When service changes, use hierarchy CTE to get assignee and group
	hierarchyCTE := fmt.Sprintf(`WITH RECURSIVE current_case AS (
		SELECT service, status_condition, COALESCE(sc.final, false) as is_final
		FROM cases.case c
		LEFT JOIN cases.status_condition sc ON c.status_condition = sc.id
		WHERE c.id = %d
		LIMIT 1
	),
	service_hierarchy AS (
		-- Start with current service
		SELECT id, root_id, assignee_id, group_id, 0 as level
		FROM cases.service_catalog
		WHERE id = %d

		UNION ALL

		-- Recursively go up until we find first assignee/group
		SELECT sc.id, sc.root_id, sc.assignee_id, sc.group_id, sh.level + 1
		FROM cases.service_catalog sc
		INNER JOIN service_hierarchy sh ON sc.id = sh.root_id
		WHERE sh.assignee_id IS NULL AND sh.group_id IS NULL
			AND sh.level < 10  -- Prevent infinite recursion
	),
	service_defaults AS (
		SELECT assignee_id, group_id
		FROM service_hierarchy
		WHERE assignee_id IS NOT NULL OR group_id IS NOT NULL
		ORDER BY level ASC
		LIMIT 1
	)`, rpc.GetEtags()[0].GetOid(), input.Service.GetId())

	// Set assignee and group based on service hierarchy and mask fields
	if util.ContainsField(rpc.GetMask(), "service") {
		// Add CTEs
		builder = builder.Prefix(hierarchyCTE)

		builder = builder.
			// If status is final:
			//   - Only use explicitly provided values from request (if in mask)
			// If not final:
			//   - If service is changing, use hierarchy defaults
			//   - If service is not changing but fields are in mask, use provided values
			//   - Otherwise keep existing values
			Set("assignee", sq.Expr(`CASE
				WHEN (SELECT is_final FROM current_case) = true THEN
					CASE WHEN ? THEN ? ELSE assignee END
				WHEN ? THEN ? -- If assignee in mask, use its value (including NULL)
				WHEN service != ? THEN (SELECT assignee_id FROM service_defaults)
				ELSE assignee
			END`,
				util.ContainsField(rpc.GetMask(), "assignee"),
				func() any {
					if input.GetAssignee() == nil || input.GetAssignee().GetId() == 0 {
						return nil
					}
					return input.Assignee.GetId()
				}(),
				util.ContainsField(rpc.GetMask(), "assignee"),
				func() any {
					if input.GetAssignee() == nil || input.GetAssignee().GetId() == 0 {
						return nil
					}
					return input.GetAssignee().GetId()
				}(),
				input.Service.GetId(),
			)).
			Set("contact_group", sq.Expr(`CASE
				WHEN (SELECT is_final FROM current_case) = true THEN
					CASE WHEN ? THEN ? ELSE contact_group END
				WHEN ? THEN ? -- If group in mask, use its value (including NULL)
				WHEN service != ? THEN (SELECT group_id FROM service_defaults)
				ELSE contact_group
			END`,
				util.ContainsField(rpc.GetMask(), "group"),
				func() any {
					if input.GetGroup() == nil || input.GetGroup().GetId() == 0 {
						return nil
					}
					return input.GetGroup().GetId()
				}(),
				util.ContainsField(rpc.GetMask(), "group"),
				func() any {
					if input.GetGroup() == nil || input.GetGroup().GetId() == 0 {
						return nil
					}
					return input.GetGroup().GetId()
				}(),
				input.GetService().GetId(),
			))
	} else {
		if util.ContainsField(rpc.GetMask(), "assignee") {
			// If assignee is in mask but empty in request, set to NULL
			if input.GetAssignee() == nil || input.GetAssignee().GetId() == 0 {
				builder = builder.Set("assignee", nil)
			} else {
				builder = builder.Set("assignee", input.GetAssignee().GetId())
			}
		}
		if util.ContainsField(rpc.GetMask(), "group") {
			// If group is in mask but empty in request, set to NULL
			if input.GetGroup() == nil || input.GetGroup().GetId() == 0 {
				builder = builder.Set("contact_group", nil)
			} else {
				builder = builder.Set("contact_group", input.GetGroup().GetId())
			}
		}
	}

	return builder
}

func (c *CaseStore) joinRequiredTable(base sq.SelectBuilder, field string) (q sq.SelectBuilder, joinedTableAlias string, err error) {
>>>>>>> e5561479
	var (
		tableAlias string
		joinTable  = func(neededAlias, table, connection string) {
			base.Query = base.Query.LeftJoin(fmt.Sprintf("%s %s ON %[2]s.id = %s", table, neededAlias, connection))
			base.Joins[field] = neededAlias
		}
	)

	switch field {
	case "created_by":
		tableAlias = caseCreatedByAlias
		joinTable(tableAlias, "directory.wbt_user", storeutils.Ident(base.TableAlias, "created_by"))
	case "updated_by":
		tableAlias = caseUpdatedByAlias
		joinTable(tableAlias, "directory.wbt_user", storeutils.Ident(base.TableAlias, "updated_by"))
	case "source":
		tableAlias = caseSourceAlias
		joinTable(tableAlias, "cases.source", storeutils.Ident(base.TableAlias, "source"))
	case "close_reason_group":
		tableAlias = caseCloseReasonGroupAlias
		joinTable(tableAlias, "cases.close_reason_group", storeutils.Ident(base.TableAlias, "close_reason_group"))
	case "author":
		cbAlias, err := c.joinRequiredTable(searcher, base, "created_by")
		if err != nil {
			return "", err
		}
		tableAlias = caseAuthorAlias
		joinTable(tableAlias, "contacts.contact", storeutils.Ident(cbAlias, "contact_id"))
	case "close_reason":
		tableAlias = caseCloseReasonAlias
		joinTable(tableAlias, "cases.close_reason", storeutils.Ident(base.TableAlias, "close_reason"))
	case "sla":
		tableAlias = caseSlaAlias
		joinTable(tableAlias, "cases.sla", storeutils.Ident(base.TableAlias, "sla"))
	case "status":
		tableAlias = caseStatusAlias
		joinTable(tableAlias, "cases.status", storeutils.Ident(base.TableAlias, "status"))
	case "priority":
		tableAlias = casePriorityAlias
		joinTable(tableAlias, "cases.priority", storeutils.Ident(base.TableAlias, "priority"))
	case "service":
		tableAlias = caseServiceAlias
		joinTable(tableAlias, "cases.service_catalog", storeutils.Ident(base.TableAlias, "service"))
	case "assignee":
		tableAlias = caseAssigneeAlias
		joinTable(tableAlias, "contacts.contact", storeutils.Ident(base.TableAlias, "assignee"))
	case "reporter":
		tableAlias = caseReporterAlias
		joinTable(tableAlias, "contacts.contact", storeutils.Ident(base.TableAlias, "reporter"))
	case "impacted":
		tableAlias = caseImpactedAlias
		joinTable(tableAlias, "contacts.contact", storeutils.Ident(base.TableAlias, "impacted"))
	case "group":
		tableAlias = caseGroupAlias
		joinTable(tableAlias, "contacts.group", storeutils.Ident(base.TableAlias, "contact_group"))
	case "sla_condition":
		tableAlias = caseSlaConditionAlias
		joinTable(tableAlias, "cases.sla_condition", storeutils.Ident(base.TableAlias, "sla_condition_id"))
	case "status_condition":
		tableAlias = caseStatusConditionAlias
		joinTable(tableAlias, "cases.status_condition", storeutils.Ident(base.TableAlias, "status_condition"))
	case "custom":
		// join extension table
		customFieldsMetadata := c.custom(searcher)
		if customFieldsMetadata == nil || customFieldsMetadata.refer == nil {
			return "", fmt.Errorf("custom fields metadata not found or refer is nil")
		}
		tableAlias = "xc"
		joinTable(tableAlias, customFieldsMetadata.refer.Table(), storeutils.Ident(base.TableAlias, "id"))

	}
	return tableAlias, nil
}

// session required to get some columns
func (c *CaseStore) buildCaseSelectColumnsAndPlan(
	req options.Searcher, base *Select,
) (
	[]func(caseItem *_go.Case) any, error,
) {
	var (
		plan       []func(caseItem *_go.Case) any
		tableAlias string
		err        error

		fields = req.GetFields()
		auther = req.GetAuthOpts()
	)

	for _, field := range fields {
		tableAlias, err = c.joinRequiredTable(req, base, field)
		if err != nil {
			return nil, err
		}
		// no table was joined
		if tableAlias == "" {
			tableAlias = base.TableAlias
		}
		switch field {
		case "diff":
			continue
		case "id":
			base.Query = base.Query.Column(storeutils.Ident(tableAlias, "id AS case_id"))
			plan = append(plan, func(caseItem *_go.Case) any {
				return &caseItem.Id
			})
		case "ver":
			base.Query = base.Query.Column(storeutils.Ident(tableAlias, "ver"))
			plan = append(plan, func(caseItem *_go.Case) any {
				return &caseItem.Ver
			})
		case "created_by":
			base.Query = base.Query.Column(fmt.Sprintf(
				"ROW(%[1]s.id, coalesce(%[1]s.name, %[1]s.username))::text AS created_by", tableAlias))
			plan = append(plan, func(caseItem *_go.Case) any {
				return scanner.ScanRowLookup(&caseItem.CreatedBy)
			})
		case "created_at":
			base.Query = base.Query.Column(storeutils.Ident(tableAlias, "created_at"))
			plan = append(plan, func(caseItem *_go.Case) any {
				return scanner.ScanTimestamp(&caseItem.CreatedAt)
			})
		case "updated_by":
			base.Query = base.Query.Column(fmt.Sprintf(
				"ROW(%[1]s.id, coalesce(%[1]s.name, %[1]s.username))::text AS updated_by", tableAlias))
			plan = append(plan, func(caseItem *_go.Case) any {
				return scanner.ScanRowLookup(&caseItem.UpdatedBy)
			})
		case "updated_at":
			base.Query = base.Query.Column(storeutils.Ident(tableAlias, "updated_at"))
			plan = append(plan, func(caseItem *_go.Case) any {
				return scanner.ScanTimestamp(&caseItem.UpdatedAt)
			})
		case "name":
			base.Query = base.Query.Column(storeutils.Ident(tableAlias, "name"))
			plan = append(plan, func(caseItem *_go.Case) any {
				return &caseItem.Name
			})
		case "subject":
			base.Query = base.Query.Column(storeutils.Ident(tableAlias, "subject"))
			plan = append(plan, func(caseItem *_go.Case) any {
				return &caseItem.Subject
			})
		case "description":
			base.Query = base.Query.Column(storeutils.Ident(tableAlias, "description"))
			plan = append(plan, func(caseItem *_go.Case) any {
				return scanner.ScanText(&caseItem.Description)
			})
		case "group":
			base.Query = base.Query.Column(fmt.Sprintf(
				`ROW(%s.id, %[1]s.name,
							CASE
								WHEN EXISTS(SELECT id FROM contacts.dynamic_group WHERE id = %[1]s.id) THEN 'dynamic'
								ELSE 'static'
							END
						)::text  AS contact_group`, tableAlias))
			plan = append(plan, func(caseItem *_go.Case) any {
				return scanner.ScanRowExtendedLookup(&caseItem.Group)
			})
		case "role_ids":
			// skip
		case "dc":
			base.Query = base.Query.Column(storeutils.Ident(tableAlias, "dc"))
			plan = append(plan, func(caseItem *_go.Case) any {
				return scanner.ScanInt64(&caseItem.Dc)
			})
		case "source":
			base.Query = base.Query.Column(fmt.Sprintf(
				"ROW(%s.source, %[2]s.name, %[2]s.type)::text AS source", caseLeft, tableAlias))
			plan = append(plan, func(caseItem *_go.Case) any {
				return scanner.TextDecoder(func(src []byte) error {
					if len(src) == 0 {
						return nil // NULL
					}
					// pointer on pointer on source
					if caseItem.Source == nil {
						caseItem.Source = new(_go.SourceTypeLookup)
					}

					var (
						ok  bool
						str pgtype.Text
						row = []pgtype.TextDecoder{
							scanner.TextDecoder(func(src []byte) error {
								if len(src) == 0 {
									return nil
								}
								err := str.DecodeText(nil, src)
								if err != nil {
									return err
								}
								id, err := strconv.ParseInt(str.String, 10, 64)
								if err != nil {
									return err
								}
								caseItem.Source.Id = id
								return nil
							}),
							scanner.TextDecoder(func(src []byte) error {
								if len(src) == 0 {
									return nil
								}
								err := str.DecodeText(nil, src)
								if err != nil {
									return err
								}
								caseItem.Source.Name = str.String
								ok = ok || (str.String != "" && str.String != "[deleted]") // && str.Status == pgtype.Present
								return nil
							}),
							scanner.TextDecoder(func(src []byte) error {
								if len(src) == 0 {
									return nil
								}
								err := str.DecodeText(nil, src)
								if err != nil {
									return err
								}
								for i, text := range _go.SourceType_name {
									if text == str.String {
										caseItem.Source.Type = _go.SourceType(i)
										return nil
									}
								}
								caseItem.Source.Type = _go.SourceType_TYPE_UNSPECIFIED
								return nil
							}),
						}
						raw = pgtype.NewCompositeTextScanner(nil, src)
					)

					var err error
					for _, col := range row {

						raw.ScanDecoder(col)

						err = raw.Err()
						if err != nil {
							return err
						}
					}

					return nil
				})
			})
		case "planned_reaction_at":
			base.Query = base.Query.Column(storeutils.Ident(caseLeft, "planned_reaction_at"))
			plan = append(plan, func(caseItem *_go.Case) any {
				return scanner.ScanTimestamp(&caseItem.PlannedReactionAt)
			})
		case "planned_resolve_at":
			base.Query = base.Query.Column(storeutils.Ident(caseLeft, "planned_resolve_at"))
			plan = append(plan, func(caseItem *_go.Case) any {
				return scanner.ScanTimestamp(&caseItem.PlannedResolveAt)
			})
		case "close_reason_group":
			base.Query = base.Query.Column(fmt.Sprintf(
				"ROW(%s.id, %[1]s.name)::text  AS close_reason_group", tableAlias))
			plan = append(plan, func(caseItem *_go.Case) any {
				return scanner.ScanRowLookup(&caseItem.CloseReasonGroup)
			})
		case "author":
			base.Query = base.Query.Column(fmt.Sprintf(`ROW(%s.id, %[1]s.common_name)::text AS author`, tableAlias))
			plan = append(plan, func(caseItem *_go.Case) any {
				return scanner.ScanRowLookup(&caseItem.Author)
			})
		case "close_result":
			base.Query = base.Query.Column(storeutils.Ident(caseLeft, "close_result"))
			plan = append(plan, func(caseItem *_go.Case) any {
				return scanner.ScanText(&caseItem.CloseResult)
			})
		case "close_reason":
			base.Query = base.Query.Column(fmt.Sprintf(
				"ROW(%s.id, %[1]s.name)::text AS close_reason", tableAlias))
			plan = append(plan, func(caseItem *_go.Case) any {
				return scanner.ScanRowLookup(&caseItem.CloseReason)
			})
		case "rating":
			base.Query = base.Query.Column(storeutils.Ident(caseLeft, "rating"))
			plan = append(plan, func(caseItem *_go.Case) any {
				return scanner.ScanInt64(&caseItem.Rating)
			})
		case "rating_comment":
			base.Query = base.Query.Column(storeutils.Ident(caseLeft, "rating_comment"))
			plan = append(plan, func(caseItem *_go.Case) any {
				return scanner.ScanText(&caseItem.RatingComment)
			})
		case "resolved_at":
			base.Query = base.Query.
				Column(storeutils.Ident(caseLeft, "resolved_at"))
			plan = append(plan, func(caseItem *_go.Case) any {
				return scanner.ScanTimestamp(&caseItem.ResolvedAt)
			})
		case "reacted_at":
			base.Query = base.Query.
				Column(storeutils.Ident(caseLeft, "reacted_at"))
			plan = append(plan, func(caseItem *_go.Case) any {
				return scanner.ScanTimestamp(&caseItem.ReactedAt)
			})
		case "difference_in_reaction":
			base.Query = base.Query.
				Column(fmt.Sprintf(
					"COALESCE(CAST(EXTRACT(EPOCH FROM %s.reacted_at - %[1]s.created_at) * 1000 AS bigint), 0) AS difference_in_reaction",
					caseLeft,
				))
			plan = append(plan, func(caseItem *_go.Case) any {
				return scanner.ScanTimestamp(&caseItem.DifferenceInReaction)
			})
		case "difference_in_resolve":
			base.Query = base.Query.
				Column(fmt.Sprintf(
					"COALESCE(CAST(EXTRACT(EPOCH FROM %s.resolved_at - %[1]s.created_at) * 1000 AS bigint), 0) AS difference_in_resolve",
					caseLeft,
				))
			plan = append(plan, func(caseItem *_go.Case) any {
				return scanner.ScanTimestamp(&caseItem.DifferenceInResolve)
			})
		case "sla":
			base.Query = base.Query.Column(fmt.Sprintf(
				"ROW(%s.id, %[1]s.name)::text AS sla", tableAlias))
			plan = append(plan, func(caseItem *_go.Case) any {
				return scanner.ScanRowLookup(&caseItem.Sla)
			})
		case "status_condition":
			base.Query = base.Query.Column(fmt.Sprintf(
				"ROW(%s.id, %[1]s.name, %[1]s.initial, %[1]s.final)::text AS status_condition",
				tableAlias))
			plan = append(plan, func(caseItem *_go.Case) any {
				return scanner.TextDecoder(func(src []byte) error {
					if len(src) == 0 {
						return nil // NULL
					}
					// pointer on pointer on source
					if caseItem.StatusCondition == nil {
						caseItem.StatusCondition = new(_go.StatusCondition)
					}

					var (
						str pgtype.Text
						bl  pgtype.Bool
						row = []pgtype.TextDecoder{
							scanner.TextDecoder(func(src []byte) error {
								if len(src) == 0 {
									return nil
								}
								err := str.DecodeText(nil, src)
								if err != nil {
									return err
								}
								id, err := strconv.ParseInt(str.String, 10, 64)
								if err != nil {
									return err
								}
								caseItem.StatusCondition.Id = id
								return nil
							}),
							scanner.TextDecoder(func(src []byte) error {
								if len(src) == 0 {
									return nil
								}
								err := str.DecodeText(nil, src)
								if err != nil {
									return err
								}
								caseItem.StatusCondition.Name = str.String
								return nil
							}),
							scanner.TextDecoder(func(src []byte) error {
								if len(src) == 0 {
									return nil
								}
								err := bl.Scan(src)
								if err != nil {
									return err
								}
								caseItem.StatusCondition.Initial = bl.Bool
								return nil
							}),
							scanner.TextDecoder(func(src []byte) error {
								if len(src) == 0 {
									return nil
								}
								err := bl.Scan(src)
								if err != nil {
									return err
								}
								caseItem.StatusCondition.Final = bl.Bool
								return nil
							}),
						}
						raw = pgtype.NewCompositeTextScanner(nil, src)
					)

					var err error
					for _, col := range row {

						raw.ScanDecoder(col)

						err = raw.Err()
						if err != nil {
							return err
						}
					}

					return nil
				})
			})
		case "status":
			base.Query = base.Query.Column(fmt.Sprintf(`ROW(%s.id, %[1]s.name)::text AS status`, tableAlias))
			plan = append(plan, func(caseItem *_go.Case) any {
				return scanner.ScanRowLookup(&caseItem.Status)
			})
		case "priority":
			base.Query = base.Query.Column(fmt.Sprintf("ROW(%s.id, %[1]s.name, %[1]s.color)::text AS priority", tableAlias))
			plan = append(plan, func(caseItem *_go.Case) any {
				return scanner.TextDecoder(func(src []byte) error {
					if len(src) == 0 {
						return nil // NULL
					}
					// pointer on pointer on source
					if caseItem.Priority == nil {
						caseItem.Priority = new(_go.Priority)
					}

					var (
						str pgtype.Text
						row = []pgtype.TextDecoder{
							scanner.TextDecoder(func(src []byte) error {
								if len(src) == 0 {
									return nil
								}
								err := str.DecodeText(nil, src)
								if err != nil {
									return err
								}
								id, err := strconv.ParseInt(str.String, 10, 64)
								if err != nil {
									return err
								}
								caseItem.Priority.Id = id
								return nil
							}),
							scanner.TextDecoder(func(src []byte) error {
								if len(src) == 0 {
									return nil
								}
								err := str.DecodeText(nil, src)
								if err != nil {
									return err
								}
								caseItem.Priority.Name = str.String
								return nil
							}),
							scanner.TextDecoder(func(src []byte) error {
								if len(src) == 0 {
									return nil
								}
								err := str.DecodeText(nil, src)
								if err != nil {
									return err
								}
								caseItem.Priority.Color = str.String
								return nil
							}),
						}
						raw = pgtype.NewCompositeTextScanner(nil, src)
					)

					var err error
					for _, col := range row {

						raw.ScanDecoder(col)

						err = raw.Err()
						if err != nil {
							return err
						}
					}

					return nil
				})
			})
		case "service":
			servicePathSubquery := `
				WITH RECURSIVE service_path AS (
					-- Start with the current service
					SELECT
						sc.id,
						sc.name,
						sc.root_id,
						1 as level
					FROM cases.service_catalog sc
					WHERE sc.id = ` + storeutils.Ident(caseLeft, "service") + `

					UNION ALL

					-- Recursively get parent services up to catalog
					SELECT
						parent.id,
						parent.name,
						parent.root_id,
						sp.level + 1
					FROM cases.service_catalog parent
					JOIN service_path sp ON parent.id = sp.root_id
					WHERE parent.id IS NOT NULL -- Ensure we don't get NULL IDs
				)
				SELECT
					jsonb_build_object(
						'current_service', jsonb_build_object(
							'id', (SELECT id FROM service_path WHERE level = 1),
							'name', (SELECT name FROM service_path WHERE level = 1)
						),
						'parent_services', COALESCE(
							(SELECT jsonb_agg(jsonb_build_object('id', id, 'name', name, 'level', level) ORDER BY level DESC)
							 FROM service_path
							 WHERE level > 1),
							'[]'::jsonb
						)
					) as service_data
			`

			base.Query = base.Query.Column(fmt.Sprintf("(%s) AS service", servicePathSubquery))
			plan = append(plan, func(caseItem *_go.Case) any {
				return scanner.TextDecoder(func(src []byte) error {
					if len(src) == 0 {
						return nil
					}

					var serviceData map[string]any
					if err := json.Unmarshal(src, &serviceData); err != nil {
						if caseItem.Service == nil {
							caseItem.Service = &_go.Service{}
						}
						return nil
					}

					// Extract current service details
					var currentServiceId int64
					var currentServiceName string

					if currentServiceObj, ok := serviceData["current_service"].(map[string]any); ok {
						if id, ok := currentServiceObj["id"].(float64); ok {
							currentServiceId = int64(id)
						}
						if name, ok := currentServiceObj["name"].(string); ok {
							currentServiceName = name
						}
					}

					currentService := &_go.Service{
						Id:      currentServiceId,
						Name:    currentServiceName,
						Service: []*_go.Service{},
					}

					if parentServices, exists := serviceData["parent_services"].([]any); exists && len(parentServices) > 0 {
						innerService := currentService

						for i := len(parentServices) - 1; i >= 0; i-- {
							parentObj := parentServices[i].(map[string]any)
							parentService := &_go.Service{
								Service: []*_go.Service{},
							}

							if id, ok := parentObj["id"].(float64); ok {
								parentService.Id = int64(id)
							}
							if name, ok := parentObj["name"].(string); ok {
								parentService.Name = name
							}

							innerService.Service = []*_go.Service{parentService}
							innerService = parentService
						}
					}

					caseItem.Service = currentService

					return nil
				})
			})
		case "assignee":
			base.Query = base.Query.Column(fmt.Sprintf(
				"ROW(%s.id, %[1]s.common_name)::text AS assignee", tableAlias))
			plan = append(plan, func(caseItem *_go.Case) any {
				return scanner.ScanRowLookup(&caseItem.Assignee)
			})
		case "reporter":
			base.Query = base.Query.Column(fmt.Sprintf(
				"ROW(%s.id, %[1]s.common_name)::text AS reporter", tableAlias))
			plan = append(plan, func(caseItem *_go.Case) any {
				return scanner.ScanRowLookup(&caseItem.Reporter)
			})
		case "contact_info":
			base.Query = base.Query.Column(storeutils.Ident(caseLeft, field))
			plan = append(plan, func(caseItem *_go.Case) any {
				return scanner.ScanText(&caseItem.ContactInfo)
			})
		case "impacted":
			base.Query = base.Query.Column(fmt.Sprintf(
				"ROW(%s.id, %[1]s.common_name)::text AS impacted", tableAlias))
			plan = append(plan, func(caseItem *_go.Case) any {
				return scanner.ScanRowLookup(&caseItem.Impacted)
			})
		case "sla_condition":
			base.Query = base.Query.Column(fmt.Sprintf("ROW(%s.id, %[1]s.name)::text AS sla_condition", tableAlias))
			plan = append(plan, func(caseItem *_go.Case) any {
				return scanner.ScanRowLookup(&caseItem.SlaCondition)
			})
		case "comments":
			commentFields := []string{"id", "ver", "text", "created_by", "author", "created_at", "can_edit"}
			subquery, scanPlan, dbErr := buildCommentsSelectAsSubquery(auther, commentFields, caseLeft)
			if dbErr != nil {
				return nil, dbErr
			}
			err = AddSubqueryAsColumn(base, subquery, "comments", false)
			if err != nil {
				return nil, err
			}
			plan = append(plan, func(value *_go.Case) any {
				var items []*_go.CaseComment
				postProcessing := func() error {
					if len(items) == 0 {
						return nil
					}
					res := &_go.CaseCommentList{}
					res.Items, res.Next = storeutils.ResolvePaging(defaults.DefaultSearchSize, items)
					res.Page = 1
					value.Comments = res
					return nil
				}
				return scanner.GetCompositeTextScanFunction(scanPlan, &items, postProcessing)
			})
		case "links": // this field uses deprecated method with old scanning function
			linksFields := []string{"id", "ver", "name", "url", "created_by", "author", "created_at"}
			subquery, scanPlan, dbErr := buildLinkSelectAsSubquery(linksFields, caseLeft) // removed the scanplan parameter
			if dbErr != nil {
				return nil, dbErr
			}
			err = AddSubqueryAsColumn(base, subquery, field, false)
			if err != nil {
				return nil, err
			}
			plan = append(plan, func(value *_go.Case) any {
				var items []*_go.CaseLink
				postProcessing := func() error {
					if len(items) == 0 {
						return nil
					}
					res := &_go.CaseLinkList{}
					res.Items, res.Next = storeutils.ResolvePaging(defaults.DefaultSearchSize, items)
					res.Page = 1
					value.Links = res
					return nil
				}
				return scanner.GetCompositeTextScanFunction(scanPlan, &items, postProcessing)
			})
		case "files":
			filesFields := []string{
				"id",
				"size",
				"mime",
				"name",
				"created_at",
			}
			subquery /*scanPlan,*/, dbErr := buildFilesSelectAsSubquery(filesFields, caseLeft) // removed the scanplan and filtersApplied parameters
			if dbErr != nil {
				return nil, dbErr
			}
			err = AddSubqueryAsColumn(base, subquery, field, false /*filtersApplied > 0 */)
			if err != nil {
				return nil, err
			}
			plan = append(plan, func(value *_go.Case) any {
				var items []*_go.File
				postProcessing := func() error {
					if len(items) == 0 {
						return nil
					}
					res := &_go.CaseFileList{Items: items}
					res.Items, res.Next = storeutils.ResolvePaging(defaults.DefaultSearchSize, items)
					res.Page = 1
					value.Files = res
					return nil
				}
				return scanner.GetCompositeTextScanFunction( /*scanPlan,*/ nil, &items, postProcessing)
			})
		case "related":
			relatedFields := []string{"id", "ver", "related_case", "created_at", "created_by", "updated_by", "relation", "primary_case"}
			subquery, scanPlan, dbErr := buildRelatedCasesSelectAsSubquery(auther, relatedFields, caseLeft)
			if dbErr != nil {
				return nil, dbErr
			}
			err = AddSubqueryAsColumn(base, subquery, "related", false)
			if err != nil {
				return nil, err
			}
			plan = append(plan, func(value *_go.Case) any {
				var items []*_go.RelatedCase
				postProcessing := func() error {
					if value.Related == nil {
						value.Related = &_go.RelatedCaseList{}
					}
					value.Related.Data = items
					value.Related.Page = 1
					return nil
				}
				return scanner.GetCompositeTextScanFunction(scanPlan, &items, postProcessing)
			})
		default:
			return nil, fmt.Errorf("unknown field: %s", field)
		}
	}

	if unknown := req.GetUnknownFields(); len(unknown) > 0 {
		// custom [extensions/cases] configuration ?!
		custom := c.custom(req)
		// found & available ?
		if custom != nil && custom.refer != nil {
			// [TODO]: grab known fields for single request
			var (
				// known {nested..} fields query
				nested = make([]string, 0, len(unknown))
				field  customrel.FieldDescriptor
				ok     bool // e.g.: ?fields=custom{*}
			)
			for _, name := range unknown {
				switch name {
				case customFieldName, "*", "+":
					{
						// common field name ; ALL {nested..}
						ok = true
						continue
					}
				}
				field = custom.typof.Fields().ByName(name)
				if field == nil {
					// case.custom{%name}; no such field !
					continue
				}
				nested = append(nested, field.Name())
			}
			// ?fields=custom{..} requested ?
			if ok || len(nested) > 0 {
				// custom.table AS alias
				base.Query, custom.table = custom.refer.Join(
					base.Query, tableAlias, custom.table, "",
				)
				// Chain prepared query context for filtering stage next ...
				req.AddCustomContext(customCtxState, custom)
				var scan func(custompgx.RecordExtendable) sql.Scanner
				base.Query, scan, err = custom.refer.Columns(
					base.Query, custom.table, nested...,
				)
				if err != nil {
					// failed to build query columns
					return nil, err
				}
				plan = append(plan, func(row *_go.Case) any {
					return scan(custompgx.ProtoExtendable(row))
				})
			}
		}
		// continue
	}

	if len(plan) == 0 {
		return nil, fmt.Errorf("no fields specified for selection")
	}

	return plan, nil
}

func AddSubqueryAsColumn(mainQuery *Select, subquery sq.SelectBuilder, subAlias string, filtersApplied bool) error {
	if filtersApplied {
		subquery = subquery.Prefix("LATERAL (SELECT ARRAY(SELECT (subq) FROM (").Suffix(fmt.Sprintf(") subq) %s) %[1]s ON array_length(%[1]s.%[1]s, 1) > 0", subAlias))
		query, args, _ := subquery.ToSql()
		mainQuery.Query = mainQuery.Query.Join(query, args...)
	} else {
		subquery = subquery.Prefix("LATERAL (SELECT ARRAY(SELECT (subq) FROM (").Suffix(fmt.Sprintf(") subq) %s) %[1]s ON true", subAlias))
		query, args, _ := subquery.ToSql()
		mainQuery.Query = mainQuery.Query.LeftJoin(query, args...)
	}
	mainQuery.Query = mainQuery.Query.Column(subAlias + "::text")

	return nil
}

func (c *CaseStore) GetRolesById(
	ctx context.Context,
	caseId int64,
	access auth.AccessMode,
) ([]int64, error) {
	db, err := c.storage.Database()
	if err != nil {
		return nil, err
	}
	//// Establish database connection
	//query := "(SELECT ARRAY_AGG(DISTINCT subject) rbac_r FROM cases.case_acl WHERE object = ? AND access & ? = ?)"
	query := sq.Select("ARRAY_AGG(DISTINCT subject)").From("cases.case_acl").Where("object = ?", caseId).Where("access & ? = ?", uint8(access), uint8(access)).PlaceholderFormat(sq.Dollar)
	q, args, _ := query.ToSql()
	row := db.QueryRow(ctx, q, args...)

	var res []int64
	defErr := row.Scan(&res)
	if defErr != nil {
		return nil, defErr
	}

	return res, nil
}

// Helper function to convert the scan plan to arguments for scanning.
func convertToCaseScanArgs(plan []func(caseItem *_go.Case) any, caseItem *_go.Case) []any {
	var scanArgs []any
	for _, scan := range plan {
		scanArgs = append(scanArgs, scan(caseItem))
	}
	return scanArgs
}

func NewCaseStore(store *Store) (store.CaseStore, error) {
	if store == nil {
		return nil, errors.Internal("store cannot be nil")
	}
	const mainTable = "cases.case"
	return &CaseStore{storage: store, mainTable: mainTable, overdueCasesQuery: mustOverdueCasesQuery(mainTable)}, nil
}

func addCaseRbacCondition(auth auth.Auther, access auth.AccessMode, query sq.SelectBuilder, dependencyColumn string) (sq.SelectBuilder, error) {
	if auth != nil && auth.IsRbacCheckRequired(model.ScopeCases, access) {
		return query.Where(sq.Expr(fmt.Sprintf("EXISTS(SELECT acl.object FROM cases.case_acl acl WHERE acl.dc = ? AND acl.object = %s AND acl.subject = any( ?::int[]) AND acl.access & ? = ? LIMIT 1)", dependencyColumn),
			auth.GetDomainId(), pq.Array(auth.GetRoles()), int64(access), int64(access))), nil
	}
	return query, nil
}

func addCaseRbacConditionForDelete(auth auth.Auther, access auth.AccessMode, query sq.DeleteBuilder, dependencyColumn string) (sq.DeleteBuilder, error) {
	if auth != nil && auth.IsRbacCheckRequired(model.ScopeCases, access) {
		return query.Where(sq.Expr(fmt.Sprintf("EXISTS(SELECT acl.object FROM cases.case_acl acl WHERE acl.dc = ? AND acl.object = %s AND acl.subject = any( ?::int[]) AND acl.access & ? = ? LIMIT 1)", dependencyColumn),
			auth.GetDomainId(), pq.Array(auth.GetRoles()), int64(access), int64(access))), nil
	}
	return query, nil
}

func addCaseRbacConditionForUpdate(auth auth.Auther, access auth.AccessMode, query sq.UpdateBuilder, dependencyColumn string) (sq.UpdateBuilder, error) {
	if auth != nil && auth.IsRbacCheckRequired(model.ScopeCases, access) {
		return query.Where(sq.Expr(fmt.Sprintf("EXISTS(SELECT acl.object FROM cases.case_acl acl WHERE acl.dc = ? AND acl.object = %s AND acl.subject = any( ?::int[]) AND acl.access & ? = ? LIMIT 1)", dependencyColumn),
			auth.GetDomainId(), pq.Array(auth.GetRoles()), int64(access), int64(access))), nil
	}
	return query, nil
}

func (c *CaseStore) scanCases(rows pgx.Rows, plan []func(link *_go.Case) any) ([]*_go.Case, error) {
	var res []*_go.Case

	for rows.Next() {
		link, err := c.scanCase(pgx.Row(rows), plan)
		if err != nil {
			return nil, err
		}
		res = append(res, link)
	}
	return res, nil
}

func (c *CaseStore) scanCase(row pgx.Row, plan []func(link *_go.Case) any) (*_go.Case, error) {
	var link _go.Case
	var scanPlan []any
	for _, scan := range plan {
		scanPlan = append(scanPlan, scan(&link))
	}
	err := row.Scan(scanPlan...)
	if err != nil {
		return nil, err
	}

	return &link, nil
}

func mustOverdueCasesQuery(mainTable string) sq.SelectBuilder {
	subquery := sq.Select("id").
		From(mainTable).
		Where("planned_resolve_at <= timezone('utc', now())").
		Where("not is_overdue").
		Where("resolved_at IS NULL").
		OrderBy("planned_resolve_at").
		Limit(overdueCasesLimit).
		Suffix("FOR UPDATE SKIP LOCKED")

	subQText, subQArgs, err := subquery.PlaceholderFormat(sq.Dollar).ToSql()
	if err != nil {
		panic(err)
	}

	updateQuery := sq.Update(mainTable).
		PlaceholderFormat(sq.Dollar).
		Set("is_overdue", true).
		Suffix("RETURNING *")

	updateQuery = updateQuery.Where("id IN ("+subQText+")", subQArgs...)

	return sq.Select().From(caseLeft).PrefixExpr(
		sq.Expr("WITH "+caseLeft+" AS (?)",
			updateQuery,
		),
	)
}

func (c *CaseStore) SetOverdueCases(so options.Searcher) ([]*_go.Case, bool, error) {
	base, err := NewSelect(caseLeft, c.overdueCasesQuery, WithFiltersEncoder(specialFieldsEncoding))
	if err != nil {
		return nil, false, err
	}

	// Define SELECT query for returning updated fields
	plan, err := c.buildCaseSelectColumnsAndPlan(
		so, base,
	)
	if err != nil {
		return nil, false, err
	}

	query, args, err := base.ToSql()
	if err != nil {
		return nil, false, err
	}
	db, dbErr := c.storage.Database()
	if dbErr != nil {
		return nil, false, dbErr
	}

	rows, err := db.Query(so, storeutils.CompactSQL(query), args...)
	if err != nil {
		return nil, false, ParseError(err)
	}
	defer rows.Close()

	cases, err := c.scanCases(rows, plan)
	if err != nil {
		return nil, false, ParseError(err)
	}

	return cases, len(cases) == overdueCasesLimit, nil
}<|MERGE_RESOLUTION|>--- conflicted
+++ resolved
@@ -11,15 +11,12 @@
 	"strings"
 	"time"
 
-<<<<<<< HEAD
 	common "github.com/webitel/cases/internal/api_handler/grpc/options"
 
 	"github.com/webitel/cases/internal/errors"
 
 	"github.com/webitel/cases/auth"
 
-=======
->>>>>>> e5561479
 	sq "github.com/Masterminds/squirrel"
 	"github.com/jackc/pgtype"
 	"github.com/jackc/pgx/v5"
@@ -30,8 +27,6 @@
 	custompgx "github.com/webitel/custom/store/postgres"
 
 	_go "github.com/webitel/cases/api/cases"
-	"github.com/webitel/cases/auth"
-	"github.com/webitel/cases/internal/errors"
 	"github.com/webitel/cases/internal/model"
 	"github.com/webitel/cases/internal/model/options"
 	"github.com/webitel/cases/internal/model/options/defaults"
@@ -212,69 +207,6 @@
 
 	err := txManager.QueryRow(ctx, `
 WITH RECURSIVE
-<<<<<<< HEAD
-    service_hierarchy AS (SELECT id,
-                                 root_id,
-                                 sla_id,
-                                 status_id,
-                                 close_reason_group_id,
-                                 assignee_id,
-                                 group_id,
-                                 ARRAY [id] AS path,
-                                 0 as level
-                          FROM cases.service_catalog
-                          WHERE id = $1
-
-                          UNION ALL
-
-                          SELECT sc.id,
-                                 sc.root_id,
-                                 COALESCE(sc.sla_id, sh.sla_id),
-                                 COALESCE(sc.status_id, sh.status_id),
-                                 COALESCE(sc.close_reason_group_id, sh.close_reason_group_id),
-                                 COALESCE(sc.assignee_id, sh.assignee_id),
-                                 COALESCE(sc.group_id, sh.group_id),
-                                 sh.path || sc.id,
-                                 sh.level + 1
-                          FROM cases.service_catalog sc
-                                   INNER JOIN service_hierarchy sh ON sc.id = sh.root_id
-                          WHERE sh.level < 10
-),
-    -- Fetch the deepest item with an SLA ID regardless of others
-    sla_service AS (SELECT *
-                    FROM service_hierarchy
-                    WHERE sla_id IS NOT NULL
-                    ORDER BY array_length(path, 1) ASC
-                    LIMIT 1),
-    -- From there, get status and close_reason from any deepest with both fields filled
-    fallback_status AS (SELECT *
-                        FROM service_hierarchy
-                        WHERE status_id IS NOT NULL
-                          AND close_reason_group_id IS NOT NULL
-                        ORDER BY array_length(path, 1) ASC
-                        LIMIT 1),
-    -- Get first non-null assignee and group from hierarchy
-    defaults AS (SELECT
-                    (SELECT assignee_id
-                    FROM service_hierarchy
-                    WHERE assignee_id IS NOT NULL
-                    ORDER BY level ASC
-                    LIMIT 1) as assignee_id,
-                    (SELECT group_id
-                    FROM service_hierarchy
-                    WHERE group_id IS NOT NULL
-                    ORDER BY level ASC
-                    LIMIT 1) as group_id),
-    priority_condition AS (SELECT sc.id AS sla_condition_id,
-                                  sc.reaction_time,
-                                  sc.resolution_time
-                           FROM cases.sla_condition sc
-                                    INNER JOIN cases.priority_sla_condition psc ON sc.id = psc.sla_condition_id
-                                    INNER JOIN cases.sla sla ON sc.sla_id = sla.id
-                                    INNER JOIN sla_service ss ON sla.id = ss.sla_id
-                           WHERE psc.priority_id = $2
-                           LIMIT 1)
-=======
     service_hierarchy AS (
         SELECT id,
                root_id,
@@ -320,12 +252,12 @@
     ),
     -- take assignee+group from the *same* level where at least one is non-null
     defaults AS (
-        SELECT sh.assignee_id, sh.group_id
-        FROM service_hierarchy sh
-        WHERE sh.assignee_id IS NOT NULL OR sh.group_id IS NOT NULL
-        ORDER BY sh.level ASC
-        LIMIT 1
-    ),
+                    SELECT sh.assignee_id, sh.group_id
+                    FROM service_hierarchysh
+        WHERE sh.assignee_id IS NOT NULL
+                    OR sh. group_id IS NOT NULL
+                    ORDER BY sh.level ASC
+                    LIMIT 1),
     priority_condition AS (
         SELECT sc.id AS sla_condition_id,
                sc.reaction_time,
@@ -337,7 +269,6 @@
         WHERE psc.priority_id = $2
         LIMIT 1
     )
->>>>>>> e5561479
 SELECT ss.sla_id,
        COALESCE(pc.reaction_time, sla.reaction_time),
        COALESCE(pc.resolution_time, sla.resolution_time),
@@ -2222,74 +2153,6 @@
 				FROM cases.service_catalog
 				WHERE id = ANY(SELECT catalog_id FROM service_cte)
 				LIMIT 1
-<<<<<<< HEAD
-			)
-			SELECT prefix FROM prefix_cte`
-
-			updateBuilder = updateBuilder.Set("service", input.Service.GetId())
-
-			// Update SLA, SLA condition, and planned times
-			updateBuilder = updateBuilder.Set("sla", input.Sla.GetId())
-			updateBuilder = updateBuilder.Set("sla_condition_id", input.SlaCondition.GetId())
-			updateBuilder = updateBuilder.Set("planned_resolve_at", util.LocalTime(input.GetPlannedResolveAt()))
-			updateBuilder = updateBuilder.Set("planned_reaction_at", util.LocalTime(input.GetPlannedReactionAt()))
-
-			// When service changes, check if we need to update assignee or group
-			needAssignee := input.GetAssignee() == nil || input.GetAssignee().GetId() == 0
-			needGroup := input.GetGroup() == nil || input.GetGroup().GetId() == 0
-
-			// Only do the hierarchy lookup if we need either value
-			if needAssignee || needGroup {
-				hierarchyCTE := fmt.Sprintf(`service_defaults AS (
-					WITH RECURSIVE service_hierarchy AS (
-						SELECT id, root_id, assignee_id, group_id, 0 as level
-						FROM cases.service_catalog
-						WHERE id = %d
-
-						UNION ALL
-
-						SELECT sc.id, sc.root_id, sc.assignee_id, sc.group_id, sh.level + 1
-						FROM cases.service_catalog sc
-						INNER JOIN service_hierarchy sh ON sc.id = sh.root_id
-						WHERE sh.level < 10  -- Prevent infinite recursion
-					)
-					SELECT
-						COALESCE(
-							(SELECT assignee_id FROM service_hierarchy WHERE assignee_id IS NOT NULL ORDER BY level LIMIT 1),
-							(SELECT assignee_id FROM cases.service_catalog WHERE id = %d)
-						) as assignee_id,
-						COALESCE(
-							(SELECT group_id FROM service_hierarchy WHERE group_id IS NOT NULL ORDER BY level LIMIT 1),
-							(SELECT group_id FROM cases.service_catalog WHERE id = %d)
-						) as group_id
-				)`, input.Service.GetId(), input.Service.GetId(), input.Service.GetId())
-
-				updateBuilder = updateBuilder.Prefix("WITH " + hierarchyCTE)
-
-				if needAssignee {
-					updateBuilder = updateBuilder.Set("assignee", sq.Expr("(SELECT assignee_id FROM service_defaults)"))
-				}
-				if needGroup {
-					updateBuilder = updateBuilder.Set("contact_group", sq.Expr("(SELECT group_id FROM service_defaults)"))
-				}
-			}
-
-			caseIDString := strconv.FormatInt(rpc.GetEtags()[0].GetOid(), 10)
-
-			updateBuilder = updateBuilder.Set("name",
-				sq.Expr("CONCAT(("+prefixCTE+"), '_', CAST(? AS TEXT))",
-					input.Service.GetId(), caseIDString))
-
-		case "assignee":
-			if input.Assignee != nil {
-				var assignee *int64
-				if input.Assignee.GetId() > 0 {
-					id := input.Assignee.GetId()
-					assignee = &id
-				}
-				updateBuilder = updateBuilder.Set("assignee", assignee)
-			}
-=======
 			)`
 
 			// Update service and related fields
@@ -2304,7 +2167,6 @@
 
 			// Add prefix CTE
 			updateBuilder = updateBuilder.Prefix(", "+prefixCTE, input.Service.GetId())
->>>>>>> e5561479
 		case "reporter":
 			var reporter *int64
 			if id := input.Reporter.GetId(); id > 0 {
@@ -2443,12 +2305,6 @@
 	return base, plan, nil
 }
 
-<<<<<<< HEAD
-func (c *CaseStore) joinRequiredTable(searcher options.Searcher, base *Select, field string) (joinedTableAlias string, err error) {
-	if alias, ok := base.Joins[field]; ok {
-		return alias, nil
-	}
-=======
 // handleServiceDefaultValues handles setting default values for assignee and group based on service hierarchy
 func handleServiceDefaultValues(builder sq.UpdateBuilder, input *_go.Case, rpc options.Updator) sq.UpdateBuilder {
 	// When service changes, use hierarchy CTE to get assignee and group
@@ -2562,8 +2418,10 @@
 	return builder
 }
 
-func (c *CaseStore) joinRequiredTable(base sq.SelectBuilder, field string) (q sq.SelectBuilder, joinedTableAlias string, err error) {
->>>>>>> e5561479
+func (c *CaseStore) joinRequiredTable(searcher options.Searcher, base *Select, field string) (joinedTableAlias string, err error) {
+	if alias, ok := base.Joins[field]; ok {
+		return alias, nil
+	}
 	var (
 		tableAlias string
 		joinTable  = func(neededAlias, table, connection string) {
