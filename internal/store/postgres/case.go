package postgres

import (
	"context"
	"encoding/json"
	"errors"
	"fmt"
	"strconv"
	"strings"
	"time"

	sq "github.com/Masterminds/squirrel"
	"github.com/jackc/pgtype"
	"github.com/jackc/pgx/v5"
	"github.com/lib/pq"
	_go "github.com/webitel/cases/api/cases"
	"github.com/webitel/cases/auth"
	dberr "github.com/webitel/cases/internal/errors"
	"github.com/webitel/cases/internal/store"
	"github.com/webitel/cases/internal/store/postgres/scanner"
	"github.com/webitel/cases/internal/store/postgres/transaction"
	"github.com/webitel/cases/model"
	util "github.com/webitel/cases/util"
)

type CaseStore struct {
	storage   store.Store
	mainTable string
}

const (
	caseLeft                  = "c"
	caseDefaultSort           = "created_at"
	casesObjClassScopeName    = model.ScopeCases
	caseCreatedByAlias        = "cb"
	caseUpdatedByAlias        = "ub"
	caseSourceAlias           = "src"
	caseCloseReasonGroupAlias = "crg"
	caseAuthorAlias           = "auth"
	caseCloseReasonAlias      = "cr"
	caseSlaAlias              = "sl"
	caseStatusAlias           = "st"
	casePriorityAlias         = "pr"
	caseServiceAlias          = "svc"
	caseAssigneeAlias         = "ass" // :))
	caseReporterAlias         = "rp"
	caseImpactedAlias         = "im"
	caseGroupAlias            = "grp"
	caseSlaConditionAlias     = "cond"
	caseRelatedAlias          = "related"
	caseLinksAlias            = "links"
)

func (c *CaseStore) Create(
	rpc *model.CreateOptions,
	add *_go.Case,
) (*_go.Case, error) {
	// Get the database connection
	d, dbErr := c.storage.Database()
	if dbErr != nil {
		return nil, dberr.NewDBInternalError("postgres.case.create.database_connection_error", dbErr)
	}

	// Begin a transaction
	tx, err := d.Begin(rpc.Context)
	if err != nil {
		return nil, dberr.NewDBInternalError("postgres.case.create.transaction_error", err)
	}
	defer tx.Rollback(rpc.Context)
	txManager := transaction.NewTxManager(tx)

	// Scan SLA details
	// Sla_id
	// reaction_at & resolve_at in [milli]seconds
	slaID, slaConditionID, reactionAt, resolveAt, calendarID, err := c.ScanSla(
		rpc,
		txManager,
		add.Service.GetId(),
		add.Priority.GetId(),
	)
	if err != nil {
		return nil, dberr.NewDBInternalError("postgres.case.create.scan_sla_error", err)
	}

	// Calculate planned times within the transaction
	err = c.calculatePlannedReactionAndResolutionTime(rpc, calendarID, reactionAt, resolveAt, txManager, add)
	if err != nil {
		return nil, dberr.NewDBInternalError("postgres.case.create.calculate_planned_times_error", err)
	}

	// Build the query
	selectBuilder, plan, err := c.buildCreateCaseSqlizer(rpc, add, slaID, slaConditionID)
	if err != nil {
		return nil, dberr.NewDBInternalError("postgres.case.create.build_query_error", err)
	}

	// Generate the SQL and arguments
	query, args, err := selectBuilder.ToSql()
	if err != nil {
		return nil, dberr.NewDBInternalError("postgres.case.create.query_to_sql_error", err)
	}

	query = store.CompactSQL(query)

	// Prepare the scan arguments
	scanArgs := convertToCaseScanArgs(plan, add)

	// Execute the query
	if err = txManager.QueryRow(rpc.Context, query, args...).Scan(scanArgs...); err != nil {
		return nil, dberr.NewDBInternalError("postgres.case.create.execution_error", err)
	}

	// Commit the transaction
	if err := tx.Commit(rpc.Context); err != nil {
		return nil, dberr.NewDBInternalError("postgres.case.create.commit_error", err)
	}

	return add, nil
}

// ScanSla fetches the SLA ID, reaction time, resolution time, calendar ID, and SLA condition ID for the last child service with a non-NULL SLA ID.
func (c *CaseStore) ScanSla(
	rpc *model.CreateOptions,
	txManager *transaction.TxManager,
	serviceID int64,
	priorityID int64,
) (
	slaID,
	slaConditionID,
	reactionTime,
	resolutionTime,
	calendarID int,
	err error,
) {
	// var slaId, reactionTime, resolutionTime, calendarId, slaConditionId int

	err = txManager.QueryRow(rpc.Context, `
WITH RECURSIVE
    service_hierarchy AS (
        -- Start with the service with id = $1
        SELECT id, root_id, sla_id, 1 AS level
        FROM cases.service_catalog
        WHERE id = $1  -- Start from the service with id = $1

        UNION ALL

        -- Recursively find parent services based on root_id
        SELECT sc.id, sc.root_id, COALESCE(sc.sla_id, sh.sla_id) AS sla_id, sh.level + 1
        FROM cases.service_catalog sc
        INNER JOIN service_hierarchy sh ON sc.id = sh.root_id  -- Join on root_id to get parents
    ),
    deepest_service AS (
        -- Select the SLA ID and its associated details from the deepest service
        SELECT sla_id, MAX(level) AS max_level
        FROM service_hierarchy
        WHERE sla_id IS NOT NULL  -- Filter out rows where sla_id is null
        GROUP BY sla_id
        ORDER BY max_level ASC
        LIMIT 1  -- Only return the SLA ID of the deepest service
    ),
    priority_condition AS (
        SELECT sc.id AS sla_condition_id,
               sc.reaction_time,
               sc.resolution_time
        FROM cases.sla_condition sc
        INNER JOIN cases.priority_sla_condition psc ON sc.id = psc.sla_condition_id
        INNER JOIN cases.sla sla ON sc.sla_id = sla.id
        INNER JOIN deepest_service ds ON sla.id = ds.sla_id
        WHERE psc.priority_id = $2
        LIMIT 1
    )
-- Final SELECT for deepest service and its priority condition details with COALESCE
SELECT ds.sla_id,
       COALESCE(pc.reaction_time, sla.reaction_time) AS reaction_time,
       COALESCE(pc.resolution_time, sla.resolution_time) AS resolution_time,
       sla.calendar_id,
       pc.sla_condition_id
FROM deepest_service ds
LEFT JOIN priority_condition pc ON true
LEFT JOIN cases.sla sla ON ds.sla_id = sla.id;
	`, serviceID, priorityID).Scan(
		scanner.ScanInt(&slaID),
		scanner.ScanInt(&reactionTime),
		scanner.ScanInt(&resolutionTime),
		scanner.ScanInt(&calendarID),
		scanner.ScanInt(&slaConditionID),
	)
	if err != nil {
		return 0, 0, 0, 0, 0, dberr.NewDBInternalError("failed to scan SLA: %w", err)
	}

	return slaID, slaConditionID, reactionTime, resolutionTime, calendarID, nil
}

func (c *CaseStore) buildCreateCaseSqlizer(
	rpc *model.CreateOptions,
	caseItem *_go.Case,
	sla int,
	slaCondition int,
) (sq.SelectBuilder, []func(caseItem *_go.Case) any, error) {
	// Parameters for the main case and nested JSON arrays
	var (
		assignee, closeReason, reporter *int64
		closeResult, description        *string
	)

	if id := caseItem.GetClose().GetCloseReason().GetId(); id > 0 {
		closeReason = &id
	}

	if result := caseItem.GetClose().GetCloseResult(); result != "" {
		closeResult = &result
	}

	if id := caseItem.Reporter.GetId(); id > 0 {
		reporter = &id
	}

	if id := caseItem.Assignee.GetId(); id > 0 {
		assignee = &id
	}

	if desc := caseItem.Description; desc != "" {
		description = &desc
	}
	params := map[string]any{
		// Case-level parameters
		"date":                rpc.CurrentTime(),
		"contact_info":        caseItem.GetContactInfo(),
		"user":                rpc.GetAuthOpts().GetUserId(),
		"dc":                  rpc.GetAuthOpts().GetDomainId(),
		"sla":                 sla,
		"sla_condition":       slaCondition,
		"status":              caseItem.Status.GetId(),
		"service":             caseItem.Service.GetId(),
		"priority":            caseItem.Priority.GetId(),
		"source":              caseItem.Source.GetId(),
		"contact_group":       caseItem.Group.GetId(),
		"close_reason_group":  caseItem.CloseReasonGroup.GetId(),
		"close_result":        closeResult,
		"close_reason":        closeReason,
		"subject":             caseItem.Subject,
		"planned_reaction_at": util.LocalTime(caseItem.PlannedReactionAt),
		"planned_resolve_at":  util.LocalTime(caseItem.PlannedResolveAt),
		"reporter":            reporter,
		"impacted":            caseItem.Impacted.GetId(),
		"description":         description,
		"assignee":            assignee,
		//-------------------------------------------------//
		//------ CASE One-to-Many ( 1 : n ) Attributes ----//
		//-------------------------------------------------//
		// Links and related cases as JSON arrays
		"links":   extractLinksJSON(caseItem.Links),
		"related": extractRelatedJSON(caseItem.Related),
	}

	// Define CTEs for the main case
	statusConditionCTE := `
		status_condition_cte AS (
			SELECT sc.id AS status_condition_id
			FROM cases.status_condition sc
			WHERE sc.status_id = :status AND sc.initial = true
		)`

	prefixCTE := `
	    service_cte AS(
		SELECT catalog_id
		FROM cases.service_catalog
			WHERE id = :service
			LIMIT 1
		),
		prefix_cte AS (
			SELECT prefix
			FROM cases.service_catalog
			WHERE id = any(SELECT catalog_id FROM service_cte)
			LIMIT 1
		), id_cte AS (
			SELECT nextval('cases.case_id'::regclass) AS id
		)`

	// Consolidated query for inserting the case, links, and related cases
	query := `
	WITH
		` + statusConditionCTE + `,
		` + prefixCTE + `,
		` + caseLeft + ` AS (
			INSERT INTO cases.case (
				id, name, dc, created_at, created_by, updated_at, updated_by,
				priority, source, status, contact_group, close_reason_group,
				subject, planned_reaction_at, planned_resolve_at, reporter, impacted,
				service, description, assignee, sla, sla_condition_id, status_condition, contact_info,
				close_result, close_reason
			) VALUES (
				(SELECT id FROM id_cte),
				CONCAT((SELECT prefix FROM prefix_cte), '_', (SELECT id FROM id_cte)),
				:dc, :date, :user, :date, :user,
				:priority, :source, :status, :contact_group, :close_reason_group,
				:subject, :planned_reaction_at, :planned_resolve_at, :reporter, :impacted,
				:service, :description, :assignee, :sla, :sla_condition,
				(SELECT status_condition_id FROM status_condition_cte), :contact_info, :close_result, :close_reason
			)
			RETURNING *
		),
		` + caseLinksAlias + ` AS (
			INSERT INTO cases.case_link (
				name, url, dc, created_by, created_at, updated_by, updated_at, case_id
			)
			SELECT
				item ->> 'name',
				item ->> 'url',
				:dc, :user, :date, :user, :date, (SELECT id FROM ` + caseLeft + `)
			FROM jsonb_array_elements(:links) AS item
		),
		` + caseRelatedAlias + ` AS (
			INSERT INTO cases.related_case (
				primary_case_id, related_case_id, relation_type, dc, created_by, created_at, updated_by, updated_at
			)
			SELECT
				(SELECT id FROM ` + caseLeft + `),
				(item ->> 'id')::bigint,
				(item ->> 'type')::int,
				:dc, :user, :date, :user, :date
			FROM jsonb_array_elements(:related) AS item
		)
	`

	// **Bind named query and parameters**
	// **This binds the named parameters in the query to the provided params map, converting it into a positional query with arguments.**
	// **Example:**
	// **  Query: "INSERT INTO cases.case (name, subject) VALUES (:name, :subject)"**
	// **  Params: map[string]interface{}{"name": "test_name", "subject": "test_subject"}**
	// **  Result: "INSERT INTO cases.case (name, col2) subject ($1, $2)", []interface{}{"test_name", "test_subject"}**
	boundQuery, args, err := store.BindNamed(query, params)
	if err != nil {
		return sq.SelectBuilder{}, nil, dberr.NewDBInternalError("postgres.case.create.bind_named_error", err)
	}

	// Construct SELECT query to return case data
	selectBuilder, plan, err := c.buildCaseSelectColumnsAndPlan(
		&model.SearchOptions{
			Context: rpc.Context,
			Fields:  rpc.Fields,
		},
		sq.Select().PrefixExpr(
			sq.Expr(
				boundQuery,
				args...,
			),
		),
	)
	if err != nil {
		return sq.SelectBuilder{}, nil, dberr.NewDBInternalError("postgres.case.create.build_select_query_error", err)
	}

	selectBuilder = selectBuilder.From(caseLeft)

	return selectBuilder, plan, nil
}

// Helper functions to generate JSON arrays for links and related cases
func extractLinksJSON(links *_go.CaseLinkList) []byte {
	if links == nil || len(links.Items) == 0 {
		return []byte("[]")
	}
	var jsonArray []map[string]any
	for _, link := range links.Items {
		jsonArray = append(jsonArray, map[string]any{
			"name": link.Name,
			"url":  link.Url,
		})
	}
	jsonData, _ := json.Marshal(jsonArray)
	return jsonData
}

func extractRelatedJSON(related *_go.RelatedCaseList) []byte {
	if related == nil || len(related.Data) == 0 {
		return []byte("[]")
	}
	var jsonArray []map[string]any
	for _, item := range related.Data {
		jsonArray = append(jsonArray, map[string]any{
			"id":   item.GetId(),
			"type": item.GetRelationType(),
		})
	}
	jsonData, _ := json.Marshal(jsonArray)
	return jsonData
}

// ConvertRelationType validates the cases.RelationType and returns its integer representation.
func ConvertRelationType(relationType _go.RelationType) (int, error) {
	switch relationType {
	case _go.RelationType_RELATION_TYPE_UNSPECIFIED:
		return 0, nil
	case _go.RelationType_DUPLICATES:
		return 1, nil
	case _go.RelationType_IS_DUPLICATED_BY:
		return 2, nil
	case _go.RelationType_BLOCKS:
		return 3, nil
	case _go.RelationType_IS_BLOCKED_BY:
		return 4, nil
	case _go.RelationType_CAUSES:
		return 5, nil
	case _go.RelationType_IS_CAUSED_BY:
		return 6, nil
	case _go.RelationType_IS_CHILD_OF:
		return 7, nil
	case _go.RelationType_IS_PARENT_OF:
		return 8, nil
	case _go.RelationType_RELATES_TO:
		return 9, nil
	default:
		return -1, fmt.Errorf("invalid relation type: %v", relationType)
	}
}

type CalendarSlot struct {
	Day            int
	StartTimeOfDay int
	EndTimeOfDay   int
	Disabled       bool
}

type ExceptionSlot struct {
	Date           time.Time
	StartTimeOfDay int
	EndTimeOfDay   int
	Disabled       bool
	Repeat         bool
	Working        bool
}

type MergedSlot struct {
	Day            int       // Weekday (0-6, Sunday-Saturday)
	Date           time.Time // Specific date (can be empty if not an exception)
	StartTimeOfDay int       // Start time of the slot (in minutes from midnight)
	EndTimeOfDay   int       // End time of the slot (in minutes from midnight)
	Disabled       bool      // Is the slot disabled
}

func (c *CaseStore) calculatePlannedReactionAndResolutionTime(
	rpc *model.CreateOptions,
	calendarID int,
	reactionTime int,
	resolutionTime int,
	txManager *transaction.TxManager,
	caseItem *_go.Case,
) error {
	// Fetch standard calendar working hours
	calendar, err := fetchCalendarSlots(rpc, txManager, calendarID)
	if err != nil {
		return err
	}

	// Fetch exceptions (overrides for specific days)
	exceptions, err := fetchExceptionSlots(rpc, txManager, calendarID)
	if err != nil {
		return err
	}

	// Merge calendar and exceptions into a single slice
	mergedSlots := mergeCalendarAndExceptions(calendar, exceptions)

	// Fetch timezone offset
	var offset time.Duration
	err = txManager.QueryRow(rpc.Context, `
		SELECT tz.utc_offset
		FROM flow.calendar cl
		    LEFT JOIN flow.calendar_timezones tz ON tz.id = cl.timezone_id
		WHERE cl.id = $1`, calendarID).Scan(&offset)
	if err != nil {
		return fmt.Errorf("failed to fetch calendar offset: %w", err)
	}

	// Convert reaction and resolution times from seconds to minutes
	reactionMinutes := reactionTime / 60
	resolutionMinutes := resolutionTime / 60

	// Get the current time
	currentTime := rpc.CurrentTime()

	// Calculate planned reaction and resolution timestamps
	reactionTimestamp, err := calculateTimestampFromCalendar(currentTime, offset, reactionMinutes, mergedSlots)
	if err != nil {
		return fmt.Errorf("failed to calculate planned reaction time: %w", err)
	}

	resolveTimestamp, err := calculateTimestampFromCalendar(currentTime, offset, resolutionMinutes, mergedSlots)
	if err != nil {
		return fmt.Errorf("failed to calculate planned resolution time: %w", err)
	}

	caseItem.PlannedReactionAt = reactionTimestamp.UnixMilli()
	caseItem.PlannedResolveAt = resolveTimestamp.UnixMilli()

	return nil
}

// fetchCalendarSlots retrieves working hours for a calendar
func fetchCalendarSlots(rpc *model.CreateOptions, txManager *transaction.TxManager, calendarID int) ([]CalendarSlot, error) {
	rows, err := txManager.Query(rpc.Context, `
		SELECT day, start_time_of_day, end_time_of_day, disabled
		FROM flow.calendar cl,
		     UNNEST(accepts::flow.calendar_accept_time[]) x
		WHERE cl.id = $1
		    AND (NOT x.special OR x.special IS NULL)
		ORDER BY day, start_time_of_day`, calendarID)
	if err != nil {
		return nil, fmt.Errorf("failed to fetch calendar details: %w", err)
	}
	defer rows.Close()

	var calendar []CalendarSlot
	for rows.Next() {
		var entry CalendarSlot
		if err := rows.Scan(&entry.Day, &entry.StartTimeOfDay, &entry.EndTimeOfDay, &entry.Disabled); err != nil {
			return nil, fmt.Errorf("failed to scan calendar entry: %w", err)
		}

		// Adjust day value to make Sunday 0, Monday 1, Tuesday 2, ..., Saturday 6
		// If the DB starts with Monday as 0, we need to adjust it by adding 1
		// Example: Monday (0) becomes 1, Tuesday (1) becomes 2, ..., Sunday (6) becomes 0
		entry.Day = (entry.Day + 1) % 7 // This ensures Sunday is 0, Monday is 1, ..., Saturday is 6

		// Add adjusted entry to the calendar slice
		calendar = append(calendar, entry)
	}

	if err = rows.Err(); err != nil {
		return nil, fmt.Errorf("error iterating over calendar rows: %w", err)
	}
	return calendar, nil
}

// fetchExceptionSlots retrieves exceptions for specific days (overrides)
func fetchExceptionSlots(rpc *model.CreateOptions, txManager *transaction.TxManager, calendarID int) ([]ExceptionSlot, error) {
	rows, err := txManager.Query(rpc.Context, `
		SELECT
			to_timestamp(x.date / 1000) AS date,
			x.work_start AS start_time_of_day,
			x.work_stop AS end_time_of_day,
			x.disabled,
			x.repeat,
			x.working
		FROM flow.calendar cl, UNNEST(cl.excepts::flow.calendar_except_date[]) x
		WHERE cl.id = $1
		ORDER BY x.date, x.work_start`, calendarID)
	if err != nil {
		return nil, fmt.Errorf("failed to fetch calendar exceptions: %w", err)
	}
	defer rows.Close()

	var exceptions []ExceptionSlot
	for rows.Next() {
		var entry ExceptionSlot
		if err := rows.Scan(&entry.Date, &entry.StartTimeOfDay, &entry.EndTimeOfDay, &entry.Disabled, &entry.Repeat, &entry.Working); err != nil {
			return nil, fmt.Errorf("failed to scan exception entry: %w", err)
		}
		exceptions = append(exceptions, entry)
	}
	return exceptions, nil
}

// mergeCalendarAndExceptions merges calendar and exceptions into a single slice
func mergeCalendarAndExceptions(calendar []CalendarSlot, exceptions []ExceptionSlot) []MergedSlot {
	mergedSlots := make([]MergedSlot, 0)

	// Convert calendar slots to merged slots
	for _, cal := range calendar {
		// Adjust weekday to start from Sunday as 0, Monday as 1, etc.
		adjustedDay := (cal.Day % 7) // Adjust to make sure it's in [0, 6] range
		mergedSlots = append(mergedSlots, MergedSlot{
			Day:            adjustedDay,
			Date:           time.Time{}, // Calendar slots don't have a specific date
			StartTimeOfDay: cal.StartTimeOfDay,
			EndTimeOfDay:   cal.EndTimeOfDay,
			Disabled:       cal.Disabled,
		})
	}

	// Override with exceptions
	for _, exception := range exceptions {
		// If working is false, set disabled to true
		if !exception.Working {
			exception.Disabled = true
		}

		// If the exception is set to repeat annually (not weekly)
		if exception.Repeat {
			// Set the exception to repeat every year on the same date
			mergedSlots = append(mergedSlots, MergedSlot{
				Day:            -1,             // Special indicator for a specific date
				Date:           exception.Date, // Use the specific exception date
				StartTimeOfDay: exception.StartTimeOfDay,
				EndTimeOfDay:   exception.EndTimeOfDay,
				Disabled:       exception.Disabled,
			})
		} else {
			// Specific date exception (non-repeating)
			mergedSlots = append(mergedSlots, MergedSlot{
				Day:            -1, // Special indicator for a specific date
				Date:           exception.Date,
				StartTimeOfDay: exception.StartTimeOfDay,
				EndTimeOfDay:   exception.EndTimeOfDay,
				Disabled:       exception.Disabled,
			})
		}
	}

	return mergedSlots
}

func calculateTimestampFromCalendar(
	startTime time.Time,
	calendarOffset time.Duration,
	requiredMinutes int,
	mergedSlots []MergedSlot,
) (time.Time, error) {
	remainingMinutes := requiredMinutes
	currentTimeInMinutes := startTime.Hour()*60 + startTime.Minute() // UTC
	addDays := 0

	// Process each day while there are remaining minutes
	for remainingMinutes > 0 {
		// Calculate current day date
		currentDayDate := startTime.AddDate(0, 0, addDays)

		// Check if today is a disabled exception and skip if true
		// This ensures that we skip the day only once if both calendar and exception are disabled
		skipDay := false
		for _, slot := range mergedSlots {
			if slot.Disabled && !slot.Date.IsZero() && isSameDate(slot.Date, currentDayDate) {
				// If today is marked as disabled in exception, skip this day
				skipDay = true
				break
			}
		}

		// Skip the whole day if it's an exception or calendar day
		if skipDay {
			addDays++
			currentTimeInMinutes = 0
			continue
		}

		// Check for date-specific slots first (exceptions)
		dateSpecificSlotFound := false
		for _, slot := range mergedSlots {
			if slot.Disabled {
				continue
			}

			// If this is a date-specific slot, check if it matches the current date
			if !slot.Date.IsZero() && isSameDate(slot.Date, currentDayDate) {
				dateSpecificSlotFound = true

				// Convert slot times to UTC minutes considering the calendar offset
				slotStartUtc := slot.StartTimeOfDay - int(calendarOffset.Minutes())
				slotEndUtc := slot.EndTimeOfDay - int(calendarOffset.Minutes())

				// Ensure we start counting from the correct time (taking currentTimeInMinutes into account)
				startingAt := max(currentTimeInMinutes, slotStartUtc)
				if slotEndUtc <= startingAt {
					continue
				}

				// Calculate the available minutes in the interval
				availableMinutes := slotEndUtc - startingAt

				// If enough minutes are available, finalize the time
				if availableMinutes >= remainingMinutes {
					finalTime := currentDayDate
					finalTime = time.Date(
						finalTime.Year(),
						finalTime.Month(),
						finalTime.Day(),
						0, 0, 0, 0,
						finalTime.Location(),
					)
					finalTime = finalTime.Add(time.Duration(startingAt+remainingMinutes) * time.Minute)
					return finalTime, nil
				}

				// Deduct available minutes and move to the next interval
				remainingMinutes -= availableMinutes
				currentTimeInMinutes = slotEndUtc
			}
		}

		// If no date-specific slot was found, fall back to regular day-of-week slots
		if !dateSpecificSlotFound {
			for _, slot := range mergedSlots {
				if slot.Disabled {
					continue
				}

				// Skip date-specific slots (already processed above)
				if !slot.Date.IsZero() {
					continue
				}

				// For calendar slots, ensure we match the correct weekday
				if int(currentDayDate.Weekday()) != slot.Day {
					continue
				}

				// Convert slot times to UTC minutes considering the calendar offset
				slotStartUtc := slot.StartTimeOfDay - int(calendarOffset.Minutes())
				slotEndUtc := slot.EndTimeOfDay - int(calendarOffset.Minutes())

				// Ensure we start counting from the correct time (taking currentTimeInMinutes into account)
				startingAt := max(currentTimeInMinutes, slotStartUtc)
				if slotEndUtc <= startingAt {
					continue
				}

				// Calculate the available minutes in the interval
				availableMinutes := slotEndUtc - startingAt

				// If enough minutes are available, finalize the time
				if availableMinutes >= remainingMinutes {
					finalTime := currentDayDate
					finalTime = time.Date(
						finalTime.Year(),
						finalTime.Month(),
						finalTime.Day(),
						0, 0, 0, 0,
						finalTime.Location(),
					)
					finalTime = finalTime.Add(time.Duration(startingAt+remainingMinutes) * time.Minute)
					return finalTime, nil
				}

				// Deduct available minutes and move to the next interval
				remainingMinutes -= availableMinutes
				currentTimeInMinutes = slotEndUtc
			}
		}

		// Move to the next day if we haven't allocated all the required minutes
		addDays++

		// Reset the start time for the next day to 00:00
		currentTimeInMinutes = 0
	}

	return time.Time{}, errors.New("unable to allocate required minutes")
}

// Helper function to check if two dates are the same (ignoring time)
func isSameDate(date1, date2 time.Time) bool {
	return date1.Year() == date2.Year() &&
		date1.Month() == date2.Month() &&
		date1.Day() == date2.Day()
}

// Delete implements store.CaseStore.
func (c *CaseStore) Delete(rpc *model.DeleteOptions) error {
	// Establish database connection
	d, err := c.storage.Database()
	if err != nil {
		return dberr.NewDBInternalError("store.case.delete.database_connection_error", err)
	}

	// Build the delete query
	query, args, dbErr := c.buildDeleteCaseQuery(rpc)
	if dbErr != nil {
		return dberr.NewDBInternalError("store.case.delete.query_build_error", dbErr)
	}

	// Execute the query
	res, execErr := d.Exec(rpc.Context, query, args...)
	if execErr != nil {
		return dberr.NewDBInternalError("store.case.delete.exec_error", execErr)
	}

	// Check if any rows were affected
	if res.RowsAffected() == 0 {
		return dberr.NewDBNoRowsError("store.case.delete.not_found")
	}

	return nil
}

func (c CaseStore) buildDeleteCaseQuery(rpc *model.DeleteOptions) (string, []interface{}, error) {
	var err error
	convertedIds := util.Int64SliceToStringSlice(rpc.IDs)
	ids := util.FieldsFunc(convertedIds, util.InlineFields)
	query := sq.Delete("cases.case").Where("id = ANY(?)", ids).Where("dc = ?", rpc.GetAuthOpts().GetDomainId()).PlaceholderFormat(sq.Dollar)
	query, err = addCaseRbacConditionForDelete(rpc.GetAuthOpts(), auth.Delete, query, "case.id")
	if err != nil {
		return "", nil, err
	}

	return query.ToSql()
}

// List implements store.CaseStore.
func (c *CaseStore) List(opts *model.SearchOptions) (*_go.CaseList, error) {
	if opts == nil {
		return nil, dberr.NewDBError("postgres.case.list.check_args.opts", "search options required")
	}
	query, plan, err := c.buildListCaseSqlizer(opts)
	if err != nil {
		return nil, err
	}
	slct, args, err := query.ToSql()
	if err != nil {
		return nil, dberr.NewDBError("postgres.case.list.to_sql.error", err.Error())
	}
	slct = store.CompactSQL(slct)
	db, dbErr := c.storage.Database()
	if dbErr != nil {
		return nil, dbErr
	}
	rows, err := db.Query(opts.Context, store.CompactSQL(slct), args...)
	if err != nil {
		return nil, dberr.NewDBError("postgres.case.list.exec.error", err.Error())
	}
	var res _go.CaseList
	res.Items, err = c.scanCases(rows, plan)
	if err != nil {
		return nil, err
	}
	res.Items, res.Next = store.ResolvePaging(opts.GetSize(), res.Items)
	res.Page = int64(opts.GetPage())
	return &res, nil
}

func (c *CaseStore) CheckRbacAccess(ctx context.Context, auth auth.Auther, access auth.AccessMode, caseId int64) (bool, error) {
	if auth == nil {
		return false, nil
	}
	if !auth.GetObjectScope(casesObjClassScopeName).IsRbacUsed() {
		return true, nil
	}
	q := sq.Select("1").From("cases.case_acl acl").
		Where("acl.dc = ?", auth.GetDomainId()).
		Where("acl.object = ?", caseId).
		Where("acl.subject = any( ?::int[])", pq.Array(auth.GetRoles())).
		Where("acl.access & ? = ?", int64(access), int64(access)).
		Limit(1)
	db, err := c.storage.Database()
	if err != nil {
		return false, err
	}
	sql, args, defErr := q.ToSql()
	if defErr != nil {
		return false, defErr
	}
	res, defErr := db.Exec(ctx, sql, args...)
	if defErr != nil {
		return false, defErr
	}
	if res.RowsAffected() == 1 {
		return true, nil
	}
	return false, nil
}

func (c *CaseStore) buildListCaseSqlizer(opts *model.SearchOptions) (sq.SelectBuilder, []func(caseItem *_go.Case) any, error) {
	opts.Fields = util.EnsureFields(opts.Fields, "id")
	base := sq.Select().From(fmt.Sprintf("%s %s", c.mainTable, caseLeft)).PlaceholderFormat(sq.Dollar)
	base, plan, err := c.buildCaseSelectColumnsAndPlan(opts, base)
	if search := opts.Search; search != "" {
		searchTerm, operator := store.ParseSearchTerm(search)
		searchNumber := store.PrepareSearchNumber(search)
		where := sq.Or{
			sq.Expr(fmt.Sprintf(`%s.reporter = ANY (SELECT contact_id
                        FROM contacts.contact_phone ct_ph
                        WHERE ct_ph.reverse like
						'%%' ||
							overlay(? placing '' from coalesce(
								(select value::int from call_center.system_settings s where s.domain_id = ? and s.name = 'search_number_length'),
								 ?)+1 for ?)
						 || '%%' )`, caseLeft),
				searchNumber, opts.GetAuthOpts().GetDomainId(), len(searchNumber), len(searchNumber)),
			sq.Expr(fmt.Sprintf(`%s.reporter = ANY (SELECT contact_id
                        FROM contacts.contact_email ct_em
                        WHERE ct_em.email %s ?)`, caseLeft, operator),
				searchTerm),
			sq.Expr(fmt.Sprintf(`%s.reporter = ANY (SELECT contact_id
                        FROM contacts.contact_imclient ct_im
                        WHERE ct_im.user_id IN (SELECT id FROM chat.client WHERE name %s ?))`, caseLeft, operator),
				searchTerm),
			sq.Expr(fmt.Sprintf("%s %s ?", store.Ident(caseLeft, "subject"), operator), searchTerm),
			sq.Expr(fmt.Sprintf("%s %s ?", store.Ident(caseLeft, "name"), operator), searchTerm),
			// sq.Expr(fmt.Sprintf("%s = ?", store.Ident(caseLeft, "contact_info")), search),
		}
		base = base.Where(where)

	}
	for _, d := range opts.IDs {
		base = base.Where(fmt.Sprintf("%s = ?", store.Ident(caseLeft, "id")), d)
	}
	for column, value := range opts.Filter {
		switch column {
		case "created_by",
			"updated_by",
			"assignee",         // +
			"reporter",         // +
			"source",           // +
			"priority",         // +
			"status",           // +
			"impacted",         // +
			"close_reason",     // +
			"service",          // +
			"status_condition", // +
			"sla_condition",
			"group",
			"sla": // +
			dbColumn := column
			switch column {
			case "group":
				dbColumn = "contact_group"
			case "sla_condition":
				dbColumn = "sla_condition_id"
			}
			switch typedValue := value.(type) {
			case string:
				values := strings.Split(typedValue, ",")
				var (
					valuesInt []int64
					isNull    bool
					expr      sq.Or
				)
				for _, s := range values {
					if s == "null" {
						isNull = true
						continue
					}
					converted, err := strconv.ParseInt(s, 10, 64)
					if err != nil {
						return base, nil, dberr.NewDBInternalError("postgres.case.build_list_case_sqlizer.convert_to_int_array.error", err)
					}
					valuesInt = append(valuesInt, converted)
				}
				col := store.Ident(caseLeft, dbColumn)
				expr = append(expr, sq.Expr(fmt.Sprintf("%s = ANY(?::int[])", col), valuesInt))
				if isNull {
					expr = append(expr, sq.Expr(fmt.Sprintf("%s ISNULL", col)))
				}
				base = base.Where(expr)
			}
		case "author":
			switch typedValue := value.(type) {
			case string:
				values := strings.Split(typedValue, ",")
				var (
					valuesInt []int64
					isNull    bool
					expr      sq.Or
				)
				for _, s := range values {
					if s == "null" {
						isNull = true
						continue
					}
					converted, err := strconv.ParseInt(s, 10, 64)
					if err != nil {
						return base, nil, dberr.NewDBInternalError("postgres.case.build_list_case_sqlizer.convert_to_int_array.error", err)
					}
					valuesInt = append(valuesInt, converted)
				}
				col := store.Ident(caseAuthorAlias, "id")
				expr = append(expr, sq.Expr(fmt.Sprintf("%s = ANY(?::int[])", col), valuesInt))
				if isNull {
					expr = append(expr, sq.Expr(fmt.Sprintf("%s ISNULL", col)))
				}
				base = base.Where(expr)
			}
		// Filter for the date range (created_at)
		case "created_at.from", "created_at.to":
			// Check if both from and to are provided, create the range filter
			fromValue, hasFrom := opts.Filter["created_at.from"]
			toValue, hasTo := opts.Filter["created_at.to"]
			if hasFrom && hasTo {
				// Apply range filtering using both `from` and `to` values
				base = base.Where(fmt.Sprintf("extract(epoch from %s)*1000::BIGINT >= ?::BIGINT AND extract(epoch from %[1]s)::INT <= ?::INT", store.Ident(caseLeft, "created_at")), fromValue, toValue)
			} else if hasFrom {
				// Only "from" filter is provided
				base = base.Where(fmt.Sprintf("extract(epoch from %s)*1000::BIGINT >= ?::BIGINT", store.Ident(caseLeft, "created_at")), fromValue)
			} else if hasTo {
				// Only "to" filter is provided
				base = base.Where(fmt.Sprintf("extract(epoch from %s)*1000::BIGINT <= ?::BIGINT", store.Ident(caseLeft, "created_at")), toValue)
			}
		case "rating.from":
			cutted, _ := strings.CutSuffix(column, ".from")
			base = base.Where(fmt.Sprintf("%s > ?::INT", store.Ident(caseLeft, cutted)), value)
		case "rating.to":
			cutted, _ := strings.CutSuffix(column, ".to")
			base = base.Where(fmt.Sprintf("%s < ?::INT", store.Ident(caseLeft, cutted)), value)
		case "reacted_at.from", "resolved_at.from", "planned_reaction_at.from", "planned_resolve_at.from":
			cutted, _ := strings.CutSuffix(column, ".from")
			base = base.Where(fmt.Sprintf("extract(epoch from %s)*1000::BIGINT > ?::BIGINT", store.Ident(caseLeft, cutted)), value)
		case "reacted_at.to", "resolved_at.to", "planned_reaction_at.to", "planned_resolve_at.to":
			cutted, _ := strings.CutSuffix(column, ".to")
			base = base.Where(fmt.Sprintf("extract(epoch from %s)*1000::BIGINT < ?::BIGINT", store.Ident(caseLeft, cutted)), value)
		case "attachments":
			var operator string
			if value != "true" {
				operator = "NOT "
			}
			base = base.Where(sq.Expr(fmt.Sprintf(operator+"EXISTS (SELECT id FROM storage.files WHERE uuid = %s::varchar UNION SELECT id FROM cases.case_link WHERE case_link.case_id = %[1]s)", store.Ident(caseLeft, "id"))))
<<<<<<< HEAD
		case "contact":
			base = base.Where(sq.Or{
				sq.Expr(fmt.Sprintf("%s.reporter = ?", caseLeft), value),
				sq.Expr(fmt.Sprintf("%s.assignee = ?", caseLeft), value),
			})
=======
>>>>>>> 28ecce7c
		}
	}
	if err != nil {
		return base, nil, err
	}

	if sess := opts.GetAuthOpts(); sess != nil {
		base = base.Where(store.Ident(caseLeft, "dc = ?"), opts.GetAuthOpts().GetDomainId())
		base, err = addCaseRbacCondition(sess, auth.Read, base, store.Ident(caseLeft, "id"))
	}
	// pagination
	base = store.ApplyPaging(opts.GetPage(), opts.GetSize(), base)
	// sort
	field, direction := store.GetSortingOperator(opts)
	if field == "" {
		field = caseDefaultSort
		direction = "DESC"
	}
	var tableAlias string
	if !util.ContainsStringIgnoreCase(opts.Fields, field) { // not joined yet
		base, tableAlias, err = c.joinRequiredTable(base, field)
		if err != nil {
			return base, nil, err
		}
	} else { // get alias
		switch field {
		case "created_by":
			tableAlias = caseCreatedByAlias
		case "updated_by":
			tableAlias = caseUpdatedByAlias
		case "source":
			tableAlias = caseSourceAlias
		case "close_reason_group":
			tableAlias = caseCloseReasonGroupAlias
		case "sla":
			tableAlias = caseSlaAlias
		case "status":
			tableAlias = caseStatusAlias
		case "priority":
			tableAlias = casePriorityAlias
		case "service":
			tableAlias = caseServiceAlias
		case "author":
			tableAlias = caseAuthorAlias
		case "assignee":
			tableAlias = caseAssigneeAlias
		case "reporter":
			tableAlias = caseReporterAlias
		case "impacted":
			tableAlias = caseImpactedAlias
		case "group":
			tableAlias = caseGroupAlias
		case "close_reason":
			tableAlias = caseCloseReasonAlias
		case "sla_condition":
			tableAlias = caseSlaConditionAlias
		}
	}
	if tableAlias == "" {
		tableAlias = caseLeft
	}
	switch field {
	case "id", "ver", "created_at", "updated_at", "name", "subject", "description", "planned_reaction_at", "planned_resolve_at", "reacted_at", "resolved_at", "contact_info", "close_result", "rating", "rating_comment":
		base = base.OrderBy(fmt.Sprintf("%s %s", store.Ident(tableAlias, field), direction))
	case "created_by", "updated_by", "source", "close_reason_group", "close_reason", "sla", "status_condition", "status", "priority", "service", "group":
		base = base.OrderBy(fmt.Sprintf("%s %s", store.Ident(tableAlias, "name"), direction))
	case "author", "assignee", "reporter", "impacted":
		base = base.OrderBy(fmt.Sprintf("%s %s", store.Ident(tableAlias, "common_name"), direction))
	case "sla_condition":
		base = base.OrderBy(fmt.Sprintf("%s %s", store.Ident(tableAlias, "name"), direction))
	}

	return base, plan, nil
}

// region UPDATE
func (c *CaseStore) Update(
	rpc *model.UpdateOptions,
	upd *_go.Case,
) (*_go.Case, error) {
	// Establish database connection
	db, err := c.storage.Database()
	if err != nil {
		return nil, dberr.NewDBInternalError("postgres.case.update.database_connection_error", err)
	}

	// Begin a transaction
	tx, txErr := db.Begin(rpc.Context)
	if txErr != nil {
		return nil, dberr.NewDBInternalError("postgres.case.create.transaction_error", txErr)
	}
	defer tx.Rollback(rpc.Context)
	txManager := transaction.NewTxManager(tx)

	// * if user change Service -- SLA ; SLA Condition ; Planned Reaction / Resolve at ; Calendar could be changed
	if util.ContainsField(rpc.Mask, "service") {
		slaID, slaConditionID, reaction_at, resolve_at, calendarID, err := c.ScanSla(
			&model.CreateOptions{Context: rpc.Context},
			txManager,
			upd.Service.GetId(),
			upd.Priority.GetId(),
		)
		if err != nil {
			return nil, dberr.NewDBInternalError("postgres.case.update.scan_sla_error", err)
		}

		// Calculate planned times within the transaction
		err = c.calculatePlannedReactionAndResolutionTime(
			&model.CreateOptions{
				Context: rpc.Context,
				Time:    rpc.CurrentTime(),
			},
			calendarID,
			reaction_at,
			resolve_at,
			txManager,
			upd,
		)
		if err != nil {
			return nil, dberr.NewDBInternalError("postgres.case.update.calculate_planned_times_error", err)
		}

		// * assign new values ( SLA ; SLA Condition ; Planned Reaction / Resolve at ) to update (input) object
		if upd.Sla == nil {
			upd.Sla = &_go.Lookup{}
		}
		upd.Sla.Id = int64(slaID)
		if upd.SlaCondition == nil {
			upd.SlaCondition = &_go.Lookup{}
		}
		upd.SlaCondition.Id = int64(slaConditionID)
	}

	// Build the SQL query and scan plan
	queryBuilder, plan, sqErr := c.buildUpdateCaseSqlizer(rpc, upd)
	if sqErr != nil {
		return nil, dberr.NewDBInternalError("postgres.case.update.query_build_error", sqErr)
	}

	// Generate the SQL and arguments
	query, args, sqErr := queryBuilder.ToSql()
	if sqErr != nil {
		return nil, dberr.NewDBInternalError("postgres.case.update.query_to_sql_error", sqErr)
	}

	query = store.CompactSQL(query)

	// Prepare scan arguments
	scanArgs := convertToCaseScanArgs(plan, upd)

	if err := txManager.QueryRow(rpc.Context, query, args...).Scan(scanArgs...); err != nil {
		if errors.Is(err, pgx.ErrNoRows) {
			return nil, dberr.NewDBNoRowsError("postgres.case.update.update.scan_ver.not_found")
		}
		return nil, dberr.NewDBInternalError("postgres.case.update.update.execution_error", err)
	}

	// Commit the transaction
	if err := tx.Commit(rpc.Context); err != nil {
		return nil, dberr.NewDBInternalError("postgres.case.update.commit_error", err)
	}

	return upd, nil
}

func (c *CaseStore) buildUpdateCaseSqlizer(
	rpc *model.UpdateOptions,
	upd *_go.Case,
) (sq.Sqlizer, []func(caseItem *_go.Case) any, error) {
	// Ensure required fields (ID and Version) are included
	rpc.Fields = util.EnsureIdAndVerField(rpc.Fields)
	var err error

	// Initialize the update query
	updateBuilder := sq.Update(c.mainTable).
		PlaceholderFormat(sq.Dollar).
		Set("updated_at", rpc.CurrentTime()).
		Set("updated_by", rpc.GetAuthOpts().GetUserId()).
		Where(sq.Eq{
			"id":  rpc.Etags[0].GetOid(),
			"ver": rpc.Etags[0].GetVer(),
			"dc":  rpc.GetAuthOpts().GetDomainId(),
		})

	updateBuilder, err = addCaseRbacConditionForUpdate(rpc.GetAuthOpts(), auth.Edit, updateBuilder, "case.id")
	if err != nil {
		return nil, nil, err
	}
	// Increment version
	updateBuilder = updateBuilder.Set("ver", sq.Expr("ver + 1"))

	// Handle nested fields using switch-case on req.Mask
	for _, field := range rpc.Mask {
		switch field {
		case "subject":
			updateBuilder = updateBuilder.Set("subject", upd.GetSubject())
		case "description":
			updateBuilder = updateBuilder.Set("description", sq.Expr("NULLIF(?, '')", upd.Description))
		case "priority":
			updateBuilder = updateBuilder.Set("priority", upd.Priority.GetId())
		case "source":
			updateBuilder = updateBuilder.Set("source", upd.Source.GetId())
		case "status":
			updateBuilder = updateBuilder.Set("status", upd.Status.GetId())
		case "status_condition":
			updateBuilder = updateBuilder.Set("status_condition", upd.StatusCondition.GetId())
		case "service":
			prefixCTE := `
			WITH service_cte AS (
				SELECT catalog_id
				FROM cases.service_catalog
				WHERE id = ?
				LIMIT 1
			),
			prefix_cte AS (
				SELECT prefix
				FROM cases.service_catalog
				WHERE id = ANY(SELECT catalog_id FROM service_cte)
				LIMIT 1
			)
			SELECT prefix FROM prefix_cte`

			updateBuilder = updateBuilder.Set("service", upd.Service.GetId())

			// Update SLA, SLA condition, and planned times
			updateBuilder = updateBuilder.Set("sla", upd.Sla.GetId())
			updateBuilder = updateBuilder.Set("sla_condition_id", upd.SlaCondition.GetId())
			updateBuilder = updateBuilder.Set("planned_resolve_at", util.LocalTime(upd.GetPlannedResolveAt()))
			updateBuilder = updateBuilder.Set("planned_reaction_at", util.LocalTime(upd.GetPlannedReactionAt()))

			caseIDString := strconv.FormatInt(rpc.Etags[0].GetOid(), 10)

			updateBuilder = updateBuilder.Set("name",
				sq.Expr("CONCAT(("+prefixCTE+"), '_', CAST(? AS TEXT))",
					upd.Service.GetId(), caseIDString))

		case "assignee":
			if upd.Assignee.GetId() == 0 {
				updateBuilder = updateBuilder.Set("assignee", nil)
			} else {
				updateBuilder = updateBuilder.Set("assignee", upd.Assignee.GetId())
			}
		case "reporter":
			updateBuilder = updateBuilder.Set("reporter", upd.Reporter.GetId())
		case "contact_info":
			updateBuilder = updateBuilder.Set("contact_info", upd.GetContactInfo())
		case "impacted":
			updateBuilder = updateBuilder.Set("impacted", upd.Impacted.GetId())
		case "group":
			if upd.Group.GetId() == 0 {
				updateBuilder = updateBuilder.Set("contact_group", nil)
			} else {
				updateBuilder = updateBuilder.Set("contact_group", upd.Group.GetId())
			}
		case "close":
			if upd.Close != nil && upd.Close.CloseReason != nil {
				var closeReason *int64
				if reas := upd.Close.CloseReason.GetId(); reas > 0 {
					closeReason = &reas
				}
				updateBuilder = updateBuilder.Set("close_reason", closeReason)
				updateBuilder = updateBuilder.Set("close_result", upd.Close.GetCloseResult())
			}
		case "rate":
			if upd.Rate != nil {
				updateBuilder = updateBuilder.Set("rating", upd.Rate.Rating)
				updateBuilder = updateBuilder.Set("rating_comment", sq.Expr("NULLIF(?, '')", upd.Rate.RatingComment))
			}
		}
	}

	// Define SELECT query for returning updated fields
	selectBuilder, plan, err := c.buildCaseSelectColumnsAndPlan(
		&model.SearchOptions{
			Size:   -1,
			Fields: rpc.Fields,
			Auth:   rpc.GetAuthOpts(),
			Time:   rpc.Time,
		},
		sq.Select().PrefixExpr(sq.Expr("WITH "+caseLeft+" AS (?)", updateBuilder.Suffix("RETURNING *"))),
	)
	if err != nil {
		return nil, nil, dberr.NewDBError("postgres.case.update.select_query_build_error", err.Error())
	}

	selectBuilder = selectBuilder.From(caseLeft)

	return selectBuilder, plan, nil
}

func (c *CaseStore) joinRequiredTable(base sq.SelectBuilder, field string) (q sq.SelectBuilder, joinedTableAlias string, err error) {
	var (
		tableAlias string
		joinTable  = func(neededAlias string, table string, connection string) {
			base = base.LeftJoin(fmt.Sprintf("%s %s ON %[2]s.id = %s", table, neededAlias, connection))
		}
	)

	switch field {
	case "created_by":
		tableAlias = caseCreatedByAlias
		joinTable(tableAlias, "directory.wbt_user", store.Ident(caseLeft, "created_by"))
	case "updated_by":
		tableAlias = caseUpdatedByAlias
		joinTable(tableAlias, "directory.wbt_user", store.Ident(caseLeft, "updated_by"))
	case "source":
		tableAlias = caseSourceAlias
		joinTable(tableAlias, "cases.source", store.Ident(caseLeft, "source"))
	case "close_reason_group":
		tableAlias = caseCloseReasonGroupAlias
		joinTable(tableAlias, "cases.close_reason_group", store.Ident(caseLeft, "close_reason_group"))
	case "author":
		createdByAlias := "cb_au"
		tableAlias = caseAuthorAlias
		joinTable(createdByAlias, "directory.wbt_user", store.Ident(caseLeft, "created_by"))
		joinTable(tableAlias, "contacts.contact", store.Ident(createdByAlias, "contact_id"))
	case "close":
		tableAlias = caseCloseReasonAlias
		joinTable(tableAlias, "cases.close_reason", store.Ident(caseLeft, "close_reason"))
	case "close_reason":
		tableAlias = "cr_sh"
		joinTable(tableAlias, "cases.close_reason", store.Ident(caseLeft, "close_reason"))
	case "sla":
		tableAlias = caseSlaAlias
		joinTable(tableAlias, "cases.sla", store.Ident(caseLeft, "sla"))
	case "status":
		tableAlias = caseStatusAlias
		joinTable(tableAlias, "cases.status", store.Ident(caseLeft, "status"))
	case "priority":
		tableAlias = casePriorityAlias
		joinTable(tableAlias, "cases.priority", store.Ident(caseLeft, "priority"))
	case "service":
		tableAlias = caseServiceAlias
		joinTable(tableAlias, "cases.service_catalog", store.Ident(caseLeft, "service"))
	case "assignee":
		tableAlias = caseAssigneeAlias
		joinTable(tableAlias, "contacts.contact", store.Ident(caseLeft, "assignee"))
	case "reporter":
		tableAlias = caseReporterAlias
		joinTable(tableAlias, "contacts.contact", store.Ident(caseLeft, "reporter"))
	case "impacted":
		tableAlias = caseImpactedAlias
		joinTable(tableAlias, "contacts.contact", store.Ident(caseLeft, "impacted"))
	case "group":
		tableAlias = caseGroupAlias
		joinTable(tableAlias, "contacts.group", store.Ident(caseLeft, "contact_group"))
	case "sla_condition":
		tableAlias = caseSlaConditionAlias
		joinTable(tableAlias, "cases.sla_condition", store.Ident(caseLeft, "sla_condition_id"))
	}
	return base, tableAlias, nil
}

// session required to get some columns
func (c *CaseStore) buildCaseSelectColumnsAndPlan(opts *model.SearchOptions,
	base sq.SelectBuilder,
) (sq.SelectBuilder, []func(caseItem *_go.Case) any, error) {
	var (
		plan       []func(caseItem *_go.Case) any
		tableAlias string
		err        error
	)

	for _, field := range opts.Fields {
		base, tableAlias, err = c.joinRequiredTable(base, field)
		if err != nil {
			return base, nil, err
		}
		// no table was joined
		if tableAlias == "" {
			tableAlias = caseLeft
		}
		switch field {
		case "id":
			base = base.Column(store.Ident(tableAlias, "id AS case_id"))
			plan = append(plan, func(caseItem *_go.Case) any {
				return &caseItem.Id
			})
		case "ver":
			base = base.Column(store.Ident(tableAlias, "ver"))
			plan = append(plan, func(caseItem *_go.Case) any {
				return &caseItem.Ver
			})
		case "created_by":
			base = base.Column(fmt.Sprintf(
				"ROW(%s.id, %[1]s.name)::text AS created_by", tableAlias))
			plan = append(plan, func(caseItem *_go.Case) any {
				return scanner.ScanRowLookup(&caseItem.CreatedBy)
			})
		case "created_at":
			base = base.Column(store.Ident(tableAlias, "created_at"))
			plan = append(plan, func(caseItem *_go.Case) any {
				return scanner.ScanTimestamp(&caseItem.CreatedAt)
			})
		case "updated_by":
			base = base.Column(fmt.Sprintf(
				"ROW(%s.id, %[1]s.name)::text AS updated_by", tableAlias))
			plan = append(plan, func(caseItem *_go.Case) any {
				return scanner.ScanRowLookup(&caseItem.UpdatedBy)
			})
		case "updated_at":
			base = base.Column(store.Ident(tableAlias, "updated_at"))
			plan = append(plan, func(caseItem *_go.Case) any {
				return scanner.ScanTimestamp(&caseItem.UpdatedAt)
			})
		case "name":
			base = base.Column(store.Ident(tableAlias, "name"))
			plan = append(plan, func(caseItem *_go.Case) any {
				return &caseItem.Name
			})
		case "subject":
			base = base.Column(store.Ident(tableAlias, "subject"))
			plan = append(plan, func(caseItem *_go.Case) any {
				return &caseItem.Subject
			})
		case "description":
			base = base.Column(store.Ident(tableAlias, "description"))
			plan = append(plan, func(caseItem *_go.Case) any {
				return scanner.ScanText(&caseItem.Description)
			})
		case "group":
			base = base.Column(fmt.Sprintf(
				`ROW(%s.id, %[1]s.name,
							CASE
								WHEN EXISTS(SELECT id FROM contacts.dynamic_group WHERE id = %[1]s.id) THEN 'dynamic'
								ELSE 'static'
							END
						)::text  AS contact_group`, tableAlias))
			plan = append(plan, func(caseItem *_go.Case) any {
				return scanner.ScanRowExtendedLookup(&caseItem.Group)
			})
		case "source":
			base = base.Column(fmt.Sprintf(
				"ROW(%s.source, %[2]s.name, %[2]s.type)::text AS source", caseLeft, tableAlias))
			plan = append(plan, func(caseItem *_go.Case) any {
				return scanner.TextDecoder(func(src []byte) error {
					if len(src) == 0 {
						return nil // NULL
					}
					// pointer on pointer on source
					if caseItem.Source == nil {
						caseItem.Source = new(_go.SourceTypeLookup)
					}

					var (
						ok  bool
						str pgtype.Text
						row = []pgtype.TextDecoder{
							scanner.TextDecoder(func(src []byte) error {
								if len(src) == 0 {
									return nil
								}
								err := str.DecodeText(nil, src)
								if err != nil {
									return err
								}
								id, err := strconv.ParseInt(str.String, 10, 64)
								if err != nil {
									return err
								}
								caseItem.Source.Id = id
								return nil
							}),
							scanner.TextDecoder(func(src []byte) error {
								if len(src) == 0 {
									return nil
								}
								err := str.DecodeText(nil, src)
								if err != nil {
									return err
								}
								caseItem.Source.Name = str.String
								ok = ok || (str.String != "" && str.String != "[deleted]") // && str.Status == pgtype.Present
								return nil
							}),
							scanner.TextDecoder(func(src []byte) error {
								if len(src) == 0 {
									return nil
								}
								err := str.DecodeText(nil, src)
								if err != nil {
									return err
								}
								for i, text := range _go.SourceType_name {
									if text == str.String {
										caseItem.Source.Type = _go.SourceType(i)
										return nil
									}
								}
								caseItem.Source.Type = _go.SourceType_TYPE_UNSPECIFIED
								return nil
							}),
						}
						raw = pgtype.NewCompositeTextScanner(nil, src)
					)

					var err error
					for _, col := range row {

						raw.ScanDecoder(col)

						err = raw.Err()
						if err != nil {
							return err
						}
					}

					return nil
				})
			})
		case "planned_reaction_at":
			base = base.Column(store.Ident(caseLeft, "planned_reaction_at"))
			plan = append(plan, func(caseItem *_go.Case) any {
				return scanner.ScanTimestamp(&caseItem.PlannedReactionAt)
			})
		case "planned_resolve_at":
			base = base.Column(store.Ident(caseLeft, "planned_resolve_at"))
			plan = append(plan, func(caseItem *_go.Case) any {
				return scanner.ScanTimestamp(&caseItem.PlannedResolveAt)
			})
		case "close_reason_group":
			base = base.Column(fmt.Sprintf(
				"ROW(%s.id, %[1]s.name)::text  AS close_reason_group", tableAlias))
			plan = append(plan, func(caseItem *_go.Case) any {
				return scanner.ScanRowLookup(&caseItem.CloseReasonGroup)
			})
		case "author":
			base = base.Column(fmt.Sprintf(`ROW(%s.id, %[1]s.common_name)::text AS author`, tableAlias))
			plan = append(plan, func(caseItem *_go.Case) any {
				return scanner.ScanRowLookup(&caseItem.Author)
			})
		case "close":
			base = base.Column(store.Ident(caseLeft, "close_result"))
			plan = append(plan, func(caseItem *_go.Case) any {
				if caseItem.Close == nil {
					caseItem.Close = &_go.CloseInfo{}
				}
				return scanner.ScanText(&caseItem.Close.CloseResult)
			})
			base = base.Column(fmt.Sprintf(
				"ROW(%s.id, %[1]s.name)::text AS close_reason", tableAlias))
			plan = append(plan, func(caseItem *_go.Case) any {
				if caseItem.Close == nil {
					caseItem.Close = &_go.CloseInfo{}
				}
				return scanner.ScanRowLookup(&caseItem.Close.CloseReason)
			})
		case "rate":
			base = base.Column(store.Ident(caseLeft, "rating"))
			plan = append(plan, func(caseItem *_go.Case) any {
				if caseItem.Rate == nil {
					caseItem.Rate = &_go.RateInfo{}
				}
				return scanner.ScanInt64(&caseItem.Rate.Rating)
			})
			base = base.Column(store.Ident(caseLeft, "rating_comment"))
			plan = append(plan, func(caseItem *_go.Case) any {
				if caseItem.Rate == nil {
					caseItem.Rate = &_go.RateInfo{}
				}
				return scanner.ScanText(&caseItem.Rate.RatingComment)
			})
		case "timing":
			base = base.
				Column(fmt.Sprintf("COALESCE(%s.resolved_at, '1970-01-01 00:00:00') AS resolved_at", caseLeft)).
				Column(fmt.Sprintf("COALESCE(%s.reacted_at, '1970-01-01 00:00:00') AS reacted_at", caseLeft)).
				Column(fmt.Sprintf(
					"COALESCE(CAST(EXTRACT(EPOCH FROM %s.reacted_at - %[1]s.created_at) * 1000 AS bigint), 0) AS difference_in_reaction",
					caseLeft,
				)).
				Column(fmt.Sprintf(
					"COALESCE(CAST(EXTRACT(EPOCH FROM %s.resolved_at - %[1]s.created_at) * 1000 AS bigint), 0) AS difference_in_resolve",
					caseLeft,
				))
			plan = append(plan, func(caseItem *_go.Case) any {
				if caseItem.Timing == nil {
					caseItem.Timing = &_go.TimingInfo{}
				}
				return scanner.ScanTimestamp(&caseItem.Timing.ResolvedAt)
			})
			plan = append(plan, func(caseItem *_go.Case) any {
				return scanner.ScanTimestamp(&caseItem.Timing.ReactedAt)
			})
			plan = append(plan, func(caseItem *_go.Case) any {
				return scanner.ScanInt64(&caseItem.Timing.DifferenceInReaction)
			})
			plan = append(plan, func(caseItem *_go.Case) any {
				return scanner.ScanInt64(&caseItem.Timing.DifferenceInResolve)
			})
		case "sla":
			base = base.Column(fmt.Sprintf(
				"ROW(%s.id, %[1]s.name)::text AS sla", tableAlias))
			plan = append(plan, func(caseItem *_go.Case) any {
				return scanner.ScanRowLookup(&caseItem.Sla)
			})
		case "status_condition":
			base = base.Column(fmt.Sprintf(`
				(SELECT ROW(stc.id, stc.name, stc.initial, stc.final)::text
				 FROM cases.status_condition stc
				 WHERE stc.id = %s.status_condition) AS status_condition`, caseLeft))
			plan = append(plan, func(caseItem *_go.Case) any {
				return scanner.TextDecoder(func(src []byte) error {
					if len(src) == 0 {
						return nil // NULL
					}
					// pointer on pointer on source
					if caseItem.StatusCondition == nil {
						caseItem.StatusCondition = new(_go.StatusCondition)
					}

					var (
						str pgtype.Text
						bl  pgtype.Bool
						row = []pgtype.TextDecoder{
							scanner.TextDecoder(func(src []byte) error {
								if len(src) == 0 {
									return nil
								}
								err := str.DecodeText(nil, src)
								if err != nil {
									return err
								}
								id, err := strconv.ParseInt(str.String, 10, 64)
								if err != nil {
									return err
								}
								caseItem.StatusCondition.Id = id
								return nil
							}),
							scanner.TextDecoder(func(src []byte) error {
								if len(src) == 0 {
									return nil
								}
								err := str.DecodeText(nil, src)
								if err != nil {
									return err
								}
								caseItem.StatusCondition.Name = str.String
								return nil
							}),
							scanner.TextDecoder(func(src []byte) error {
								if len(src) == 0 {
									return nil
								}
								err := bl.Scan(src)
								if err != nil {
									return err
								}
								caseItem.StatusCondition.Initial = bl.Bool
								return nil
							}),
							scanner.TextDecoder(func(src []byte) error {
								if len(src) == 0 {
									return nil
								}
								err := bl.Scan(src)
								if err != nil {
									return err
								}
								caseItem.StatusCondition.Final = bl.Bool
								return nil
							}),
						}
						raw = pgtype.NewCompositeTextScanner(nil, src)
					)

					var err error
					for _, col := range row {

						raw.ScanDecoder(col)

						err = raw.Err()
						if err != nil {
							return err
						}
					}

					return nil
				})
			})
		case "status":
			base = base.Column(fmt.Sprintf(`ROW(%s.id, %[1]s.name)::text AS status`, tableAlias))
			plan = append(plan, func(caseItem *_go.Case) any {
				return scanner.ScanRowLookup(&caseItem.Status)
			})
		case "priority":
			base = base.Column(fmt.Sprintf("ROW(%s.id, %[1]s.name, %[1]s.color)::text AS priority", tableAlias))
			plan = append(plan, func(caseItem *_go.Case) any {
				return scanner.TextDecoder(func(src []byte) error {
					if len(src) == 0 {
						return nil // NULL
					}
					// pointer on pointer on source
					if caseItem.Priority == nil {
						caseItem.Priority = new(_go.Priority)
					}

					var (
						str pgtype.Text
						row = []pgtype.TextDecoder{
							scanner.TextDecoder(func(src []byte) error {
								if len(src) == 0 {
									return nil
								}
								err := str.DecodeText(nil, src)
								if err != nil {
									return err
								}
								id, err := strconv.ParseInt(str.String, 10, 64)
								if err != nil {
									return err
								}
								caseItem.Priority.Id = id
								return nil
							}),
							scanner.TextDecoder(func(src []byte) error {
								if len(src) == 0 {
									return nil
								}
								err := str.DecodeText(nil, src)
								if err != nil {
									return err
								}
								caseItem.Priority.Name = str.String
								return nil
							}),
							scanner.TextDecoder(func(src []byte) error {
								if len(src) == 0 {
									return nil
								}
								err := str.DecodeText(nil, src)
								if err != nil {
									return err
								}
								caseItem.Priority.Color = str.String
								return nil
							}),
						}
						raw = pgtype.NewCompositeTextScanner(nil, src)
					)

					var err error
					for _, col := range row {

						raw.ScanDecoder(col)

						err = raw.Err()
						if err != nil {
							return err
						}
					}

					return nil
				})
			})
		case "service":
			base = base.Column(fmt.Sprintf("ROW(%s.id, %[1]s.name)::text AS service", tableAlias))
			plan = append(plan, func(caseItem *_go.Case) any {
				return scanner.ScanRowLookup(&caseItem.Service)
			})
		case "assignee":
			base = base.Column(fmt.Sprintf(
				"ROW(%s.id, %[1]s.common_name)::text AS assignee", tableAlias))
			plan = append(plan, func(caseItem *_go.Case) any {
				return scanner.ScanRowLookup(&caseItem.Assignee)
			})
		case "reporter":
			base = base.Column(fmt.Sprintf(
				"ROW(%s.id, %[1]s.common_name)::text AS reporter", tableAlias))
			plan = append(plan, func(caseItem *_go.Case) any {
				return scanner.ScanRowLookup(&caseItem.Reporter)
			})
		case "contact_info":
			base = base.Column(store.Ident(caseLeft, field))
			plan = append(plan, func(caseItem *_go.Case) any {
				return scanner.ScanText(&caseItem.ContactInfo)
			})
		case "impacted":
			base = base.Column(fmt.Sprintf(
				"ROW(%s.id, %[1]s.common_name)::text AS impacted", tableAlias))
			plan = append(plan, func(caseItem *_go.Case) any {
				return scanner.ScanRowLookup(&caseItem.Impacted)
			})
		case "sla_condition":
			base = base.Column(fmt.Sprintf("ROW(%s.id, %[1]s.name)::text AS sla_condition", tableAlias))
			plan = append(plan, func(caseItem *_go.Case) any {
				return scanner.ScanRowLookup(&caseItem.SlaCondition)
			})
		case "comments":
			derivedOpts := opts.SearchDerivedOptionByField(field)
			if derivedOpts == nil {
				// default
				derivedOpts = &model.SearchOptions{
					Context: opts.Context,
					Fields:  []string{"id", "ver", "text", "created_by", "author", "created_at", "can_edit"},
					Size:    10,
					Page:    1,
					Sort:    "-created_at",
					Auth:    opts.Auth,
				}
			}

			subquery, scanPlan, filtersApplied, dbErr := buildCommentsSelectAsSubquery(derivedOpts, caseLeft)
			if dbErr != nil {
				return base, nil, dbErr
			}
			base = AddSubqueryAsColumn(base, subquery, "comments", filtersApplied > 0)
			plan = append(plan, func(value *_go.Case) any {
				var items []*_go.CaseComment
				postProcessing := func() error {
					if len(items) == 0 {
						return nil
					}
					res := &_go.CaseCommentList{}
					res.Items, res.Next = store.ResolvePaging(opts.GetSize(), items)
					res.Page = int64(opts.GetPage())
					value.Comments = res
					return nil
				}
				return scanner.GetCompositeTextScanFunction(scanPlan, &items, postProcessing)
			})
		case "links":
			derivedOpts := opts.SearchDerivedOptionByField(field)
			if derivedOpts == nil {
				// default
				derivedOpts = &model.SearchOptions{
					Context: opts.Context,
					Fields:  []string{"id", "ver", "name", "url", "created_by", "author", "created_at"},
					Size:    10,
					Page:    1,
					Sort:    "-created_at",
				}
			}
			subquery, scanPlan, filtersApplied, dbErr := buildLinkSelectAsSubquery(derivedOpts, caseLeft)
			if dbErr != nil {
				return base, nil, dbErr
			}
			base = AddSubqueryAsColumn(base, subquery, field, filtersApplied > 0)
			plan = append(plan, func(value *_go.Case) any {
				var items []*_go.CaseLink
				postProcessing := func() error {
					if len(items) == 0 {
						return nil
					}
					res := &_go.CaseLinkList{}
					res.Items, res.Next = store.ResolvePaging(opts.GetSize(), items)
					res.Page = int64(opts.GetPage())
					value.Links = res
					return nil
				}
				return scanner.GetCompositeTextScanFunction(scanPlan, &items, postProcessing)
			})
		case "files":
			derivedOpts := opts.SearchDerivedOptionByField(field)
			if derivedOpts == nil {
				derivedOpts = &model.SearchOptions{
					Page: 1,
					Size: 10,
					Sort: "-created_at",
					Fields: []string{
						"id",
						"size",
						"mime",
						"name",
						"created_at",
					},
				}
			}
			subquery, scanPlan, filtersApplied, dbErr := buildFilesSelectAsSubquery(derivedOpts, caseLeft)
			if dbErr != nil {
				return base, nil, dbErr
			}
			base = AddSubqueryAsColumn(base, subquery, field, filtersApplied > 0)
			plan = append(plan, func(value *_go.Case) any {
				var items []*_go.File
				postProcessing := func() error {
					if len(items) == 0 {
						return nil
					}
					res := &_go.CaseFileList{Items: items}
					if len(items) > int(opts.GetSize()) {
						res.Items = res.Items[:len(res.Items)-1]
						res.Next = true
					}
					res.Page = int64(opts.GetPage())
					value.Files = res
					return nil
				}
				return scanner.GetCompositeTextScanFunction(scanPlan, &items, postProcessing)
			})
		case "related":
			subquery, err := buildRelatedCasesSubquery(caseLeft)
			if err != nil {
				return base, nil, err
			}

			sqlStr, _, sqlErr := subquery.ToSql()
			if sqlErr != nil {
				return base, nil, sqlErr
			}

			// Add the subquery as a column
			base = base.Column(fmt.Sprintf("(%s) AS related_cases", sqlStr))

			plan = append(plan, func(caseItem *_go.Case) any {
				if caseItem.Related == nil {
					caseItem.Related = &_go.RelatedCaseList{}
				}
				return scanner.ScanJSONToStructList(&caseItem.Related.Data)
			})
		default:
			return sq.SelectBuilder{}, nil, fmt.Errorf("unknown field: %s", field)
		}

	}

	if len(plan) == 0 {
		return sq.SelectBuilder{}, nil, fmt.Errorf("no fields specified for selection")
	}

	return base, plan, nil
}

func buildRelatedCasesSubquery(caseAlias string) (sq.SelectBuilder, error) {
	return sq.Select(`
        JSON_AGG(JSON_BUILD_OBJECT(
            'id', rc.id,
            'related_case', JSON_BUILD_OBJECT(
                'id', c_child.id,
                'name', c_child.name,
                'subject', c_child.subject,
                'description', c_child.description
            ),
            'created_at', CAST(EXTRACT(EPOCH FROM rc.created_at) * 1000 AS BIGINT),
            'created_by', JSON_BUILD_OBJECT(
                'name', u.name,
                'id', u.id
            ),
            'relation_type', rc.relation_type -- No casting needed for enum type
        )) AS related_cases
    `).
		From("cases.related_case rc").
		Join("cases.case c_child ON rc.related_case_id = c_child.id").
		LeftJoin("directory.wbt_user u ON rc.created_by = u.id").
		Where(fmt.Sprintf("%s = %s.id", store.Ident("rc", "primary_case_id"), caseAlias)), nil
}

func AddSubqueryAsColumn(mainQuery sq.SelectBuilder, subquery sq.SelectBuilder, subAlias string, filtersApplied bool) sq.SelectBuilder {
	if filtersApplied {
		subquery = subquery.Prefix("LATERAL (SELECT ARRAY(SELECT (subq) FROM (").Suffix(fmt.Sprintf(") subq) %s) %[1]s ON array_length(%[1]s.%[1]s, 1) > 0", subAlias))
		query, args, _ := subquery.ToSql()
		mainQuery = mainQuery.Join(query, args...)
	} else {
		subquery = subquery.Prefix("LATERAL (SELECT ARRAY(SELECT (subq) FROM (").Suffix(fmt.Sprintf(") subq) %s) %[1]s ON true", subAlias))
		query, args, _ := subquery.ToSql()
		mainQuery = mainQuery.LeftJoin(query, args...)
	}
	mainQuery = mainQuery.Column(subAlias + "::text")

	return mainQuery
}

// Helper function to convert the scan plan to arguments for scanning.
func convertToCaseScanArgs(plan []func(caseItem *_go.Case) any, caseItem *_go.Case) []any {
	var scanArgs []any
	for _, scan := range plan {
		scanArgs = append(scanArgs, scan(caseItem))
	}
	return scanArgs
}

func NewCaseStore(store store.Store) (store.CaseStore, error) {
	if store == nil {
		return nil, dberr.NewDBError("postgres.new_case.check.bad_arguments",
			"error creating case interface to the case table, main store is nil")
	}
	return &CaseStore{storage: store, mainTable: "cases.case"}, nil
}

func addCaseRbacCondition(auth auth.Auther, access auth.AccessMode, query sq.SelectBuilder, dependencyColumn string) (sq.SelectBuilder, error) {
	if auth != nil && auth.GetObjectScope(casesObjClassScopeName).IsRbacUsed() {
		return query.Where(sq.Expr(fmt.Sprintf("EXISTS(SELECT acl.object FROM cases.case_acl acl WHERE acl.dc = ? AND acl.object = %s AND acl.subject = any( ?::int[]) AND acl.access & ? = ? LIMIT 1)", dependencyColumn),
			auth.GetDomainId(), pq.Array(auth.GetRoles()), int64(access), int64(access))), nil

	}
	return query, nil
}

func addCaseRbacConditionForDelete(auth auth.Auther, access auth.AccessMode, query sq.DeleteBuilder, dependencyColumn string) (sq.DeleteBuilder, error) {
	if auth != nil && auth.GetObjectScope(casesObjClassScopeName).IsRbacUsed() {
		return query.Where(sq.Expr(fmt.Sprintf("EXISTS(SELECT acl.object FROM cases.case_acl acl WHERE acl.dc = ? AND acl.object = %s AND acl.subject = any( ?::int[]) AND acl.access & ? = ? LIMIT 1)", dependencyColumn),
			auth.GetDomainId(), pq.Array(auth.GetRoles()), int64(access), int64(access))), nil

	}
	return query, nil
}

func addCaseRbacConditionForUpdate(auth auth.Auther, access auth.AccessMode, query sq.UpdateBuilder, dependencyColumn string) (sq.UpdateBuilder, error) {
	if auth != nil && auth.GetObjectScope(casesObjClassScopeName).IsRbacUsed() {
		return query.Where(sq.Expr(fmt.Sprintf("EXISTS(SELECT acl.object FROM cases.case_acl acl WHERE acl.dc = ? AND acl.object = %s AND acl.subject = any( ?::int[]) AND acl.access & ? = ? LIMIT 1)", dependencyColumn),
			auth.GetDomainId(), pq.Array(auth.GetRoles()), int64(access), int64(access))), nil

	}
	return query, nil
}

func addCaseRbacConditionForInsert(auth auth.Auther, access auth.AccessMode, query sq.InsertBuilder, caseId int64, alias string) (sq.InsertBuilder, error) {
	var subquery sq.SelectBuilder
	if auth != nil && auth.GetObjectScope(casesObjClassScopeName).IsRbacUsed() {
		subquery = sq.Select("acl.object").From("cases.case_acl acl").
			Where("acl.dc = ?", auth.GetDomainId()).
			Where("acl.object = ?", caseId).
			Where("acl.subject = any( ?::int[])", pq.Array(auth.GetRoles())).
			Where("acl.access & ? = ?", int64(access), int64(access)).
			Limit(1)
	} else {
		subquery = sq.Select("id").From("cases.case").Where("id = ?")
	}
	sql, args, err := store.FormAsCTE(subquery, alias)
	if err != nil {
		return query, err
	}
	return query.Prefix(sql, args...), nil
}

func (c *CaseStore) scanCases(rows pgx.Rows, plan []func(link *_go.Case) any) ([]*_go.Case, error) {
	var res []*_go.Case

	for rows.Next() {
		link, err := c.scanCase(pgx.Row(rows), plan)
		if err != nil {
			return nil, err
		}
		res = append(res, link)
	}
	return res, nil
}

func (c *CaseStore) scanCase(row pgx.Row, plan []func(link *_go.Case) any) (*_go.Case, error) {
	var link _go.Case
	var scanPlan []any
	for _, scan := range plan {
		scanPlan = append(scanPlan, scan(&link))
	}
	err := row.Scan(scanPlan...)
	if err != nil {
		return nil, err
	}

	return &link, nil
}<|MERGE_RESOLUTION|>--- conflicted
+++ resolved
@@ -1004,14 +1004,11 @@
 				operator = "NOT "
 			}
 			base = base.Where(sq.Expr(fmt.Sprintf(operator+"EXISTS (SELECT id FROM storage.files WHERE uuid = %s::varchar UNION SELECT id FROM cases.case_link WHERE case_link.case_id = %[1]s)", store.Ident(caseLeft, "id"))))
-<<<<<<< HEAD
 		case "contact":
 			base = base.Where(sq.Or{
 				sq.Expr(fmt.Sprintf("%s.reporter = ?", caseLeft), value),
 				sq.Expr(fmt.Sprintf("%s.assignee = ?", caseLeft), value),
 			})
-=======
->>>>>>> 28ecce7c
 		}
 	}
 	if err != nil {
