--- conflicted
+++ resolved
@@ -1,29 +1,24 @@
 package postgres
 
 import (
+	"context"
 	"encoding/json"
 	"errors"
 	"fmt"
-<<<<<<< HEAD
+	sq "github.com/Masterminds/squirrel"
 	"github.com/jackc/pgtype"
+	"github.com/jackc/pgx/v5"
 	"github.com/lib/pq"
+	_go "github.com/webitel/cases/api/cases"
 	authmodel "github.com/webitel/cases/auth/model"
-=======
->>>>>>> e30f6636
-	"strconv"
-	"strings"
-	"time"
-
-	"github.com/jackc/pgtype"
-
-	sq "github.com/Masterminds/squirrel"
-	"github.com/jackc/pgx/v5"
-	_go "github.com/webitel/cases/api/cases"
 	dberr "github.com/webitel/cases/internal/error"
 	"github.com/webitel/cases/internal/store"
 	"github.com/webitel/cases/internal/store/scanner"
 	"github.com/webitel/cases/model"
 	util "github.com/webitel/cases/util"
+	"strconv"
+	"strings"
+	"time"
 )
 
 type CaseStore struct {
@@ -209,14 +204,9 @@
 	params := map[string]interface{}{
 		// Case-level parameters
 		"date":                rpc.CurrentTime(),
-<<<<<<< HEAD
+		"contact_info":        caseItem.GetContactInfo(),
 		"user":                rpc.GetAuthOpts().GetUserId(),
 		"dc":                  rpc.GetAuthOpts().GetDomainId(),
-=======
-		"contact_info":        caseItem.GetContactInfo(),
-		"user":                rpc.Session.GetUserId(),
-		"dc":                  rpc.Session.GetDomainId(),
->>>>>>> e30f6636
 		"sla":                 sla,
 		"sla_condition":       slaCondition,
 		"status":              caseItem.Status.GetId(),
@@ -758,31 +748,21 @@
 	upd *_go.Case,
 ) (sq.Sqlizer, []func(caseItem *_go.Case) any, error) {
 	// Ensure required fields (ID and Version) are included
-<<<<<<< HEAD
-	req.Fields = util.EnsureIdAndVerField(req.Fields)
+	rpc.Fields = util.EnsureIdAndVerField(rpc.Fields)
 	var err error
-=======
-	rpc.Fields = util.EnsureIdAndVerField(rpc.Fields)
->>>>>>> e30f6636
 
 	// Initialize the update query
 	updateBuilder := sq.Update(c.mainTable).
 		PlaceholderFormat(sq.Dollar).
-<<<<<<< HEAD
-		Set("updated_at", req.CurrentTime()).
-		Set("updated_by", req.GetAuthOpts().GetUserId()).
-		Where(sq.Eq{"id": upd.Id, "dc": req.GetAuthOpts().GetDomainId()})
-=======
 		Set("updated_at", rpc.CurrentTime()).
-		Set("updated_by", rpc.Session.GetUserId()).
+		Set("updated_by", rpc.GetAuthOpts().GetUserId()).
 		Where(sq.Eq{
 			"id":  rpc.Etags[0].GetOid(),
 			"ver": rpc.Etags[0].GetVer(),
-			"dc":  rpc.Session.GetDomainId(),
+			"dc":  rpc.GetAuthOpts().GetDomainId(),
 		})
->>>>>>> e30f6636
-
-	updateBuilder, err = addCaseRbacConditionForUpdate(req.GetAuthOpts(), authmodel.Edit, updateBuilder, "case.id")
+
+	updateBuilder, err = addCaseRbacConditionForUpdate(rpc.GetAuthOpts(), authmodel.Edit, updateBuilder, "case.id")
 	if err != nil {
 		return nil, nil, err
 	}
@@ -837,16 +817,12 @@
 
 	// Define SELECT query for returning updated fields
 	selectBuilder, plan, err := c.buildCaseSelectColumnsAndPlan(
-<<<<<<< HEAD
-		&model.SearchOptions{Size: -1, Fields: req.Fields, Auth: req.GetAuthOpts(), Time: req.Time},
-=======
 		&model.SearchOptions{
-			Size:    -1,
-			Fields:  rpc.Fields,
-			Session: rpc.Session,
-			Time:    rpc.Time,
+			Size:   -1,
+			Fields: rpc.Fields,
+			Auth:   rpc.GetAuthOpts(),
+			Time:   rpc.Time,
 		},
->>>>>>> e30f6636
 		sq.Select().PrefixExpr(sq.Expr("WITH "+caseLeft+" AS (?)", updateBuilder.Suffix("RETURNING *"))),
 	)
 	if err != nil {
