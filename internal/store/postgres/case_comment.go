--- conflicted
+++ resolved
@@ -3,12 +3,8 @@
 import (
 	"errors"
 	"fmt"
-<<<<<<< HEAD
-=======
-
->>>>>>> ced4bb4e
+
 	authmodel "github.com/webitel/cases/auth/model"
-	"strconv"
 
 	"github.com/jackc/pgx"
 	_go "github.com/webitel/cases/api/cases"
