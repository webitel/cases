--- conflicted
+++ resolved
@@ -28,13 +28,8 @@
 	caseCommentLeft              = "cc"
 	caseCommentAuthorAlias       = "au"
 	caseCommentCreatedByAlias    = "cb"
-<<<<<<< HEAD
 	caseCommentUpdatedByAlias    = "ub"
-	caseCommentObjClassScopeName = "case_comments"
-=======
-	caseCommentUpdatedByAlias    = "cb"
 	caseCommentObjClassScopeName = model.ScopeCaseComments
->>>>>>> ac43cf2f
 )
 
 // Publish implements store.CommentCaseStore for publishing a single comment.
