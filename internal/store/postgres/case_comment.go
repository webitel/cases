package postgres

import (
	"context"
	"errors"
	"fmt"

	"github.com/webitel/cases/auth"
<<<<<<< HEAD
	"github.com/webitel/cases/internal/model/options"
	"github.com/webitel/cases/internal/model/options/defaults"
	util2 "github.com/webitel/cases/internal/store/util"
=======
	storeUtil "github.com/webitel/cases/internal/store/util"
	"github.com/webitel/cases/model/options"
	"github.com/webitel/cases/model/options/defaults"
>>>>>>> 3a1989a6

	"github.com/jackc/pgx"
	_go "github.com/webitel/cases/api/cases"

	sq "github.com/Masterminds/squirrel"
	"github.com/lib/pq"
	dberr "github.com/webitel/cases/internal/errors"
	"github.com/webitel/cases/internal/model"
	"github.com/webitel/cases/internal/store"
	"github.com/webitel/cases/internal/store/postgres/scanner"
	"github.com/webitel/cases/util"
)

type CaseCommentStore struct {
	storage *Store
}

type CommentScan func(comment *_go.CaseComment) any

const (
	caseCommentLeft              = "cc"
	caseCommentAuthorAlias       = "au"
	caseCommentCreatedByAlias    = "cb"
	caseCommentUpdatedByAlias    = "ub"
	caseCommentObjClassScopeName = model.ScopeCaseComments
)

// Publish implements store.CommentCaseStore for publishing a single comment.
func (c *CaseCommentStore) Publish(
	rpc options.Creator,
	input *_go.CaseComment,
) (*_go.CaseComment, error) {
	// Establish database connection
	d, err := c.storage.Database()
	if err != nil {
		return nil, err
	}

	// Build the insert and select query with RETURNING clause
	sq, plan, err := c.buildPublishCommentsSqlizer(rpc, &_go.InputCaseComment{
		Text:   input.Text,
		UserID: input.CreatedBy,
	})
	if err != nil {
		return nil, err
	}

	query, args, err := sq.ToSql()
	if err != nil {
		return nil, err
	}

	// Convert plan to scanArgs
	scanArgs := convertToScanArgs(plan, input)

	// Execute the query and scan the result directly into `input`
	if err = d.QueryRow(rpc, query, args...).Scan(scanArgs...); err != nil {
		return nil, ParseError(err)
	}

	for _, field := range rpc.GetFields() {
		if field == "role_ids" {
			roles, defErr := c.GetRolesById(rpc, input.GetId(), auth.Read)
			if defErr != nil {
				return nil, defErr
			}
			input.RoleIds = roles
			break
		}
	}

	return input, nil
}

func (c *CaseCommentStore) buildPublishCommentsSqlizer(
	rpc options.Creator,
	input *_go.InputCaseComment,
) (sq.Sqlizer, []func(comment *_go.CaseComment) any, error) {
	// Ensure "id" and "ver" are in the fields list
	fields := rpc.GetFields()
	fields = util.EnsureIdAndVerField(rpc.GetFields())
	var err error

	userID := rpc.GetAuthOpts().GetUserId()
	if createdBy := input.GetUserID(); createdBy != nil && createdBy.Id != 0 {
		userID = createdBy.Id
	}

	// Build the insert query with a RETURNING clause
	insertBuilder := sq.
		Insert("cases.case_comment").
		Columns("dc", "case_id", "created_at", "created_by", "updated_at", "updated_by", "comment").
		Values(
			rpc.GetAuthOpts().GetDomainId(), // dc
			rpc.GetParentID(),               // case_id
			rpc.RequestTime(),               // created_at (and updated_at)
			userID,                          // created_by (and updated_by)
			rpc.RequestTime(),               // updated_at
			userID,                          // updated_by
			input.Text,                      // comment text
		).
		PlaceholderFormat(sq.Dollar).
		Suffix("RETURNING *")

	// Convert insertBuilder to SQL to use it within a CTE
	insertSQL, insertArgs, err := insertBuilder.ToSql()
	if err != nil {
		return nil, nil, err
	}

	// Use the insert SQL as a CTE prefix for the main select query
	ctePrefix := sq.Expr("WITH cc AS ("+insertSQL+")", insertArgs...)

	// Build select clause and scan plan dynamically using buildCommentSelectColumnsAndPlan
	selectBuilder := sq.Select()
	selectBuilder, plan, err := buildCommentSelectColumnsAndPlan(
		selectBuilder,
		caseCommentLeft,
		fields,
		rpc.GetAuthOpts(),
	)
	if err != nil {
		return nil, nil, err
	}

	// Combine the CTE with the select query
	sqBuilder := selectBuilder.
		From(caseCommentLeft).
		PrefixExpr(ctePrefix)

	return sqBuilder, plan, nil
}

// Delete implements store.CommentCaseStore.
func (c *CaseCommentStore) Delete(
	rpc options.Deleter,
) error {
	// Establish database connection
	d, dbErr := c.storage.Database()
	if dbErr != nil {
		return dberr.NewDBInternalError("store.case_comment.delete.database_connection_error", dbErr)
	}

	// Build the delete query
	base, err := c.buildDeleteCaseCommentQuery(rpc)
	if err != nil {
		return err
	}
	// Execute the query
	query, args, err := base.ToSql()
	if err != nil {
		return err
	}
	res, execErr := d.Exec(rpc, query, args...)
	if execErr != nil {
		return ParseError(execErr)
	}

	// Check if any rows were affected
	if res.RowsAffected() == 0 {
		return dberr.NewDBNoRowsError("store.case_comment.delete.not_found")
	}

	return nil
}

func (c CaseCommentStore) buildDeleteCaseCommentQuery(rpc options.Deleter) (sq.DeleteBuilder, error) {
	var err error
	convertedIds := util.Int64SliceToStringSlice(rpc.GetIDs())
	ids := util.FieldsFunc(convertedIds, util.InlineFields)
	base := sq.
		Delete("cases.case_comment c").
		Where("id = ANY(?)", pq.Array(ids)).
		Where("dc = ?", rpc.GetAuthOpts().GetDomainId()).
		PlaceholderFormat(sq.Dollar)
	base, err = addCaseCommentRbacConditionForDelete(rpc.GetAuthOpts(), auth.Delete, base, "c.id")
	if err != nil {
		return base, err
	}
	return base, nil
}

var deleteCaseCommentQuery = storeUtil.CompactSQL(`
	DELETE FROM cases.case_comment
	WHERE id = ANY($1) AND dc = $2
`)

func (c *CaseCommentStore) List(rpc options.Searcher) (*_go.CaseCommentList, error) {
	// Connect to the database
	d, dbErr := c.storage.Database()
	if dbErr != nil {
		return nil, dberr.NewDBInternalError("store.case_comment.list.database_connection_error", dbErr)
	}

	// Build the query and plan builder using BuildListCaseCommentsSqlizer
	queryBuilder, planBuilder, err := c.BuildListCaseCommentsSqlizer(rpc)
	if err != nil {
		return nil, err
	}

	// Convert the query to SQL
	query, args, err := queryBuilder.ToSql()
	if err != nil {
		return nil, err
	}

	// Execute the query
	rows, err := d.Query(rpc, query, args...)
	if err != nil {
		return nil, ParseError(err)
	}
	defer rows.Close()

	var commentList []*_go.CaseComment
	lCount := 0
	next := false
	fetchAll := rpc.GetSize() == -1

	for rows.Next() {
		if !fetchAll && lCount >= int(rpc.GetSize()) {
			next = true
			break
		}

		// Create a new comment object
		comment := &_go.CaseComment{}
		// Build the scan plan using the planBuilder function
		plan := planBuilder(comment)

		// Scan row into the comment fields using the plan
		if err := rows.Scan(plan...); err != nil {
			return nil, ParseError(err)
		}

		commentList = append(commentList, comment)
		lCount++
	}

	return &_go.CaseCommentList{
		Page:  int64(rpc.GetPage()),
		Next:  next,
		Items: commentList,
	}, nil
}

func (c *CaseCommentStore) BuildListCaseCommentsSqlizer(
	rpc options.Searcher,
) (sq.Sqlizer, func(*_go.CaseComment) []any, error) {
	var defErr error

	// Begin building the base query
	queryBuilder := sq.Select().
		From("cases.case_comment AS cc").
		Where(sq.Eq{"cc.dc": rpc.GetAuthOpts().GetDomainId()}).
		PlaceholderFormat(sq.Dollar)

	// Refactored: Use GetFilter and ApplyFiltersToQuery for case_id
	caseIDFilters := rpc.GetFilter("case_id")
	if len(caseIDFilters) > 0 {
		queryBuilder = util.ApplyFiltersToQuery(queryBuilder, "cc.case_id", caseIDFilters)
	}

	if len(rpc.GetIDs()) > 0 {
		queryBuilder = queryBuilder.Where("cc.id = ANY(?)", rpc.GetIDs())
	}

	queryBuilder, defErr = addCaseCommentRbacCondition(rpc.GetAuthOpts(), auth.Read, queryBuilder, "cc.id")
	if defErr != nil {
		return nil, nil, defErr
	}

	// Build select columns and scan plan using buildCommentSelectColumnsAndPlan
	queryBuilder, plan, err := buildCommentSelectColumnsAndPlan(
		queryBuilder,
		caseCommentLeft,
		rpc.GetFields(),
		rpc.GetAuthOpts(),
	)
	if err != nil {
		return nil, nil, err
	}

	// Define the plan builder function
	planBuilder := func(output *_go.CaseComment) []any {
		var scanPlan []any
		for _, scanFunc := range plan {
			scanPlan = append(scanPlan, scanFunc(output))
		}
		return scanPlan
	}

	// Apply additional filters, sorting, and pagination as needed
	if len(rpc.GetIDs()) > 0 {
		queryBuilder = queryBuilder.Where(sq.Eq{"cc.id": rpc.GetIDs()})
	}

	// ----------Apply search by text -----------------
	if rpc.GetSearch() != "" {
		queryBuilder = storeUtil.AddSearchTerm(queryBuilder, storeUtil.Ident(caseLeft, "text"))
	}

	// -------- Apply sorting by creation date ----------
	queryBuilder = queryBuilder.OrderBy("created_at ASC")

	// ---------Apply paging based on Search Opts ( page ; size ) -----------------
	queryBuilder = storeUtil.ApplyPaging(rpc.GetPage(), rpc.GetSize(), queryBuilder)

	return queryBuilder, planBuilder, nil
}

func (c *CaseCommentStore) Update(
	rpc options.Updator,
	input *_go.CaseComment,
) (*_go.CaseComment, error) {
	// Get the database connection
	d, dbErr := c.storage.Database()
	if dbErr != nil {
		return nil, dberr.NewDBInternalError("postgres.cases.case_comment.update.database_connection_error", dbErr)
	}

	// Build the update query
	queryBuilder, plan, err := c.BuildUpdateCaseCommentSqlizer(
		rpc,
		struct {
			Text   string
			Id     int64
			UserID int64
		}{
			Text:   input.Text,
			Id:     input.Id,
			UserID: input.UpdatedBy.GetId(),
		})
	if err != nil {
		return nil, err
	}

	query, args, err := queryBuilder.ToSql()
	if err != nil {
		return nil, err
	}

	// Convert plan to scanArgs
	scanArgs := convertToScanArgs(plan, input)

	if err := d.QueryRow(rpc, query, args...).Scan(scanArgs...); err != nil {
		if errors.Is(err, pgx.ErrNoRows) {
			return nil, dberr.NewDBNotFoundError("postgres.case_comment.update.scan_ver.not_found", "Comment not found")
		}
		return nil, ParseError(err)
	}
	for _, field := range rpc.GetFields() {
		if field == "role_ids" {
			roles, defErr := c.GetRolesById(rpc, input.GetId(), auth.Read)
			if defErr != nil {
				return nil, defErr
			}
			input.RoleIds = roles
			break
		}
	}

	return input, nil
}

func (c *CaseCommentStore) GetRolesById(
	ctx context.Context,
	commentId int64,
	access auth.AccessMode,
) ([]int64, error) {

	db, err := c.storage.Database()
	if err != nil {
		return nil, err
	}
	query := sq.Select("ARRAY_AGG(DISTINCT subject)").From("cases.case_comment_acl").Where("object = ?", commentId).Where("access & ? = ?", uint8(access), uint8(access)).PlaceholderFormat(sq.Dollar)
	sql, args, _ := query.ToSql()
	row := db.QueryRow(ctx, sql, args...)

	var res []int64
	defErr := row.Scan(&res)
	if defErr != nil {
		return nil, defErr
	}

	return res, nil
}

func (c *CaseCommentStore) BuildUpdateCaseCommentSqlizer(
	rpc options.Updator,
	input struct {
		Text   string
		Id     int64
		UserID int64
	},
) (sq.Sqlizer, []func(comment *_go.CaseComment) any, error) {
	var defErr error
	// Ensure "id" and "ver" are in the fields list
	fields := rpc.GetFields()
	fields = util.EnsureIdAndVerField(rpc.GetFields())

	userID := rpc.GetAuthOpts().GetUserId()
	if util.ContainsField(rpc.GetMask(), "userID") {
		if updatedBy := input.UserID; updatedBy != 0 {
			userID = updatedBy
		}
	}

	// Begin the update statement for `cases.case_comment`
	updateBuilder := sq.Update("cases.case_comment").
		PlaceholderFormat(sq.Dollar).
		Set("updated_at", rpc.RequestTime()).
		Set("updated_by", userID).
		Set("ver", sq.Expr("ver + 1")). // Increment version
		// input.Etag == input.ID
		Where(sq.Eq{
			"id":         rpc.GetEtags()[0].GetOid(),
			"ver":        rpc.GetEtags()[0].GetVer(),
			"dc":         rpc.GetAuthOpts().GetDomainId(),
			"created_by": rpc.GetAuthOpts().GetUserId(), // Ensure only the creator can edit
		})
	updateBuilder, defErr = addCaseCommentRbacConditionForUpdate(rpc.GetAuthOpts(), auth.Edit, updateBuilder, "case_comment.id")
	if defErr != nil {
		return nil, nil, defErr
	}
	// Update the `comment` field if provided
	if input.Text != "" {
		updateBuilder = updateBuilder.Set("comment", input.Text)
	} else {
		return nil, nil, dberr.NewDBInternalError("store.case_comment.update.text_required", nil)
	}

	// Generate the CTE for the update operation
	selectBuilder := sq.Select().PrefixExpr(sq.Expr("WITH cc AS (?)", updateBuilder.Suffix("RETURNING *"))).From("cc")

	// Use `buildCommentSelectColumnsAndPlan` to build select columns and plan based on `rpc.Fields`
	selectBuilder, plan, err := buildCommentSelectColumnsAndPlan(
		selectBuilder,
		caseCommentLeft,
		fields,
		rpc.GetAuthOpts(),
	)
	if err != nil {
		return nil, nil, err
	}

	return selectBuilder, plan, nil
}

// Helper function to convert a slice of CommentScan functions to a slice of empty interface{} suitable for scanning.
func convertToScanArgs(plan []func(comment *_go.CaseComment) any, comment *_go.CaseComment) []any {
	var scanArgs []any
	for _, scan := range plan {
		scanArgs = append(scanArgs, scan(comment))
	}
	return scanArgs
}

// Helper function to build the select columns and scan plan based on the fields requested.
// UserAuthSession required to get some columns
func buildCommentSelectColumnsAndPlan(
	base sq.SelectBuilder,
	left string,
	fields []string,
	session auth.Auther,
) (sq.SelectBuilder, []func(comment *_go.CaseComment) any, error) {
	var (
		plan           []func(link *_go.CaseComment) any
		createdByAlias string
		joinCreatedBy  = func() {
			if createdByAlias != "" {
				return
			}
			createdByAlias = caseLinkCreatedByAlias
			base = base.LeftJoin(fmt.Sprintf("directory.wbt_user %s ON %[1]s.id = %s.created_by", caseCommentCreatedByAlias, left))
		}
		updatedByAlias string
		joinUpdatedBy  = func() {
			if updatedByAlias != "" {
				return
			}
			updatedByAlias = caseLinkUpdatedByAlias
			base = base.LeftJoin(fmt.Sprintf("directory.wbt_user %s ON %[1]s.id = %s.updated_by", caseCommentUpdatedByAlias, left))
		}
		authorAlias string
		joinAuthor  = func() {
			if authorAlias != "" {
				return
			}
			joinCreatedBy()
			authorAlias = caseLinkAuthorAlias
			base = base.LeftJoin(fmt.Sprintf("contacts.contact %s ON %[1]s.id = %s.contact_id", authorAlias, createdByAlias))
		}
	)

	for _, field := range fields {
		switch field {
		case "id":
			base = base.Column(storeUtil.Ident(left, "id"))
			plan = append(plan, func(comment *_go.CaseComment) any {
				return &comment.Id
			})
		case "ver":
			base = base.Column(storeUtil.Ident(left, "ver"))
			plan = append(plan, func(comment *_go.CaseComment) any {
				return &comment.Ver
			})
		case "created_by":
			joinCreatedBy()
			base = base.Column(fmt.Sprintf("ROW(%[1]s.id, coalesce(%[1]s.name, %[1]s.username))::text created_by", caseCommentCreatedByAlias))
			plan = append(plan, func(comment *_go.CaseComment) any {
				return scanner.ScanRowLookup(&comment.CreatedBy)
			})
		case "created_at":
			base = base.Column(storeUtil.Ident(left, "created_at"))
			plan = append(plan, func(comment *_go.CaseComment) any {
				return scanner.ScanTimestamp(&comment.CreatedAt)
			})
		case "updated_by":
			joinUpdatedBy()
			base = base.Column(fmt.Sprintf("ROW(%[1]s.id, coalesce(%[1]s.name, %[1]s.username))::text updated_by", caseCommentUpdatedByAlias))
			plan = append(plan, func(comment *_go.CaseComment) any {
				return scanner.ScanRowLookup(&comment.UpdatedBy)
			})
		case "updated_at":
			base = base.Column(storeUtil.Ident(left, "updated_at"))
			plan = append(plan, func(comment *_go.CaseComment) any {
				return scanner.ScanTimestamp(&comment.UpdatedAt)
			})
		case "text":
			base = base.Column(storeUtil.Ident(left, "comment"))
			plan = append(plan, func(comment *_go.CaseComment) any {
				return &comment.Text
			})
		case "author":
			joinAuthor()
			base = base.Column(fmt.Sprintf(`ROW(%[1]s.id, coalesce(%[1]s.common_name, %[1]s.given_name))::text author`, caseCommentAuthorAlias))
			plan = append(plan, func(comment *_go.CaseComment) any {
				return scanner.ScanRowLookup(&comment.Author)
			})
		case "edited":
			base = base.Column(fmt.Sprintf(`(%s.created_at < %[1]s.updated_at) edited`, left))
			plan = append(plan, func(comment *_go.CaseComment) any {
				return &comment.Edited
			})
		case "can_edit":
			if session != nil {
				base = base.Column(fmt.Sprintf(`(%s.created_by = %d) can_edit`, left, session.GetUserId()))
				plan = append(plan, func(comment *_go.CaseComment) any {
					return &comment.CanEdit
				})
			}
		case "role_ids":
			// skip
		case "case_id":
			base = base.Column(storeUtil.Ident(left, "case_id"))
			plan = append(plan, func(comment *_go.CaseComment) any {
				return scanner.ScanInt64(&comment.CaseId)
			})
		default:
			return base, nil, dberr.NewDBError("postgres.case_comment.build_comment_select.cycle_fields.unknown", fmt.Sprintf("%s field is unknown", field))
		}
	}

	if len(plan) == 0 {
		return base, nil, dberr.NewDBError("postgres.case_comment.build_comment_select.final_check.unknown", "no resulting columns")
	}

	return base, plan, nil
}

func buildCommentsSelectAsSubquery(auther auth.Auther, fields []string, caseAlias string) (sq.SelectBuilder, []func(link *_go.CaseComment) any, error) {
	alias := "comments"
	if caseAlias == alias {
		alias = "sub_" + alias
	}
	base := sq.
		Select().
		From("cases.case_comment " + alias).
		Where(fmt.Sprintf("%s = %s", storeUtil.Ident(alias, "case_id"), storeUtil.Ident(caseAlias, "id")))
	base, err := addCaseCommentRbacCondition(auther, auth.Read, base, storeUtil.Ident(alias, "id"))
	if err != nil {
		return base, nil, dberr.NewDBError("store.case_comment.build_comments_subquery.rbac_err", err.Error())
	}
	base, plan, dbErr := buildCommentSelectColumnsAndPlan(base, alias, fields, auther)
	if dbErr != nil {
		return base, nil, dbErr
	}
	base = storeUtil.ApplyPaging(1, defaults.DefaultSearchSize, base)
	return base, plan, nil
}

func addCaseCommentRbacCondition(auth auth.Auther, access auth.AccessMode, query sq.SelectBuilder, dependencyColumn string) (sq.SelectBuilder, error) {
	if auth != nil && auth.IsRbacCheckRequired(caseCommentObjClassScopeName, access) {
		return query.Where(sq.Expr(fmt.Sprintf("EXISTS(SELECT acl.object FROM cases.case_comment_acl acl WHERE acl.dc = ? AND acl.object = %s AND acl.subject = any( ?::int[]) AND acl.access & ? = ? LIMIT 1)", dependencyColumn),
			auth.GetDomainId(), pq.Array(auth.GetRoles()), int64(access), int64(access))), nil

	}
	return query, nil
}

func addCaseCommentRbacConditionForDelete(auth auth.Auther, access auth.AccessMode, query sq.DeleteBuilder, dependencyColumn string) (sq.DeleteBuilder, error) {
	if auth != nil && auth.IsRbacCheckRequired(caseCommentObjClassScopeName, access) {
		return query.Where(sq.Expr(fmt.Sprintf("EXISTS(SELECT acl.object FROM cases.case_comment_acl acl WHERE acl.dc = ? AND acl.object = %s AND acl.subject = any( ?::int[]) AND acl.access & ? = ? LIMIT 1)", dependencyColumn),
			auth.GetDomainId(), pq.Array(auth.GetRoles()), int64(access), int64(access))), nil

	}
	return query, nil
}

func addCaseCommentRbacConditionForUpdate(auth auth.Auther, access auth.AccessMode, query sq.UpdateBuilder, dependencyColumn string) (sq.UpdateBuilder, error) {
	if auth != nil && auth.IsRbacCheckRequired(caseCommentObjClassScopeName, access) {
		return query.Where(sq.Expr(fmt.Sprintf("EXISTS(SELECT acl.object FROM cases.case_comment_acl acl WHERE acl.dc = ? AND acl.object = %s AND acl.subject = any( ?::int[]) AND acl.access & ? = ? LIMIT 1)", dependencyColumn),
			auth.GetDomainId(), pq.Array(auth.GetRoles()), int64(access), int64(access))), nil

	}
	return query, nil
}

func NewCaseCommentStore(store *Store) (store.CaseCommentStore, error) {
	if store == nil {
		return nil, errors.New("error creating comment case interface to the case_comment table, main store is nil")
	}
	return &CaseCommentStore{storage: store}, nil
}<|MERGE_RESOLUTION|>--- conflicted
+++ resolved
@@ -6,15 +6,9 @@
 	"fmt"
 
 	"github.com/webitel/cases/auth"
-<<<<<<< HEAD
 	"github.com/webitel/cases/internal/model/options"
 	"github.com/webitel/cases/internal/model/options/defaults"
-	util2 "github.com/webitel/cases/internal/store/util"
-=======
-	storeUtil "github.com/webitel/cases/internal/store/util"
-	"github.com/webitel/cases/model/options"
-	"github.com/webitel/cases/model/options/defaults"
->>>>>>> 3a1989a6
+	storeutil "github.com/webitel/cases/internal/store/util"
 
 	"github.com/jackc/pgx"
 	_go "github.com/webitel/cases/api/cases"
@@ -197,7 +191,7 @@
 	return base, nil
 }
 
-var deleteCaseCommentQuery = storeUtil.CompactSQL(`
+var deleteCaseCommentQuery = storeutil.CompactSQL(`
 	DELETE FROM cases.case_comment
 	WHERE id = ANY($1) AND dc = $2
 `)
@@ -274,7 +268,7 @@
 	// Refactored: Use GetFilter and ApplyFiltersToQuery for case_id
 	caseIDFilters := rpc.GetFilter("case_id")
 	if len(caseIDFilters) > 0 {
-		queryBuilder = util.ApplyFiltersToQuery(queryBuilder, "cc.case_id", caseIDFilters)
+		queryBuilder = storeutil.ApplyFiltersToQuery(queryBuilder, "cc.case_id", caseIDFilters)
 	}
 
 	if len(rpc.GetIDs()) > 0 {
@@ -313,14 +307,14 @@
 
 	// ----------Apply search by text -----------------
 	if rpc.GetSearch() != "" {
-		queryBuilder = storeUtil.AddSearchTerm(queryBuilder, storeUtil.Ident(caseLeft, "text"))
+		queryBuilder = storeutil.AddSearchTerm(queryBuilder, storeutil.Ident(caseLeft, "text"))
 	}
 
 	// -------- Apply sorting by creation date ----------
 	queryBuilder = queryBuilder.OrderBy("created_at ASC")
 
 	// ---------Apply paging based on Search Opts ( page ; size ) -----------------
-	queryBuilder = storeUtil.ApplyPaging(rpc.GetPage(), rpc.GetSize(), queryBuilder)
+	queryBuilder = storeutil.ApplyPaging(rpc.GetPage(), rpc.GetSize(), queryBuilder)
 
 	return queryBuilder, planBuilder, nil
 }
@@ -512,12 +506,12 @@
 	for _, field := range fields {
 		switch field {
 		case "id":
-			base = base.Column(storeUtil.Ident(left, "id"))
+			base = base.Column(storeutil.Ident(left, "id"))
 			plan = append(plan, func(comment *_go.CaseComment) any {
 				return &comment.Id
 			})
 		case "ver":
-			base = base.Column(storeUtil.Ident(left, "ver"))
+			base = base.Column(storeutil.Ident(left, "ver"))
 			plan = append(plan, func(comment *_go.CaseComment) any {
 				return &comment.Ver
 			})
@@ -528,7 +522,7 @@
 				return scanner.ScanRowLookup(&comment.CreatedBy)
 			})
 		case "created_at":
-			base = base.Column(storeUtil.Ident(left, "created_at"))
+			base = base.Column(storeutil.Ident(left, "created_at"))
 			plan = append(plan, func(comment *_go.CaseComment) any {
 				return scanner.ScanTimestamp(&comment.CreatedAt)
 			})
@@ -539,12 +533,12 @@
 				return scanner.ScanRowLookup(&comment.UpdatedBy)
 			})
 		case "updated_at":
-			base = base.Column(storeUtil.Ident(left, "updated_at"))
+			base = base.Column(storeutil.Ident(left, "updated_at"))
 			plan = append(plan, func(comment *_go.CaseComment) any {
 				return scanner.ScanTimestamp(&comment.UpdatedAt)
 			})
 		case "text":
-			base = base.Column(storeUtil.Ident(left, "comment"))
+			base = base.Column(storeutil.Ident(left, "comment"))
 			plan = append(plan, func(comment *_go.CaseComment) any {
 				return &comment.Text
 			})
@@ -569,7 +563,7 @@
 		case "role_ids":
 			// skip
 		case "case_id":
-			base = base.Column(storeUtil.Ident(left, "case_id"))
+			base = base.Column(storeutil.Ident(left, "case_id"))
 			plan = append(plan, func(comment *_go.CaseComment) any {
 				return scanner.ScanInt64(&comment.CaseId)
 			})
@@ -593,8 +587,8 @@
 	base := sq.
 		Select().
 		From("cases.case_comment " + alias).
-		Where(fmt.Sprintf("%s = %s", storeUtil.Ident(alias, "case_id"), storeUtil.Ident(caseAlias, "id")))
-	base, err := addCaseCommentRbacCondition(auther, auth.Read, base, storeUtil.Ident(alias, "id"))
+		Where(fmt.Sprintf("%s = %s", storeutil.Ident(alias, "case_id"), storeutil.Ident(caseAlias, "id")))
+	base, err := addCaseCommentRbacCondition(auther, auth.Read, base, storeutil.Ident(alias, "id"))
 	if err != nil {
 		return base, nil, dberr.NewDBError("store.case_comment.build_comments_subquery.rbac_err", err.Error())
 	}
@@ -602,7 +596,7 @@
 	if dbErr != nil {
 		return base, nil, dbErr
 	}
-	base = storeUtil.ApplyPaging(1, defaults.DefaultSearchSize, base)
+	base = storeutil.ApplyPaging(1, defaults.DefaultSearchSize, base)
 	return base, plan, nil
 }
 
