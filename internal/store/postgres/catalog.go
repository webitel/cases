package postgres

import (
	"database/sql"
	"encoding/json"
	"fmt"
	"strings"
	"time"

	sq "github.com/Masterminds/squirrel"
	"github.com/lib/pq"
	cases "github.com/webitel/cases/api/cases"
	dberr "github.com/webitel/cases/internal/error"
	"github.com/webitel/cases/internal/store"
	"github.com/webitel/cases/model"
	util "github.com/webitel/cases/util"
)

type CatalogStore struct {
	storage store.Store
}

// Create implements store.CatalogStore.
func (s *CatalogStore) Create(rpc *model.CreateOptions, add *cases.Catalog) (*cases.Catalog, error) {
	// Establish a connection to the database
	db, dbErr := s.storage.Database()
	if dbErr != nil {
		return nil, dberr.NewDBInternalError("postgres.catalog.create.database_connection_error", dbErr)
	}

	// Build the combined query for inserting Catalog, teams, and skills
	query, args := s.buildCreateCatalogQuery(rpc, add)

	var (
		createdByLookup, updatedByLookup cases.Lookup
		createdAt, updatedAt             time.Time
		teamLookups, skillLookups        []byte
	)

	err := db.QueryRow(rpc.Context, query, args...).Scan(
		&add.Id, &add.Name, &add.Description, &add.Prefix,
		&add.Code, &add.State,
		&createdAt, &updatedAt,
		&add.Sla.Id, &add.Sla.Name,
		&add.Status.Id, &add.Status.Name,
		&add.CloseReasonGroup.Id, &add.CloseReasonGroup.Name,
		&createdByLookup.Id, &createdByLookup.Name,
		&updatedByLookup.Id, &updatedByLookup.Name,
		&teamLookups,  // JSON array for teams
		&skillLookups, // JSON array for skills
	)
	if err != nil {
		return nil, dberr.NewDBInternalError("postgres.catalog.create.scan_error", err)
	}

	// Unmarshal the JSON arrays into the Lookup slices
	if err := json.Unmarshal(teamLookups, &add.Teams); err != nil {
		return nil, dberr.NewDBInternalError("postgres.catalog.create.unmarshal_teams_error", err)
	}
	if err := json.Unmarshal(skillLookups, &add.Skills); err != nil {
		return nil, dberr.NewDBInternalError("postgres.catalog.create.unmarshal_skills_error", err)
	}

	// Prepare the Catalog to return
	add.CreatedAt = util.Timestamp(createdAt)
	add.UpdatedAt = util.Timestamp(updatedAt)
	add.CreatedBy = &createdByLookup
	add.UpdatedBy = &updatedByLookup

	// Return the created Catalog
	return add, nil
}

func (s *CatalogStore) buildCreateCatalogQuery(rpc *model.CreateOptions, add *cases.Catalog) (string, []interface{}) {
	// Define arguments for the query
	args := []interface{}{
<<<<<<< HEAD
		add.Name,                        // $1: name (cannot be null)
		add.Description,                 // $2: description (could be null)
		add.Prefix,                      // $3: prefix (could be null)
		add.Code,                        // $4: code (could be null)
		rpc.Time,                        // $5: created_at, updated_at
		rpc.GetAuthOpts().GetUserId(),   // $6: created_by, updated_by
		add.Sla.Id,                      // $7: sla_id (could be null)
		add.Status.Id,                   // $8: status_id (could be null)
		add.CloseReason.Id,              // $9: close_reason_id (could be null)
		add.State,                       // $10: state (cannot be null)
		rpc.GetAuthOpts().GetDomainId(), // $11: domain ID (dc)
=======
		add.Name,                  // $1: name (cannot be null)
		add.Description,           // $2: description (could be null)
		add.Prefix,                // $3: prefix (could be null)
		add.Code,                  // $4: code (could be null)
		rpc.Time,                  // $5: created_at, updated_at
		rpc.Session.GetUserId(),   // $6: created_by, updated_by
		add.Sla.Id,                // $7: sla_id (could be null)
		add.Status.Id,             // $8: status_id (could be null)
		add.CloseReasonGroup.Id,   // $9: close_reason_id (required)
		add.State,                 // $10: state (cannot be null)
		rpc.Session.GetDomainId(), // $11: domain ID (dc)
>>>>>>> ced4bb4e
	}

	var teamIds []int64
	if len(add.Teams) > 0 {
		teamIds = make([]int64, len(add.Teams))
		for i, team := range add.Teams {
			teamIds[i] = team.Id
		}
	} else {
		teamIds = nil
	}
	args = append(args, pq.Array(teamIds)) // $12: team_ids (could be null)

	var skillIds []int64
	if len(add.Skills) > 0 {
		skillIds = make([]int64, len(add.Skills))
		for i, skill := range add.Skills {
			skillIds[i] = skill.Id
		}
	} else {
		skillIds = nil
	}
	args = append(args, pq.Array(skillIds)) // $13: skill_ids (could be null)

	// SQL query construction
	query := `
WITH inserted_catalog AS (
    INSERT INTO cases.service_catalog (
                                       name, description, prefix, code, created_at, created_by, updated_at,
                                       updated_by, sla_id, status_id, close_reason_group_id, state, dc
        ) VALUES ($1,
                  COALESCE(NULLIF($2, ''), NULL), -- Description (NULL if empty string)
                  COALESCE(NULLIF($3, ''), NULL), -- Prefix (NULL if empty string)
                  COALESCE(NULLIF($4, ''), NULL), -- Code (NULL if empty string)
                  $5, $6, $5, $6,
                  COALESCE(NULLIF($7, 0), NULL), -- SLA ID (NULL if 0)
                  COALESCE(NULLIF($8, 0), NULL), -- Status ID (NULL if 0)
                  COALESCE(NULLIF($9, 0), NULL), -- Close Reason ID (NULL if 0)
                  $10,
                  $11)
        RETURNING id, name, description, prefix, code, state, sla_id, status_id, close_reason_group_id,
            created_by, updated_by, created_at, updated_at),
     inserted_teams AS (
         INSERT INTO cases.team_catalog (catalog_id, team_id, created_by, updated_by, created_at, updated_at, dc)
             SELECT inserted_catalog.id, unnest(COALESCE(NULLIF($12::bigint[], '{}'), NULL)), $6, $6, $5, $5, $11
             FROM inserted_catalog
             RETURNING catalog_id, team_id),
     inserted_skills AS (
         INSERT INTO cases.skill_catalog (catalog_id, skill_id, created_by, updated_by, created_at, updated_at, dc)
             SELECT inserted_catalog.id, unnest(COALESCE(NULLIF($13::bigint[], '{}'), NULL)), $6, $6, $5, $5, $11
             FROM inserted_catalog
             RETURNING catalog_id, skill_id),
     teams_agg AS (SELECT inserted_teams.catalog_id,
                          json_agg(json_build_object('id', team.id, 'name', team.name)) AS teams
                   FROM inserted_teams
                            LEFT JOIN call_center.cc_team team ON team.id = inserted_teams.team_id
                   GROUP BY inserted_teams.catalog_id),
     skills_agg AS (SELECT inserted_skills.catalog_id,
                           json_agg(json_build_object('id', skill.id, 'name', skill.name)) AS skills
                    FROM inserted_skills
                             LEFT JOIN call_center.cc_skill skill ON skill.id = inserted_skills.skill_id
                    GROUP BY inserted_skills.catalog_id)
SELECT inserted_catalog.id,
       inserted_catalog.name,
       COALESCE(inserted_catalog.description, '')    AS description,       -- Return empty string if null
       COALESCE(inserted_catalog.prefix, '')         AS prefix,            -- Return empty string if null
       COALESCE(inserted_catalog.code, '')           AS code,              -- Return empty string if null
       inserted_catalog.state,
       inserted_catalog.created_at,
       inserted_catalog.updated_at,
       COALESCE(inserted_catalog.sla_id, 0)          AS sla_id,            -- Return 0 if null
       COALESCE(sla.name, '')                        AS sla_name,          -- Return empty string if null
       COALESCE(inserted_catalog.status_id, 0)       AS status_id,         -- Return 0 if null
       COALESCE(status.name, '')                     AS status_name,       -- Return empty string if null
       COALESCE(inserted_catalog.close_reason_group_id, 0) AS close_reason_group_id,   -- Return 0 if null
       COALESCE(close_reason_group.name, '')               AS close_reason_group_name, -- Return empty string if null
       COALESCE(inserted_catalog.created_by, 0)      AS created_by,        -- Return 0 if null
       COALESCE(created_by_user.name, '')            AS created_by_name,   -- Return empty string if null
       COALESCE(inserted_catalog.updated_by, 0)      AS updated_by,        -- Return 0 if null
       COALESCE(updated_by_user.name, '')            AS updated_by_name,   -- Return empty string if null
       COALESCE(teams_agg.teams, '[]')               AS teams,             -- Return empty array if null
       COALESCE(skills_agg.skills, '[]')             AS skills             -- Return empty array if null
FROM inserted_catalog
         LEFT JOIN cases.sla ON sla.id = inserted_catalog.sla_id
         LEFT JOIN cases.status ON status.id = inserted_catalog.status_id
         LEFT JOIN cases.close_reason_group ON close_reason_group.id = inserted_catalog.close_reason_group_id
         LEFT JOIN directory.wbt_user created_by_user ON created_by_user.id = inserted_catalog.created_by
         LEFT JOIN directory.wbt_user updated_by_user ON updated_by_user.id = inserted_catalog.updated_by
         LEFT JOIN teams_agg ON teams_agg.catalog_id = inserted_catalog.id
         LEFT JOIN skills_agg ON skills_agg.catalog_id = inserted_catalog.id;
`

	return store.CompactSQL(query), args
}

// Delete implements store.CatalogStore.
func (s *CatalogStore) Delete(rpc *model.DeleteOptions) error {
	// Establish a connection to the database
	db, dbErr := s.storage.Database()
	if dbErr != nil {
		return dberr.NewDBInternalError("postgres.catalog.delete.db_connection_error", dbErr)
	}

	// Ensure that there are IDs to delete
	if len(rpc.IDs) == 0 {
		return dberr.NewDBNoRowsError("postgres.catalog.delete.no_ids_provided")
	}

	// Build the delete query
	query, args := s.buildDeleteCatalogQuery(rpc)

	// Execute the delete query
	res, err := db.Exec(rpc.Context, query, args...)
	if err != nil {
		return dberr.NewDBInternalError("postgres.catalog.delete.execution_error", err)
	}

	// Check how many rows were affected
	if res.RowsAffected() == 0 {
		return dberr.NewDBNoRowsError("postgres.catalog.delete.no_rows_deleted")
	}

	return nil
}

// Helper method to build the delete query for Catalog
func (s *CatalogStore) buildDeleteCatalogQuery(rpc *model.DeleteOptions) (string, []interface{}) {
	// Build the SQL query using the provided IDs in rpc.IDs
	query := `
		DELETE FROM cases.service_catalog
		WHERE id = ANY($1) AND dc = $2
	`

	// Use the array of IDs and domain ID (dc) for the deletion
	args := []interface{}{
		pq.Array(rpc.IDs),               // $1: array of catalog IDs to delete
		rpc.GetAuthOpts().GetDomainId(), // $2: domain ID to ensure proper scoping
	}

	return store.CompactSQL(query), args
}

// List implements store.CatalogStore.
func (s *CatalogStore) List(
	rpc *model.SearchOptions,
	depth int64,
	subfields []string,
) (*cases.CatalogList, error) {
	// 1. Connect to DB
	db, dbErr := s.storage.Database()
	if dbErr != nil {
		return nil, dberr.NewDBInternalError("postgres.catalog.list.database_connection_error", dbErr)
	}

	// 2. Remove duplicates from Fields
	rpc.Fields = DeduplicateFields(rpc.Fields)

	// 3. Build SQL query
	query, args, err := s.buildSearchCatalogQuery(rpc, depth, subfields)
	if err != nil {
		return nil, dberr.NewDBInternalError("postgres.catalog.list.query_build_error", err)
	}

	// 4. Execute the query
	rows, err := db.Query(rpc.Context, query, args...)
	if err != nil {
		return nil, dberr.NewDBInternalError("postgres.catalog.list.query_execution_error", err)
	}
	defer rows.Close()

	print(query)

	// 5. Prepare containers
	var (
		catalogs []*cases.Catalog
		lCount   int
		next     bool
		fetchAll = (rpc.GetSize() == -1)
	)

	// 6. Single-pass read
	for rows.Next() {
		// If not fetching all, check the size limit
		if !fetchAll && lCount >= int(rpc.GetSize()) {
			next = true
			break
		}

		// Prepare the top-level Catalog object
		catalog := &cases.Catalog{}

		// Initialize lookups if requested
		if util.ContainsField(rpc.Fields, "sla") {
			catalog.Sla = &cases.Lookup{}
		}
		if util.ContainsField(rpc.Fields, "status") {
			catalog.Status = &cases.Lookup{}
		}
		if util.ContainsField(rpc.Fields, "close_reason_group") {
			catalog.CloseReasonGroup = &cases.Lookup{}
		}
		if util.ContainsField(rpc.Fields, "teams") {
			catalog.Teams = []*cases.Lookup{}
		}
		if util.ContainsField(rpc.Fields, "skills") {
			catalog.Skills = []*cases.Lookup{}
		}
		if util.ContainsField(rpc.Fields, "services") {
			catalog.Service = []*cases.Service{}
		}
		if util.ContainsField(rpc.Fields, "created_by") {
			catalog.CreatedBy = &cases.Lookup{}
		}
		if util.ContainsField(rpc.Fields, "updated_by") {
			catalog.UpdatedBy = &cases.Lookup{}
		}

		var (
			createdAt, updatedAt              time.Time
			rootID                            int64
			teamData, skillData, servicesData string
		)

		// Build placeholders
		scanArgs, err := s.buildCatalogScanArgs(
			catalog,
			&createdAt, &updatedAt,
			&rootID,
			rpc.Fields,
			subfields,
			&teamData,
			&skillData,
			&servicesData,
		)
		if err != nil {
			return nil, dberr.NewDBInternalError("postgres.catalog.list.scan_args_error", err)
		}

		// Single row scan
		if err := rows.Scan(scanArgs...); err != nil {
			return nil, dberr.NewDBInternalError("postgres.catalog.list.scan_error", err)
		}

		catalog.CreatedAt = util.Timestamp(createdAt)
		catalog.UpdatedAt = util.Timestamp(updatedAt)

		if util.ContainsField(rpc.Fields, "teams") && teamData != "" {
			var parsedTeams []*cases.Lookup
			if err := json.Unmarshal([]byte(teamData), &parsedTeams); err != nil {
				return nil, dberr.NewDBInternalError("postgres.catalog.list.teams_parse_error", err)
			}
			catalog.Teams = parsedTeams
		} else {
			catalog.Teams = []*cases.Lookup{}
		}

		if util.ContainsField(rpc.Fields, "skills") && skillData != "" {
			var parsedSkills []*cases.Lookup
			if err := json.Unmarshal([]byte(skillData), &parsedSkills); err != nil {
				return nil, dberr.NewDBInternalError("postgres.catalog.list.skills_parse_error", err)
			}
			catalog.Skills = parsedSkills
		} else {
			catalog.Skills = []*cases.Lookup{}
		}

		// Handle servicesData: Trim "{}" to ""
		if util.ContainsField(rpc.Fields, "services") && servicesData == "{}" {
			servicesData = ""
		}

		if util.ContainsField(rpc.Fields, "services") && servicesData != "" {
			// Parse JSON into a generic map
			var rawServices []map[string]interface{}
			if err := json.Unmarshal([]byte(servicesData), &rawServices); err != nil {
				return nil, dberr.NewDBInternalError("postgres.catalog.list.services_parse_error", err)
			}

			var parsedServices []*cases.Service
			for _, raw := range rawServices {
				// Skip empty objects
				if len(raw) == 0 {
					continue
				}

				service := &cases.Service{}

				// Directly assign simple fields
				if id, ok := raw["id"].(float64); ok {
					service.Id = int64(id)
				}
				if name, ok := raw["name"].(string); ok {
					service.Name = name
				}
				if rootID, ok := raw["root_id"].(float64); ok {
					service.RootId = int64(rootID)
				}
				if description, ok := raw["description"].(string); ok {
					service.Description = description
				}
				// Parse created_at and updated_at from Unix milliseconds
				if createdAt, ok := raw["created_at"].(float64); ok {
					service.CreatedAt = int64(createdAt)
				}
				if updatedAt, ok := raw["updated_at"].(float64); ok {
					service.UpdatedAt = int64(updatedAt)
				}
				if catalogId, ok := raw["catalog_id"].(float64); ok {
					service.CatalogId = int64(catalogId)
				}

				// Map SLA to Lookup
				if slaID, ok := raw["sla_id"].(float64); ok {
					if slaName, ok := raw["sla_name"].(string); ok {
						service.Sla = &cases.Lookup{
							Id:   int64(slaID),
							Name: slaName,
						}
					}
				}

				// Map Group to Lookup
				if groupID, ok := raw["group_id"].(float64); ok {
					if groupName, ok := raw["group_name"].(string); ok {
						service.Group = &cases.ExtendedLookup{
							Id:   int64(groupID),
							Name: groupName,
						}
					}
				}

				// Map Assignee to Lookup
				if assigneeID, ok := raw["assignee_id"].(float64); ok {
					if assigneeName, ok := raw["assignee_name"].(string); ok {
						service.Assignee = &cases.Lookup{
							Id:   int64(assigneeID),
							Name: assigneeName,
						}
					}
				}

				// Map CreatedBy to Lookup
				if createdByID, ok := raw["created_by"].(float64); ok {
					if createdByName, ok := raw["created_by_name"].(string); ok {
						service.CreatedBy = &cases.Lookup{
							Id:   int64(createdByID),
							Name: createdByName,
						}
					}
				}

				// Map UpdatedBy to Lookup
				if updatedByID, ok := raw["updated_by"].(float64); ok {
					if updatedByName, ok := raw["updated_by_name"].(string); ok {
						service.UpdatedBy = &cases.Lookup{
							Id:   int64(updatedByID),
							Name: updatedByName,
						}
					}
				}

				// Map searched field
				if searched, ok := raw["searched"].(bool); ok {
					service.Searched = searched
				}

				// Map state field
				if state, ok := raw["state"].(bool); ok {
					service.State = state
				}

				parsedServices = append(parsedServices, service)
			}

			catalog.Service = parsedServices
		}

		// Only add to the top-level list if rootID == 0
		if rootID == 0 {
			catalogs = append(catalogs, catalog)
			lCount++
		}
	}

	// 12. Check for row errors
	if rows.Err() != nil {
		return nil, dberr.NewDBInternalError("postgres.catalog.list.query_rows_error", rows.Err())
	}

	// 13. Build nested hierarchy if “services” is requested
	if util.ContainsField(rpc.Fields, "services") {
		// For each top-level catalog, nest subservices
		for _, cat := range catalogs {
			nested, err := s.nestServicesByRootID(cat.Id, cat.Service)
			if err != nil {
				return nil, dberr.NewDBInternalError("postgres.catalog.list.nesting_services_error", err)
			}
			cat.Service = nested
		}
	}

	// 14. Return the final result
	return &cases.CatalogList{
		Page:  int32(rpc.Page),
		Next:  next,
		Items: catalogs,
	}, nil
}

// DeduplicateFields removes duplicate fields from rpc.Fields while preserving order.
func DeduplicateFields(fields []string) []string {
	seen := make(map[string]struct{})
	var result []string

	for _, field := range fields {
		if _, exists := seen[field]; !exists {
			seen[field] = struct{}{}
			result = append(result, field)
		}
	}
	return result
}

func (s *CatalogStore) buildCatalogScanArgs(
	catalog *cases.Catalog,
	createdAt, updatedAt *time.Time,
	rootId *int64,
	rpcFields, serviceFields []string,
	teamData, skillData, serviceData *string,
) (
	scanArgs []interface{},
	err error,
) {
	for _, field := range rpcFields {
		switch field {

		// ---------- Catalog Fields ----------
		case "id":
			scanArgs = append(scanArgs, &catalog.Id)

		case "name":
			scanArgs = append(scanArgs, &catalog.Name)

		case "description":
			scanArgs = append(scanArgs, &catalog.Description)

		case "root_id":
			scanArgs = append(scanArgs, rootId)

		case "prefix":
			scanArgs = append(scanArgs, &catalog.Prefix)

		case "code":
			scanArgs = append(scanArgs, &catalog.Code)

		case "state":
			scanArgs = append(scanArgs, &catalog.State)

		case "sla":
			scanArgs = append(scanArgs, &catalog.Sla.Id, &catalog.Sla.Name)

		case "status":
			scanArgs = append(scanArgs, &catalog.Status.Id, &catalog.Status.Name)

		case "close_reason_group":
			scanArgs = append(scanArgs, &catalog.CloseReasonGroup.Id, &catalog.CloseReasonGroup.Name)

		case "created_by":
			scanArgs = append(scanArgs, &catalog.CreatedBy.Id, &catalog.CreatedBy.Name)

		case "updated_by":
			scanArgs = append(scanArgs, &catalog.UpdatedBy.Id, &catalog.UpdatedBy.Name)

		case "created_at":
			scanArgs = append(scanArgs, createdAt)

		case "updated_at":
			scanArgs = append(scanArgs, updatedAt)

		case "teams":
			scanArgs = append(scanArgs, teamData)

		case "skills":
			scanArgs = append(scanArgs, skillData)

			// ---------- Searched Field ----------
		case "searched":
			scanArgs = append(scanArgs, &catalog.Searched)

			// ---------- Service Fields ----------
		case "services":
			scanArgs = append(scanArgs, serviceData)
		}
	}

	return scanArgs, nil
}

func (s *CatalogStore) parsePartialService(
	serviceFields []string,
	placeholders []interface{},
) *cases.Service {
	svc := &cases.Service{}

	// Use an index to walk through placeholders;
	// some fields (two-column lookups) consume two placeholders.
	var idx int

	for _, field := range serviceFields {
		// Prevent out-of-bounds
		if idx >= len(placeholders) {
			break
		}

		switch field {

		//----------------------------------------------------------------------
		// Single-placeholder fields (one sql.Null* per field)
		//----------------------------------------------------------------------
		case "id":
			if ph, ok := placeholders[idx].(*sql.NullInt64); ok && ph != nil && ph.Valid {
				svc.Id = ph.Int64
			}
			idx++

		case "name":
			if ph, ok := placeholders[idx].(*sql.NullString); ok && ph != nil && ph.Valid {
				svc.Name = ph.String
			}
			idx++

		case "description":
			if ph, ok := placeholders[idx].(*sql.NullString); ok && ph != nil && ph.Valid {
				svc.Description = ph.String
			}
			idx++

		case "code":
			if ph, ok := placeholders[idx].(*sql.NullString); ok && ph != nil && ph.Valid {
				svc.Code = ph.String
			}
			idx++

		case "state":
			if ph, ok := placeholders[idx].(*sql.NullBool); ok && ph != nil && ph.Valid {
				svc.State = ph.Bool
			}
			idx++

		case "root_id":
			if ph, ok := placeholders[idx].(*sql.NullInt64); ok && ph != nil && ph.Valid {
				svc.RootId = ph.Int64
			}
			idx++

		case "created_at":
			if ph, ok := placeholders[idx].(*sql.NullTime); ok && ph != nil && ph.Valid {
				svc.CreatedAt = util.Timestamp(ph.Time)
			}
			idx++

		case "updated_at":
			if ph, ok := placeholders[idx].(*sql.NullTime); ok && ph != nil && ph.Valid {
				svc.UpdatedAt = util.Timestamp(ph.Time)
			}
			idx++

		//----------------------------------------------------------------------
		// Two-placeholder lookups: each consumes two sql.Null* placeholders
		//----------------------------------------------------------------------
		case "sla":
			// expects: *sql.NullInt64 (ID), *sql.NullString (Name)
			if idx+1 < len(placeholders) {
				idPh, _ := placeholders[idx].(*sql.NullInt64)
				namePh, _ := placeholders[idx+1].(*sql.NullString)

				if idPh != nil && idPh.Valid {
					svc.Sla = &cases.Lookup{Id: idPh.Int64}
				}
				if namePh != nil && namePh.Valid {
					if svc.Sla == nil {
						svc.Sla = &cases.Lookup{}
					}
					svc.Sla.Name = namePh.String
				}
				idx += 2
			} else {
				idx++
			}

		case "group":
			// expects: *sql.NullInt64 (ID), *sql.NullString (Name)
			if idx+1 < len(placeholders) {
				idPh, _ := placeholders[idx].(*sql.NullInt64)
				namePh, _ := placeholders[idx+1].(*sql.NullString)

				if idPh != nil && idPh.Valid {
					svc.Group = &cases.ExtendedLookup{Id: idPh.Int64}
				}
				if namePh != nil && namePh.Valid {
					if svc.Group == nil {
						svc.Group = &cases.ExtendedLookup{}
					}
					svc.Group.Name = namePh.String
				}
				idx += 2
			} else {
				idx++
			}

		case "assignee":
			// expects: *sql.NullInt64 (ID), *sql.NullString (Name)
			if idx+1 < len(placeholders) {
				idPh, _ := placeholders[idx].(*sql.NullInt64)
				namePh, _ := placeholders[idx+1].(*sql.NullString)

				if idPh != nil && idPh.Valid {
					svc.Assignee = &cases.Lookup{Id: idPh.Int64}
				}
				if namePh != nil && namePh.Valid {
					if svc.Assignee == nil {
						svc.Assignee = &cases.Lookup{}
					}
					svc.Assignee.Name = namePh.String
				}
				idx += 2
			} else {
				idx++
			}

		case "created_by":
			// expects: *sql.NullInt64 (ID), *sql.NullString (Name)
			if idx+1 < len(placeholders) {
				idPh, _ := placeholders[idx].(*sql.NullInt64)
				namePh, _ := placeholders[idx+1].(*sql.NullString)

				if idPh != nil && idPh.Valid {
					svc.CreatedBy = &cases.Lookup{Id: idPh.Int64}
				}
				if namePh != nil && namePh.Valid {
					if svc.CreatedBy == nil {
						svc.CreatedBy = &cases.Lookup{}
					}
					svc.CreatedBy.Name = namePh.String
				}
				idx += 2
			} else {
				idx++
			}

		case "updated_by":
			// expects: *sql.NullInt64 (ID), *sql.NullString (Name)
			if idx+1 < len(placeholders) {
				idPh, _ := placeholders[idx].(*sql.NullInt64)
				namePh, _ := placeholders[idx+1].(*sql.NullString)

				if idPh != nil && idPh.Valid {
					svc.UpdatedBy = &cases.Lookup{Id: idPh.Int64}
				}
				if namePh != nil && namePh.Valid {
					if svc.UpdatedBy == nil {
						svc.UpdatedBy = &cases.Lookup{}
					}
					svc.UpdatedBy.Name = namePh.String
				}
				idx += 2
			} else {
				idx++
			}
		}
	}

	return svc
}

func (s *CatalogStore) nestServicesByRootID(
	rootCatalogID int64,
	services []*cases.Service,
) ([]*cases.Service, error) {
	// Map services by their RootId
	serviceMap := make(map[int64][]*cases.Service)
	for _, svc := range services {
		// Group services by their RootId
		serviceMap[svc.RootId] = append(serviceMap[svc.RootId], svc)
	}

	// Start building the hierarchy from the rootCatalogID
	hierarchy := s.buildServiceHierarchy(rootCatalogID, serviceMap)
	return hierarchy, nil
}

func (s *CatalogStore) buildServiceHierarchy(
	rootID int64,
	serviceMap map[int64][]*cases.Service,
) []*cases.Service {
	// Retrieve all children of the current rootID
	children := serviceMap[rootID]
	for _, child := range children {
		// Recursively attach sub-services to the current child
		child.Service = s.buildServiceHierarchy(child.Id, serviceMap)
	}
	return children
}

func (s *CatalogStore) buildSearchCatalogQuery(
	rpc *model.SearchOptions,
	depth int64,
	subfields []string,
) (string, []interface{}, error) {
	// Catalog-level field map (removed "services": "" entry)
	fieldMap := map[string]string{
		"id":                 "catalog.id",
		"name":               "catalog.name",
		"prefix":             "COALESCE(catalog.prefix, '') AS prefix",
		"sla":                "COALESCE(catalog.sla_id, 0) AS sla_id, COALESCE(sla.name, '') AS sla_name",
		"group":              "COALESCE(catalog.group_id, 0) AS group_id, COALESCE(group_lookup.name, '') AS group_name",
		"assignee":           "COALESCE(catalog.assignee_id, 0) AS assignee_id, COALESCE(assignee_user.name, '') AS assignee_name",
		"status":             "COALESCE(catalog.status_id, 0) AS status_id, COALESCE(status.name, '') AS status_name",
		"code":               "COALESCE(catalog.code, '') AS code",
		"description":        "COALESCE(catalog.description, '') AS description",
		"close_reason_group": "COALESCE(catalog.close_reason_group_id, 0) AS close_reason_group_id, COALESCE(close_reason_group.name, '') AS close_reason_name",
		"state":              "catalog.state AS state",
		"created_by":         "COALESCE(catalog.created_by, 0) AS created_by, COALESCE(created_by_user.name, '') AS created_by_name",
		"updated_by":         "COALESCE(catalog.updated_by, 0) AS updated_by, COALESCE(updated_by_user.name, '') AS updated_by_name",
		"created_at":         "catalog.created_at AS created_at",
		"updated_at":         "catalog.updated_at AS updated_at",
		"teams":              "COALESCE(JSONB_AGG(DISTINCT JSONB_BUILD_OBJECT('id', teams.team_id, 'name', teams.team_name)) FILTER (WHERE teams.team_id IS NOT NULL), '[]') AS team_data",
		"skills":             "COALESCE(JSONB_AGG(DISTINCT JSONB_BUILD_OBJECT('id', skills.skill_id, 'name', skills.skill_name)) FILTER (WHERE skills.skill_id IS NOT NULL), '[]') AS skill_data",
		"root_id":            "COALESCE(catalog.root_id, 0) AS root_id",
	}

	// Flags for applying CTEs or conditional joins
	selectFlags := map[string]bool{
		"teams":    false,
		"skills":   false,
		"search":   false,
		"services": false,
	}

	if name, ok := rpc.Filter["name"].(string); ok && len(name) > 0 {
		selectFlags["search"] = true
	}

	var selectedFields []string

	// 1) Build the catalog columns from rpc.Fields
	for _, field := range rpc.Fields {
		if mappedField, ok := fieldMap[field]; ok {
			cols := strings.Split(mappedField, ", ")
			selectedFields = append(selectedFields, cols...)
			switch field {
			case "prefix":
				// If prefix => maybe you want something else?
			case "teams":
				selectFlags["teams"] = true
			case "skills":
				selectFlags["skills"] = true
			}
		}
	}

	// 2) Check if the user requested "services" in rpc.Fields.
	// If so, we build columns from serviceFields
	// Check if the user requested "services" in rpc.Fields.
	if util.ContainsField(rpc.Fields, "services") {
		selectFlags["services"] = true

		// Build dynamic JSONB_AGG for services
		serviceAgg := buildServiceJSONBAgg(subfields, selectFlags["search"])
		selectedFields = append(selectedFields, serviceAgg)
	}

	if selectFlags["search"] {
		// Add the "searched" field dynamically to the field map
		fieldMap["searched"] = "CASE WHEN catalog.id IN (SELECT catalog_id FROM search_catalog) THEN true ELSE false END::boolean AS searched"
		selectedFields = append(selectedFields, fieldMap["searched"])
	}

	// Named parameters
	params := map[string]interface{}{
		"dc":     rpc.GetAuthOpts().GetDomainId(),
		"limit":  rpc.GetSize() + 1,
		"offset": (rpc.Page - 1) * rpc.Size,
	}

	// Build the base query
	queryBuilder := sq.Select(strings.Join(selectedFields, ", ")).
		From("limited_catalogs AS catalog").
		Where("catalog.dc = :dc").
		PlaceholderFormat(sq.Dollar)

	// Add the standard joins for catalog fields
	queryBuilder = queryBuilder.
		LeftJoin("cases.sla AS sla ON sla.id = catalog.sla_id").
		LeftJoin("contacts.group AS group_lookup ON group_lookup.id = catalog.group_id").
		LeftJoin("directory.wbt_user AS assignee_user ON assignee_user.id = catalog.assignee_id").
		LeftJoin("cases.status ON status.id = catalog.status_id").
		LeftJoin("cases.close_reason_group ON close_reason_group.id = catalog.close_reason_group_id").
		LeftJoin("directory.wbt_user AS created_by_user ON created_by_user.id = catalog.created_by").
		LeftJoin("directory.wbt_user AS updated_by_user ON updated_by_user.id = catalog.updated_by")

	// 4) Add conditional WHERE clause for search
	if selectFlags["search"] {
		queryBuilder = queryBuilder.Where(
			sq.Or{
				sq.Expr("catalog.id IN (SELECT catalog_id FROM search_catalog)"),
				sq.Expr("catalog.id IN (SELECT id FROM service_hierarchy)"),
			},
		)
	}

	// 5) Conditional joins for teams, skills
	if selectFlags["teams"] {
		queryBuilder = queryBuilder.LeftJoin("teams ON teams.catalog_id = catalog.id")
	}
	if selectFlags["skills"] {
		queryBuilder = queryBuilder.LeftJoin("skills ON skills.catalog_id = catalog.id")
	}

	// 6) If "services" is requested, join services_hierarchy
	if selectFlags["services"] {
		queryBuilder = queryBuilder.LeftJoin("service_hierarchy ON service_hierarchy.catalog_id = catalog.id")
	}

	// 7) State + ID filters
	if state, ok := rpc.Filter["state"]; ok {
		queryBuilder = queryBuilder.Where(sq.Eq{"catalog.state": state})
	}

	// Add condition for rpc.IDs if provided
	if len(rpc.IDs) > 0 {
		params["id"] = rpc.IDs[0]
		queryBuilder = queryBuilder.Where("catalog.id = :id")
	}

	// Search CTE
	var searchQ string
	var searchCondition string
	if selectFlags["search"] {
		if name, ok := rpc.Filter["name"].(string); ok {
			params["name"] = "%" + strings.Join(util.Substring(name), "%") + "%"
		}

		searchQ = `
		search_catalog AS (
			SELECT
				catalog.id AS catalog_id,
				catalog.catalog_id AS service_catalog_id,
				CASE
					WHEN catalog.catalog_id IS NULL THEN catalog.id
					ELSE catalog.catalog_id
				END AS target_catalog_id,
				catalog.id AS searched_id
			FROM cases.service_catalog catalog
			WHERE catalog.name ILIKE :name
		),`
		searchCondition = "OR id IN (SELECT target_catalog_id FROM search_catalog)"
	}

	queryBuilder = store.ApplyPaging(rpc.GetPage(), rpc.GetSize(), queryBuilder)

	// Prefix query
	prefixQuery := `
		limited_catalogs AS (
			SELECT *
			FROM cases.service_catalog
			WHERE root_id IS NULL
			%s -- Conditionally include the search condition
		),
	`
	prefixQuery = fmt.Sprintf(prefixQuery, searchCondition)

	// Add the prefix query with or without search_catalog based on search condition
	if selectFlags["search"] {
		queryBuilder = queryBuilder.Prefix(fmt.Sprintf(`WITH %s%s`, searchQ, prefixQuery))
	} else {
		queryBuilder = queryBuilder.Prefix(fmt.Sprintf(`WITH %s`, prefixQuery))
	}

	// Sorting logic
	queryBuilder = applySorting(queryBuilder, rpc)

	// 10) If we need CTE(s)
	if selectFlags["teams"] || selectFlags["skills"] || selectFlags["services"] || selectFlags["search"] {
		prefixQuery := buildCTEs(selectFlags, depth, rpc.Filter, subfields)
		queryBuilder = queryBuilder.Prefix(prefixQuery)
	}
	// Add GROUP BY for catalog fields
	groupByFields := buildCatalogGroupByFields(rpc.Fields)

	if len(groupByFields) != 0 {
		queryBuilder = queryBuilder.GroupBy(strings.Join(groupByFields, ", "))
	}

	// 11) Build final query
	sqlQuery, _, err := queryBuilder.ToSql()
	if err != nil {
		return "", nil, dberr.NewDBInternalError("postgres.catalog.query_build_error", err)
	}

	q, args, err := store.BindNamed(sqlQuery, params)
	if err != nil {
		return "", nil, fmt.Errorf("failed to bind named parameters: %w", err)
	}

	return store.CompactSQL(q), args, nil
}

func buildServiceJSONBAgg(subfields []string, searched bool) string {
	var jsonFields strings.Builder

	// Start building JSONB_AGG with JSONB_BUILD_OBJECT
	jsonFields.WriteString(`
COALESCE(
    JSONB_AGG(
        DISTINCT JSONB_BUILD_OBJECT(
`)

	// Conditionally append fields based on subfields
	if util.ContainsField(subfields, "id") {
		jsonFields.WriteString("'id', service_hierarchy.id,\n")
	}
	if util.ContainsField(subfields, "state") {
		jsonFields.WriteString("'state', service_hierarchy.state,\n")
	}
	if util.ContainsField(subfields, "name") {
		jsonFields.WriteString("'name', service_hierarchy.name,\n")
	}
	if util.ContainsField(subfields, "description") {
		jsonFields.WriteString("'description', service_hierarchy.description,\n")
	}
	if util.ContainsField(subfields, "sla") {
		jsonFields.WriteString("'sla_id', COALESCE(service_hierarchy.sla_id, 0),\n")
		jsonFields.WriteString("'sla_name', COALESCE(service_hierarchy.sla_name, ''),\n")
	}
	if util.ContainsField(subfields, "group") {
		jsonFields.WriteString("'group_id', COALESCE(service_hierarchy.group_id, 0),\n")
		jsonFields.WriteString("'group_name', COALESCE(service_hierarchy.group_name, ''),\n")
	}
	if util.ContainsField(subfields, "assignee") {
		jsonFields.WriteString("'assignee_id', COALESCE(service_hierarchy.assignee_id, 0),\n")
		jsonFields.WriteString("'assignee_name', COALESCE(service_hierarchy.assignee_name, ''),\n")
	}
	if util.ContainsField(subfields, "created_by") {
		jsonFields.WriteString("'created_by', COALESCE(service_hierarchy.created_by, 0),\n")
		jsonFields.WriteString("'created_by_name', COALESCE(service_hierarchy.created_by_name, ''),\n")
	}
	if util.ContainsField(subfields, "updated_by") {
		jsonFields.WriteString("'updated_by', COALESCE(service_hierarchy.updated_by, 0),\n")
		jsonFields.WriteString("'updated_by_name', COALESCE(service_hierarchy.updated_by_name, ''),\n")
	}
	if util.ContainsField(subfields, "created_at") {
		// Convert created_at to milliseconds
		jsonFields.WriteString("'created_at', FLOOR(EXTRACT(EPOCH FROM service_hierarchy.created_at) * 1000),\n")
	}
	if util.ContainsField(subfields, "updated_at") {
		// Convert updated_at to milliseconds
		jsonFields.WriteString("'updated_at', FLOOR(EXTRACT(EPOCH FROM service_hierarchy.updated_at) * 1000),\n")
	}
	if util.ContainsField(subfields, "root_id") {
		jsonFields.WriteString("'root_id', service_hierarchy.root_id,\n")
	}
	if util.ContainsField(subfields, "catalog_id") {
		jsonFields.WriteString("'catalog_id', service_hierarchy.catalog_id,\n")
	}
	// Add the searched field if search is active
	if searched {
		jsonFields.WriteString("'searched', service_hierarchy.searched,\n")
	}

	// Remove the trailing comma and close JSONB_BUILD_OBJECT
	jsonAgg := strings.TrimSuffix(jsonFields.String(), ",\n")
	jsonAgg += `
        )
    ) FILTER (WHERE service_hierarchy.root_id IS NOT NULL),
    '{}'::jsonb
) AS services
`

	return jsonAgg
}

// applySorting applies dynamic sorting based on rpc.Sort and defaults to sorting by name in ascending order.
func applySorting(queryBuilder sq.SelectBuilder, rpc *model.SearchOptions) sq.SelectBuilder {
	sortableFields := map[string]string{
		"name":               "catalog.name",
		"prefix":             "catalog.prefix",
		"sla":                "sla.name",
		"code":               "catalog.code",
		"status":             "status.name",
		"close_reason_group": "close_reason_group.name",
		"description":        "catalog.description",
		"state":              "catalog.state",
	}

	sortApplied := false

	for _, sortField := range rpc.Sort {
		sortDirection := "ASC"
		if len(sortField) > 0 {
			switch sortField[0] {
			case '-':
				sortDirection = "DESC"
				sortField = sortField[1:]
			case '+':
				sortField = sortField[1:]
			}
		}

		if dbField, exists := sortableFields[sortField]; exists {
			queryBuilder = queryBuilder.OrderBy(fmt.Sprintf("%s %s", dbField, sortDirection))
			sortApplied = true
		}
	}

	if !sortApplied {
		queryBuilder = queryBuilder.OrderBy("catalog.name ASC")
	}

	return queryBuilder
}

// buildCatalogGroupByFields constructs the GROUP BY fields for catalog-level columns conditionally.
func buildCatalogGroupByFields(requestedFields []string) []string {
	fieldMap := map[string]string{
		"id":                 "catalog.id",
		"name":               "catalog.name",
		"prefix":             "catalog.prefix",
		"sla":                "catalog.sla_id, sla.name",
		"group":              "catalog.group_id, group_lookup.name",
		"assignee":           "catalog.assignee_id, assignee_user.name",
		"status":             "catalog.status_id, status.name",
		"code":               "catalog.code",
		"description":        "catalog.description",
		"close_reason_group": "catalog.close_reason_group_id, close_reason_group.name",
		"state":              "catalog.state",
		"created_by":         "catalog.created_by, created_by_user.name",
		"updated_by":         "catalog.updated_by, updated_by_user.name",
		"created_at":         "catalog.created_at",
		"updated_at":         "catalog.updated_at",
		"root_id":            "catalog.root_id",
	}

	groupByFields := []string{}

	for _, field := range requestedFields {
		if groupField, ok := fieldMap[field]; ok {
			cols := strings.Split(groupField, ", ")
			groupByFields = append(groupByFields, cols...)
		}
	}

	return groupByFields
}

// buildServiceSelectCols dynamically constructs columns for 'services_hierarchy',
// including lookups for sla, group, assignee, etc.
// Only used if user actually requests "services".
func buildServiceSelectCols(serviceFields []string) []string {
	var cols []string
	for _, sf := range serviceFields {
		switch sf {
		case "id":
			cols = append(cols, "services_hierarchy.id AS service_id")
		case "name":
			cols = append(cols, "services_hierarchy.name AS service_name")
		case "description":
			cols = append(cols, "services_hierarchy.description AS service_description")
		case "root_id":
			cols = append(cols, "services_hierarchy.root_id AS service_root_id")
		case "sla":
			cols = append(cols,
				"COALESCE(services_hierarchy.sla_id,0) AS service_sla_id",
				"COALESCE(services_hierarchy.sla_name,'') AS service_sla_name")
		case "group":
			cols = append(cols,
				"COALESCE(services_hierarchy.group_id,0) AS service_group_id",
				"COALESCE(services_hierarchy.group_name,'') AS service_group_name")
		case "assignee":
			cols = append(cols,
				"COALESCE(services_hierarchy.assignee_id,0) AS service_assignee_id",
				"COALESCE(services_hierarchy.assignee_name,'') AS service_assignee_name")
		case "created_by":
			cols = append(cols,
				"COALESCE(services_hierarchy.created_by,0) AS service_created_by_id",
				"COALESCE(services_hierarchy.created_by_name,'') AS service_created_by_name")
		case "updated_by":
			cols = append(cols,
				"COALESCE(services_hierarchy.updated_by,0) AS service_updated_by_id",
				"COALESCE(services_hierarchy.updated_by_name,'') AS service_updated_by_name")
		case "code":
			cols = append(cols, "COALESCE(services_hierarchy.code,'') AS service_code")
		case "state":
			cols = append(cols, "services_hierarchy.state AS service_state")
		case "created_at":
			cols = append(cols, "services_hierarchy.created_at AS service_created_at")
		case "updated_at":
			cols = append(cols, "services_hierarchy.updated_at AS service_updated_at")
		}
	}
	return cols
}

func buildCTEs(
	selectFlags map[string]bool,
	depth int64,
	filter map[string]interface{},
	subfields []string,
) string {
	var prefixQuery strings.Builder
	// prefixQuery.WriteString("WITH ")

	// Teams CTE
	if selectFlags["teams"] {
		if selectFlags["search"] {
			prefixQuery.WriteString(`
		teams AS (
			SELECT
				catalog_id,
				COALESCE(team_id, 0) AS team_id,
				COALESCE(team.name, '') AS team_name
			FROM cases.team_catalog
			JOIN call_center.cc_team team ON team.id = team_catalog.team_id
			WHERE catalog_id IN (SELECT target_catalog_id FROM search_catalog)
		),`)
		} else {
			prefixQuery.WriteString(`
		teams AS (
			SELECT
				catalog_id,
				COALESCE(team_id, 0) AS team_id,
				COALESCE(team.name, '') AS team_name
			FROM cases.team_catalog
			JOIN call_center.cc_team team ON team.id = team_catalog.team_id
		),`)
		}
	}

	// Skills CTE
	if selectFlags["skills"] {
		if selectFlags["search"] {
			prefixQuery.WriteString(`
		skills AS (
			SELECT
				catalog_id,
				COALESCE(skill_id, 0) AS skill_id,
				COALESCE(skill.name, '') AS skill_name
			FROM cases.skill_catalog
			JOIN call_center.cc_skill skill ON skill.id = skill_catalog.skill_id
			WHERE catalog_id IN (SELECT target_catalog_id FROM search_catalog)
		),`)
		} else {
			prefixQuery.WriteString(`
		skills AS (
			SELECT
				catalog_id,
				COALESCE(skill_id, 0) AS skill_id,
				COALESCE(skill.name, '') AS skill_name
			FROM cases.skill_catalog
			JOIN call_center.cc_skill skill ON skill.id = skill_catalog.skill_id
		),`)
		}
	}

	// Services Hierarchy CTE
	if selectFlags["services"] {
		anchorSQL := buildAnchorServiceSelect(subfields, selectFlags)
		subserviceSQL := buildSubserviceSelect(subfields, depth, selectFlags)

		prefixQuery.WriteString(fmt.Sprintf(`service_hierarchy AS (
			WITH RECURSIVE recursive_hierarchy AS (
				%s
				UNION ALL
				%s
			)
			SELECT *
			FROM recursive_hierarchy
		),`, anchorSQL, subserviceSQL))
	}

	return strings.TrimSuffix(prefixQuery.String(), ",")
}

func buildAnchorServiceSelect(
	serviceFields []string,
	selectFlags map[string]bool,
) string {
	var sb strings.Builder

	sb.WriteString(`
SELECT catalog.id,
       catalog.name,
       catalog.description,
       catalog.root_id,
       catalog.id AS catalog_id,
       1 AS level
`)

	//----------------------------------------------------------------------
	// Conditionally insert code/state columns in SELECT for anchor
	//----------------------------------------------------------------------
	if util.ContainsField(serviceFields, "code") {
		sb.WriteString(`,
       COALESCE(catalog.code, '') AS code
`)
	}
	if util.ContainsField(serviceFields, "state") {
		sb.WriteString(`,
       catalog.state
`)
	}

	if util.ContainsField(serviceFields, "created_at") {
		sb.WriteString(`,
       catalog.created_at
`)
	}

	// If user wants "updated_at"
	if util.ContainsField(serviceFields, "updated_at") {
		sb.WriteString(`,
       catalog.updated_at
`)
	}

	// If user wants, say, "sla" in services, join SLA columns
	if util.ContainsField(serviceFields, "sla") {
		sb.WriteString(`,
       COALESCE(catalog.sla_id, 0) AS sla_id,
       COALESCE(service_sla.name, '') AS sla_name
`)
	}

	// If user wants "group"
	if util.ContainsField(serviceFields, "group") {
		sb.WriteString(`,
       COALESCE(catalog.group_id, 0) AS group_id,
       COALESCE(service_group.name, '') AS group_name
`)
	}

	// If user wants "assignee"
	if util.ContainsField(serviceFields, "assignee") {
		sb.WriteString(`,
       COALESCE(catalog.assignee_id, 0) AS assignee_id,
       COALESCE(service_assignee.common_name, '') AS assignee_name
`)
	}

	// If user wants "created_by"
	if util.ContainsField(serviceFields, "created_by") {
		sb.WriteString(`,
       COALESCE(catalog.created_by, 0) AS created_by,
       COALESCE(service_created_by_user.name, '') AS created_by_name
`)
	}

	// If user wants "updated_by"
	if util.ContainsField(serviceFields, "updated_by") {
		sb.WriteString(`,
       COALESCE(catalog.updated_by, 0) AS updated_by,
       COALESCE(service_updated_by_user.name, '') AS updated_by_name
`)
	}

	sb.WriteString(`,
	false AS searched
`)

	// etc. for code, state, etc. if you want them in anchor
	sb.WriteString(`
FROM limited_catalogs AS catalog
`)

	// Now add conditional left joins in the anchor part
	if util.ContainsField(serviceFields, "sla") {
		sb.WriteString(`
LEFT JOIN cases.sla AS service_sla
       ON service_sla.id = catalog.sla_id
`)
	}
	if util.ContainsField(serviceFields, "group") {
		sb.WriteString(`
LEFT JOIN contacts.group AS service_group
       ON service_group.id = catalog.group_id
`)
	}
	if util.ContainsField(serviceFields, "assignee") {
		sb.WriteString(`
LEFT JOIN contacts.contact AS service_assignee
       ON service_assignee.id = catalog.assignee_id
`)
	}
	if util.ContainsField(serviceFields, "created_by") {
		sb.WriteString(`
LEFT JOIN directory.wbt_user AS service_created_by_user
       ON service_created_by_user.id = catalog.created_by
`)
	}
	if util.ContainsField(serviceFields, "updated_by") {
		sb.WriteString(`
LEFT JOIN directory.wbt_user AS service_updated_by_user
       ON service_updated_by_user.id = catalog.updated_by
`)
	}

	if selectFlags["search"] {
		sb.WriteString(`WHERE catalog.id IN (SELECT target_catalog_id FROM search_catalog)`)
	}

	return sb.String()
}

func buildSubserviceSelect(
	serviceFields []string,
	depth int64,
	selectFlags map[string]bool,
) string {
	var sb strings.Builder

	sb.WriteString(`
SELECT subservice.id,
       subservice.name,
       subservice.description,
       subservice.root_id,
	   parent.catalog_id,
       parent.level + 1 AS level
`)

	//----------------------------------------------------------------------
	// Conditionally insert code/state columns in SELECT for subservices
	//----------------------------------------------------------------------
	if util.ContainsField(serviceFields, "code") {
		sb.WriteString(`,
       COALESCE(subservice.code, '') AS code
`)
	}
	if util.ContainsField(serviceFields, "state") {
		sb.WriteString(`,
       subservice.state
`)
	}

	if util.ContainsField(serviceFields, "created_at") {
		sb.WriteString(`,
       subservice.created_at
`)
	}
	if util.ContainsField(serviceFields, "updated_at") {
		sb.WriteString(`,
       subservice.updated_at
`)
	}

	if util.ContainsField(serviceFields, "sla") {
		sb.WriteString(`,
       COALESCE(subservice.sla_id, 0) AS sla_id,
       COALESCE(service_sla2.name, '') AS sla_name
`)
	}
	if util.ContainsField(serviceFields, "group") {
		sb.WriteString(`,
       COALESCE(subservice.group_id, 0) AS group_id,
       COALESCE(service_group2.name, '') AS group_name
`)
	}
	if util.ContainsField(serviceFields, "assignee") {
		sb.WriteString(`,
       COALESCE(subservice.assignee_id, 0) AS assignee_id,
       COALESCE(service_assignee2.common_name, '') AS assignee_name
`)
	}
	if util.ContainsField(serviceFields, "created_by") {
		sb.WriteString(`,
       COALESCE(subservice.created_by, 0) AS created_by,
       COALESCE(service_created_by_user2.name, '') AS created_by_name
`)
	}
	if util.ContainsField(serviceFields, "updated_by") {
		sb.WriteString(`,
       COALESCE(subservice.updated_by, 0) AS updated_by,
       COALESCE(service_updated_by_user2.name, '') AS updated_by_name
`)
	}

	if selectFlags["search"] {
		// etc. for code, state, etc. if you want them in anchor
		sb.WriteString(`
       ,CASE
           WHEN subservice.id IN (SELECT searched_id FROM search_catalog)
               THEN true
           ELSE parent.searched
       END AS searched
	`)
	} else {
		// Add "searched" column for subservices
		sb.WriteString(`,
	false AS searched
`)
	}

	sb.WriteString(`
FROM cases.service_catalog AS subservice
`)

	// subservice-level left joins
	if util.ContainsField(serviceFields, "sla") {
		sb.WriteString(`
LEFT JOIN cases.sla AS service_sla2
       ON service_sla2.id = subservice.sla_id
`)
	}
	if util.ContainsField(serviceFields, "group") {
		sb.WriteString(`
LEFT JOIN contacts.group AS service_group2
       ON service_group2.id = subservice.group_id
`)
	}
	if util.ContainsField(serviceFields, "assignee") {
		sb.WriteString(`
LEFT JOIN contacts.contact AS service_assignee2
       ON service_assignee2.id = subservice.assignee_id
`)
	}
	if util.ContainsField(serviceFields, "created_by") {
		sb.WriteString(`
LEFT JOIN directory.wbt_user AS service_created_by_user2
       ON service_created_by_user2.id = subservice.created_by
`)
	}
	if util.ContainsField(serviceFields, "updated_by") {
		sb.WriteString(`
LEFT JOIN directory.wbt_user AS service_updated_by_user2
       ON service_updated_by_user2.id = subservice.updated_by
`)
	}

	// Ensure depth is valid and set defaults
	if depth == 0 {
		depth = 3 // Default depth
	} else if depth > 100 {
		depth = 100 // Maximum depth
	}

	sb.WriteString(`
JOIN recursive_hierarchy AS parent ON subservice.root_id = parent.id
WHERE parent.level < CASE WHEN `)

	// Automatically increase by +1 to include the requested level
	sb.WriteString(fmt.Sprintf(`%[1]d > 0 THEN %[1]d ELSE 3 END`, depth+1))
	sb.WriteString(`
`)

	return sb.String()
}

func buildSearchCondition(searchEnabled bool) string {
	if searchEnabled {
		// Reference the correct alias for the anchor query
		return "WHERE service.id IN (SELECT target_catalog_id FROM search_catalog)"
	}
	// Use the correct alias for top-level services
	return "WHERE service.root_id IS NULL"
}

func buildServiceFieldSelection(alias string, serviceFields []string) string {
	if len(serviceFields) == 0 {
		// Default fields if none are specified
		return fmt.Sprintf("%[1]s.id, %[1]s.name, %[1]s.description, %[1]s.root_id", alias)
	}

	var selectedFields []string
	for _, field := range serviceFields {
		switch field {
		case "id":
			selectedFields = append(selectedFields, fmt.Sprintf("%s.id", alias))
		case "name":
			selectedFields = append(selectedFields, fmt.Sprintf("%s.name", alias))
		case "description":
			selectedFields = append(selectedFields, fmt.Sprintf("%s.description", alias))
		case "created_at":
			selectedFields = append(selectedFields, fmt.Sprintf("%s.created_at", alias))
		case "updated_at":
			selectedFields = append(selectedFields, fmt.Sprintf("%s.updated_at", alias))
		case "code":
			selectedFields = append(selectedFields, fmt.Sprintf("%s.code", alias))
		case "state":
			selectedFields = append(selectedFields, fmt.Sprintf("%s.state", alias))
		case "sla_id":
			selectedFields = append(selectedFields, fmt.Sprintf("%s.sla_id", alias))
		case "group_id":
			selectedFields = append(selectedFields, fmt.Sprintf("%s.group_id", alias))
		case "assignee_id":
			selectedFields = append(selectedFields, fmt.Sprintf("%s.assignee_id", alias))
		case "created_by":
			selectedFields = append(selectedFields, fmt.Sprintf("%s.created_by", alias), "service_created_by_user.name AS created_by_name")
		case "updated_by":
			selectedFields = append(selectedFields, fmt.Sprintf("%s.updated_by", alias), "service_updated_by_user.name AS updated_by_name")
		}
	}

	return strings.Join(selectedFields, ", ")
}

// Update implements store.CatalogStore.
func (s *CatalogStore) Update(rpc *model.UpdateOptions, lookup *cases.Catalog) (*cases.Catalog, error) {
	// Establish a connection to the database
	db, dbErr := s.storage.Database()
	if dbErr != nil {
		return nil, dberr.NewDBInternalError("postgres.catalog.update.database_connection_error", dbErr)
	}

	// Start a transaction using the TxManager
	tx, err := db.Begin(rpc.Context)
	if err != nil {
		return nil, dberr.NewDBInternalError("postgres.catalog.update.transaction_start_error", err)
	}
	txManager := store.NewTxManager(tx)   // Create a new TxManager instance
	defer txManager.Rollback(rpc.Context) // Ensure rollback on error

	// Check if rpc.Fields contains team_ids or skill_ids
	updateTeams := false
	updateSkills := false

	// Check if the fields exist in rpc.Fields
	for _, field := range rpc.Fields {
		switch field {
		case "teams":
			updateTeams = true
		case "skills":
			updateSkills = true
		}
	}

	// Handle teams and skills updates if rpc.Fields contain team_ids or skill_ids
	if updateTeams || updateSkills {
		// Initialize empty slices for teamIDs and skillIDs
		teamIDs := []int64{}
		skillIDs := []int64{}

		// If the user has provided team updates, extract team IDs
		if updateTeams {
			if len(lookup.Teams) > 0 {
				teamIDs = make([]int64, len(lookup.Teams))
				for i, team := range lookup.Teams {
					teamIDs[i] = team.Id
				}
			} // Else, teamIDs remains as an empty slice
		}

		// If the user has provided skill updates, extract skill IDs
		if updateSkills {
			if len(lookup.Skills) > 0 {
				skillIDs = make([]int64, len(lookup.Skills))
				for i, skill := range lookup.Skills {
					skillIDs[i] = skill.Id
				}
			} // Else, skillIDs remains as an empty slice
		}

		// Build query to update teams and skills
		query, args := s.buildUpdateTeamsAndSkillsQuery(
			rpc,
			lookup.Id,
			teamIDs,  // Pass empty slice if no team IDs are provided
			skillIDs, // Pass empty slice if no skill IDs are provided
			rpc.GetAuthOpts().GetUserId(),
			rpc.Time,
			rpc.GetAuthOpts().GetDomainId(),
		)

		// Execute the teams and skills update query and check for affected rows
		var affectedRows int
		err = txManager.QueryRow(rpc.Context, query, args...).Scan(&affectedRows)
		if err != nil {
			return nil, dberr.NewDBInternalError("postgres.catalog.update.teams_skills_update_error", err)
		}

		// Optional check if no rows were affected
		if affectedRows == 0 {
			return nil, dberr.NewDBNoRowsError("postgres.catalog.update.no_teams_skills_affected")
		}
	}

	// Build the update query for the Catalog
	query, args, err := s.buildUpdateCatalogQuery(rpc, lookup)
	if err != nil {
		return nil, dberr.NewDBInternalError("postgres.catalog.update.query_build_error", err)
	}

	var (
		createdByLookup, updatedByLookup cases.Lookup
		createdAt, updatedAt             time.Time
		teamLookups, skillLookups        []byte
	)

	err = txManager.QueryRow(rpc.Context, query, args...).Scan(
		&lookup.Id, &lookup.Name, &createdAt,
		&lookup.Sla.Id, &lookup.Sla.Name,
		&lookup.Status.Id, &lookup.Status.Name,
		&lookup.CloseReasonGroup.Id, &lookup.CloseReasonGroup.Name,
		&createdByLookup.Id, &createdByLookup.Name,
		&updatedByLookup.Id, &updatedByLookup.Name, &updatedAt,
		&lookup.State,
		&teamLookups, &skillLookups,
	)
	if err != nil {
		return nil, dberr.NewDBInternalError("postgres.catalog.update.execution_error", err)
	}

	// Commit the transaction
	if err := txManager.Commit(rpc.Context); err != nil {
		return nil, dberr.NewDBInternalError("postgres.catalog.update.transaction_commit_error", err)
	}

	// Unmarshal the JSON arrays for teams and skills
	if err := json.Unmarshal(teamLookups, &lookup.Teams); err != nil {
		return nil, dberr.NewDBInternalError("postgres.catalog.update.unmarshal_teams_error", err)
	}
	if err := json.Unmarshal(skillLookups, &lookup.Skills); err != nil {
		return nil, dberr.NewDBInternalError("postgres.catalog.update.unmarshal_skills_error", err)
	}

	// Prepare the updated Catalog to return
	lookup.CreatedAt = util.Timestamp(createdAt)
	lookup.UpdatedAt = util.Timestamp(updatedAt)
	lookup.CreatedBy = &createdByLookup
	lookup.UpdatedBy = &updatedByLookup

	// Return the updated Catalog
	return lookup, nil
}

func (s *CatalogStore) buildUpdateTeamsAndSkillsQuery(
	rpc *model.UpdateOptions,
	catalogID int64,
	teamIDs,
	skillIDs []int64,
	updatedBy int64,
	updatedAt time.Time,
	domainID int64,
) (string, []interface{}) {
	args := []interface{}{
		catalogID, // $1: catalog_id
		updatedBy, // $2: updated_by (will also be used for created_by)
		domainID,  // $3: dc (domain context)
		updatedAt, // $4: timestamp for updated_at
	}

	// Initialize base query
	query := `WITH`

	// Flag to manage if we've added any CTEs
	cteAdded := false
	placeholderIndex := 5 // Start placeholder index after the initial args

	// Check if "teams" is in rpc.Fields, even if teamIDs is empty
	if util.FieldExists("teams", rpc.Fields) {
		query += `
 updated_teams AS (
    INSERT INTO cases.team_catalog (catalog_id, team_id, created_by, updated_by, updated_at, dc)
        SELECT $1, unnest(NULLIF($` + fmt.Sprintf("%d", placeholderIndex) + `::bigint[], '{}')), $2, $2, $4, $3
        ON CONFLICT (catalog_id, team_id)
            DO UPDATE SET updated_at = EXCLUDED.updated_at, updated_by = EXCLUDED.updated_by
        RETURNING catalog_id
    ),
 deleted_teams AS (
     DELETE FROM cases.team_catalog
     WHERE catalog_id = $1
       AND (
         array_length($` + fmt.Sprintf("%d", placeholderIndex) + `, 1) IS NULL
         OR team_id != ALL ($` + fmt.Sprintf("%d", placeholderIndex) + `)
       )
     RETURNING catalog_id
    )`
		args = append(args, pq.Array(teamIDs)) // Append team IDs to args (even if empty)
		placeholderIndex++                     // Increment placeholder index
		cteAdded = true
	}

	// Check if "skills" is in rpc.Fields, even if skillIDs are empty
	if util.FieldExists("skills", rpc.Fields) {
		if cteAdded {
			query += `,` // Only add a comma if there is already a CTE defined (for teams)
		}
		query += `
 updated_skills AS (
    INSERT INTO cases.skill_catalog (catalog_id, skill_id, created_by, updated_by, updated_at, dc)
        SELECT $1, unnest(NULLIF($` + fmt.Sprintf("%d", placeholderIndex) + `::bigint[], '{}')), $2, $2, $4, $3
        ON CONFLICT (catalog_id, skill_id)
            DO UPDATE SET updated_at = EXCLUDED.updated_at, updated_by = EXCLUDED.updated_by
        RETURNING catalog_id
    ),
 deleted_skills AS (
     DELETE FROM cases.skill_catalog
     WHERE catalog_id = $1
       AND (
         array_length($` + fmt.Sprintf("%d", placeholderIndex) + `, 1) IS NULL
         OR skill_id != ALL ($` + fmt.Sprintf("%d", placeholderIndex) + `)
       )
     RETURNING catalog_id
    )`
		args = append(args, pq.Array(skillIDs)) // Append skill IDs to args (even if empty)
		placeholderIndex++                      // Increment placeholder index
		cteAdded = true
	}

	// Construct the final SELECT query after the CTE block
	query += `
SELECT COUNT(*)
FROM (
    ` + func() string {
		var result string
		if util.FieldExists("teams", rpc.Fields) {
			result += `SELECT catalog_id FROM updated_teams UNION ALL SELECT catalog_id FROM deleted_teams`
		}
		if util.FieldExists("skills", rpc.Fields) {
			if util.FieldExists("teams", rpc.Fields) {
				result += ` UNION ALL `
			}
			result += `SELECT catalog_id FROM updated_skills UNION ALL SELECT catalog_id FROM deleted_skills`
		}
		return result
	}() + `
) AS total_affected;`

	// Return the constructed query and arguments
	return store.CompactSQL(query), args
}

func (s *CatalogStore) buildUpdateCatalogQuery(
	rpc *model.UpdateOptions,
	lookup *cases.Catalog,
) (string, []interface{}, error) {
	// Start the WITH clause to check if root_id is NULL
	// Checking whether root is NULL or not
	//
	// If ROOT is NOT NULL ---- user try to update service
	// Status / Prefix / Close reason could not be set for service
	//TODO REMOVE %d
	checkRoot := fmt.Sprintf(`
WITH root_check AS (
    SELECT root_id
    FROM cases.service_catalog
    WHERE id = %d
)
`, lookup.Id)

	// Start the update query with Squirrel Update Builder
	updateQueryBuilder := sq.Update("cases.service_catalog").
		PlaceholderFormat(sq.Dollar).
		Set("updated_at", rpc.Time).
		Set("updated_by", rpc.GetAuthOpts().GetUserId()).
		Where(sq.Eq{"id": lookup.Id, "dc": rpc.GetAuthOpts().GetDomainId()})

	// Dynamically set fields based on user update preferences
	for _, field := range rpc.Fields {
		switch field {
		case "name":
			updateQueryBuilder = updateQueryBuilder.Set("name", lookup.Name)
		case "description":
			updateQueryBuilder = updateQueryBuilder.Set("description",
				sq.Expr("NULLIF(?, '')",
					lookup.Description,
				))
		case "prefix":
			updateQueryBuilder = updateQueryBuilder.Set("prefix",
				sq.Expr("(CASE WHEN (SELECT root_id FROM root_check) IS NULL THEN ? ELSE prefix END)",
					lookup.Prefix,
				))
		case "code":
			updateQueryBuilder = updateQueryBuilder.Set("code", sq.Expr("NULLIF(?, '')", lookup.Code))
		case "state":
			updateQueryBuilder = updateQueryBuilder.Set("state", lookup.State)
		case "sla_id":
			updateQueryBuilder = updateQueryBuilder.Set("sla_id", lookup.Sla.Id)
		case "status_id":
			updateQueryBuilder = updateQueryBuilder.Set("status_id",
				sq.Expr("(CASE WHEN (SELECT root_id FROM root_check) IS NULL THEN ? ELSE status_id END)",
					lookup.Status.Id,
				))
		case "close_reason_group_id":
			updateQueryBuilder = updateQueryBuilder.Set("close_reason_group_id",
				sq.Expr("(CASE WHEN (SELECT root_id FROM root_check) IS NULL THEN NULLIF(?, 0) ELSE close_reason_group_id END)",
					lookup.CloseReasonGroup.Id,
				))
		}
	}

	// Convert the update query to SQL
	updateSQL, args, err := updateQueryBuilder.ToSql()
	if err != nil {
		return "", nil, err
	}

	// Combine the WITH clause and update query
	query := fmt.Sprintf(`
%s, updated_catalog AS (
    %s
    RETURNING *
)
SELECT catalog.id,
       catalog.name,
       catalog.created_at,
       catalog.sla_id,
       sla.name,
       COALESCE(catalog.status_id, 0) AS status_id,
       COALESCE(status.name, '') AS status_name,
       COALESCE(catalog.close_reason_group_id, 0) AS close_reason_group_id,
       COALESCE(close_reason_group.name, '')                    AS close_reason_group_name,
       catalog.created_by,
       COALESCE(created_by_user.name, '')                 AS created_by_name,
       catalog.updated_by,
       COALESCE(updated_by_user.name, '')                               AS updated_by_name,
       catalog.updated_at,
	   catalog.state,
       COALESCE((SELECT json_agg(json_build_object('id', team.id, 'name', team.name))
                 FROM cases.team_catalog ts
                          LEFT JOIN call_center.cc_team team ON team.id = ts.team_id
                 WHERE ts.catalog_id = catalog.id), '[]') AS teams,
       COALESCE((SELECT json_agg(json_build_object('id', skill.id, 'name', skill.name))
                 FROM cases.skill_catalog ss
                          LEFT JOIN call_center.cc_skill skill ON skill.id = ss.skill_id
                 WHERE ss.catalog_id = catalog.id), '[]') AS skills
FROM updated_catalog AS catalog
         LEFT JOIN cases.sla ON sla.id = catalog.sla_id
         LEFT JOIN cases.status ON status.id = catalog.status_id
         LEFT JOIN cases.close_reason_group ON close_reason_group.id = catalog.close_reason_group_id
         LEFT JOIN directory.wbt_user AS created_by_user ON created_by_user.id = catalog.created_by
         LEFT JOIN directory.wbt_user AS updated_by_user ON updated_by_user.id = catalog.updated_by
GROUP BY catalog.id, catalog.name, catalog.created_at, catalog.sla_id, sla.name, catalog.status_id,
         status.name, catalog.close_reason_group_id, close_reason_group.name, catalog.created_by, created_by_user.name,
         catalog.updated_by, updated_by_user.name, catalog.updated_at, catalog.state;
	`, checkRoot, updateSQL)

	// Return the final combined query and arguments
	return store.CompactSQL(query), args, nil
}

func NewCatalogStore(store store.Store) (store.CatalogStore, error) {
	if store == nil {
		return nil, dberr.NewDBError("postgres.new_catalog.check.bad_arguments",
			"error creating Catalog interface to the service table, main store is nil")
	}
	return &CatalogStore{storage: store}, nil
}<|MERGE_RESOLUTION|>--- conflicted
+++ resolved
@@ -74,7 +74,6 @@
 func (s *CatalogStore) buildCreateCatalogQuery(rpc *model.CreateOptions, add *cases.Catalog) (string, []interface{}) {
 	// Define arguments for the query
 	args := []interface{}{
-<<<<<<< HEAD
 		add.Name,                        // $1: name (cannot be null)
 		add.Description,                 // $2: description (could be null)
 		add.Prefix,                      // $3: prefix (could be null)
@@ -83,22 +82,9 @@
 		rpc.GetAuthOpts().GetUserId(),   // $6: created_by, updated_by
 		add.Sla.Id,                      // $7: sla_id (could be null)
 		add.Status.Id,                   // $8: status_id (could be null)
-		add.CloseReason.Id,              // $9: close_reason_id (could be null)
+		add.CloseReasonGroup.Id,         // $9: close_reason_id (could be null)
 		add.State,                       // $10: state (cannot be null)
 		rpc.GetAuthOpts().GetDomainId(), // $11: domain ID (dc)
-=======
-		add.Name,                  // $1: name (cannot be null)
-		add.Description,           // $2: description (could be null)
-		add.Prefix,                // $3: prefix (could be null)
-		add.Code,                  // $4: code (could be null)
-		rpc.Time,                  // $5: created_at, updated_at
-		rpc.Session.GetUserId(),   // $6: created_by, updated_by
-		add.Sla.Id,                // $7: sla_id (could be null)
-		add.Status.Id,             // $8: status_id (could be null)
-		add.CloseReasonGroup.Id,   // $9: close_reason_id (required)
-		add.State,                 // $10: state (cannot be null)
-		rpc.Session.GetDomainId(), // $11: domain ID (dc)
->>>>>>> ced4bb4e
 	}
 
 	var teamIds []int64
