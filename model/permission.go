package model

const (
<<<<<<< HEAD
	ScopeDictionary  = "dictionaries"
	ScopeCase        = "cases"
	ScopeCaseComment = "case_comments"
=======
	ScopeDictionary   = "dictionaries"
	ScopeCases        = "cases"
	ScopeCalls        = "calls"
	ScopeCaseComments = "case_comments"
>>>>>>> ac43cf2f
)<|MERGE_RESOLUTION|>--- conflicted
+++ resolved
@@ -1,14 +1,8 @@
 package model
 
 const (
-<<<<<<< HEAD
-	ScopeDictionary  = "dictionaries"
-	ScopeCase        = "cases"
-	ScopeCaseComment = "case_comments"
-=======
 	ScopeDictionary   = "dictionaries"
 	ScopeCases        = "cases"
 	ScopeCalls        = "calls"
 	ScopeCaseComments = "case_comments"
->>>>>>> ac43cf2f
 )